# open evcc at http://evcc.local:7070
network:
  schema: http
  host: evcc.local # .local suffix announces the hostname on MDNS
  port: 7070

log: debug
levels:
  cache: error

# unique installation id
plant: {{ .Plant }}

interval: 10s # control cycle interval
{{- if .SponsorToken }}

sponsortoken: {{ .SponsorToken }}

# sponsors can set telemetry: true to enable anonymous data aggregation
# see https://github.com/evcc-io/evcc/discussions/4554
telemetry: {{ .Telemetry }}
{{- end}}
{{- if .Meters }}

meters:
{{- range .Meters }}
- {{ .Yaml | indent 2 | trim }}
{{- end }}
{{- end }}
{{- if .Chargers }}

chargers:
{{- range .Chargers }}
- {{ .Yaml | indent 2 | trim }}
{{- end }}
{{- end }}
{{- if .Vehicles }}

vehicles:
{{- range .Vehicles }}
- {{ .Yaml | indent 2 | trim }}
{{- end }}
{{- end }}
{{- if .Chargers }}

loadpoints:
{{- range .Loadpoints }}
- title: {{ .Title }}
  charger: {{ .Charger }}
{{- if .ChargeMeter }}
  meter: {{ .ChargeMeter }}
{{- end }}
{{- if .Vehicle }}
  vehicle: {{ .Vehicle }}
{{- end }}
  mode: {{ .Mode }}
  phases: {{ .Phases }}
  mincurrent: {{ .MinCurrent }}
  maxcurrent: {{ .MaxCurrent }}
<<<<<<< HEAD
  resetOnDisconnect: {{ .ResetOnDisconnect }}
{{-     if .Circuit }}
  circuit: {{ .Circuit }}
{{-   end }}
{{-   end }}
=======
>>>>>>> d2aaa82d
{{- end }}

circuits:
{{-   range .Circuits }}
- name: {{ .Name }}
  maxCurrent: {{ .MaxCurrent }}
  maxPower: {{ .MaxPower }}
  meter: {{ .MeterRef }}
  parent: {{ .ParentRef }}
{{- end }}

site:
  title: {{ .Site.Title }}
  meters:
{{- if .Site.Grid }}
    grid: {{ .Site.Grid }}
{{- end }}
{{- if .Site.PVs }}
    pv:
    {{- range .Site.PVs }}
    - {{ . }}
    {{- end }}
{{- end }}
{{- if .Site.Batteries }}
    battery:
    {{- range .Site.Batteries }}
    - {{ . }}
    {{- end }}
{{- end }}
{{- if .Hems }}

hems:
{{ .Hems | indent 2 }}
{{- end }}
{{- if .EEBUS }}

eebus:
{{ .EEBUS | indent 2 }}
{{- end }}<|MERGE_RESOLUTION|>--- conflicted
+++ resolved
@@ -57,14 +57,10 @@
   phases: {{ .Phases }}
   mincurrent: {{ .MinCurrent }}
   maxcurrent: {{ .MaxCurrent }}
-<<<<<<< HEAD
-  resetOnDisconnect: {{ .ResetOnDisconnect }}
 {{-     if .Circuit }}
   circuit: {{ .Circuit }}
 {{-   end }}
 {{-   end }}
-=======
->>>>>>> d2aaa82d
 {{- end }}
 
 circuits:
