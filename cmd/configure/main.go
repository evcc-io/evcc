package configure

import (
	"bufio"
	_ "embed"
	"errors"
	"fmt"
	"os"
<<<<<<< HEAD
	"sort"
=======
	"slices"
>>>>>>> 0c0e1f57
	"strconv"
	"strings"

	"github.com/BurntSushi/toml"
	"github.com/cloudfoundry/jibber_jabber"
	"github.com/evcc-io/evcc/hems/semp"
	"github.com/evcc-io/evcc/server"
	"github.com/evcc-io/evcc/util"
	"github.com/evcc-io/evcc/util/machine"
	"github.com/evcc-io/evcc/util/templates"
	"github.com/nicksnyder/go-i18n/v2/i18n"
	"golang.org/x/exp/maps"
	"golang.org/x/text/language"
)

//go:embed localization/de.toml
var lang_de string

//go:embed localization/en.toml
var lang_en string

type CmdConfigure struct {
	configuration Configure
	localizer     *i18n.Localizer
	log           *util.Logger

	lang                                 string
	advancedMode, expandedMode           bool
	addedDeviceIndex                     int
	errItemNotPresent, errDeviceNotValid error

	capabilitySMAHems bool
}

// Run starts the interactive configuration
func (c *CmdConfigure) Run(log *util.Logger, flagLang string, advancedMode, expandedMode bool, category string) {
	c.log = log
	c.advancedMode = advancedMode
	c.expandedMode = expandedMode

	c.log.INFO.Printf("evcc %s", server.FormattedVersion())

	bundle := i18n.NewBundle(language.German)
	bundle.RegisterUnmarshalFunc("toml", toml.Unmarshal)
	if _, err := bundle.ParseMessageFileBytes([]byte(lang_de), "localization/de.toml"); err != nil {
		panic(err)
	}
	if _, err := bundle.ParseMessageFileBytes([]byte(lang_en), "localization/en.toml"); err != nil {
		panic(err)
	}

	c.lang = "de"
	systemLanguage, err := jibber_jabber.DetectLanguage()
	if err == nil {
		c.lang = systemLanguage
	}
	if flagLang != "" {
		c.lang = flagLang
	}

	c.localizer = i18n.NewLocalizer(bundle, c.lang)

	c.setDefaultTexts()

	// Assign random plant id. Don't use actual machine-id as file might
	// be copied around to a different machine.
	c.configuration.config.Plant = machine.RandomID()

	if err = machine.CustomID(c.configuration.config.Plant); err != nil {
		panic(err)
	}

	fmt.Println()
	fmt.Println(c.localizedString("Intro"))

	if !c.advancedMode {
		// ask the user for his knowledge, so advanced mode can also be turned on this way
		fmt.Println()
		flowIndex, _ := c.askChoice(c.localizedString("Flow_Mode"), []string{
			c.localizedString("Flow_Mode_Standard"),
			c.localizedString("Flow_Mode_Advanced"),
		})
		if flowIndex == 1 {
			c.advancedMode = true
		}
	}

	if !c.advancedMode && category == "" {
		c.flowNewConfigFile()
		return
	}

	if category != "" {
		for cat := range DeviceCategories {
			if cat == DeviceCategory(category) {
				c.flowSingleDevice(DeviceCategory(category))
				return
			}
		}

		log.FATAL.Fatalln("invalid category:", category, "have:", maps.Keys(DeviceCategories))
	}

	fmt.Println()
	flowIndex, _ := c.askChoice(c.localizedString("Flow_Type"), []string{
		c.localizedString("Flow_Type_NewConfiguration"),
		c.localizedString("Flow_Type_SingleDevice"),
	})
	switch flowIndex {
	case 0:
		c.flowNewConfigFile()
	case 1:
		c.flowSingleDevice("")
	}
}

// configureSingleDevice implements the flow for getting a single device configuration
func (c *CmdConfigure) flowSingleDevice(category DeviceCategory) {
	fmt.Println()
	fmt.Println(c.localizedString("Flow_SingleDevice_Setup"))
	fmt.Println()
	fmt.Println(c.localizedString("Flow_SingleDevice_Select"))

	// only consider the device categories that are marked for this flow
	categoryChoices := []string{
		DeviceCategories[DeviceCategoryGridMeter].title,
		DeviceCategories[DeviceCategoryPVMeter].title,
		DeviceCategories[DeviceCategoryBatteryMeter].title,
		DeviceCategories[DeviceCategoryChargeMeter].title,
		DeviceCategories[DeviceCategoryCharger].title,
		DeviceCategories[DeviceCategoryVehicle].title,
	}

	if category == "" {
		fmt.Println()
		_, categoryTitle := c.askChoice(c.localizedString("Flow_SingleDevice_Select"), categoryChoices)

		for item, data := range DeviceCategories {
			if data.title == categoryTitle {
				category = item
				break
			}
		}
	}

	devices := c.configureDevices(category, false, false)
	for _, item := range devices {
		fmt.Println()
		fmt.Println(c.localizedString("Flow_SingleDevice_Config", localizeMap{}))
		fmt.Println()

		scanner := bufio.NewScanner(strings.NewReader(item.Yaml))
		for scanner.Scan() {
			fmt.Println("  " + scanner.Text())
		}
	}
	fmt.Println()
}

// configureNewConfigFile implements the flow for creating a new configuration file
func (c *CmdConfigure) flowNewConfigFile() {
	fmt.Println()
	fmt.Println(c.localizedString("Flow_NewConfiguration_Setup"))
	fmt.Println()
	fmt.Println(c.localizedString("Flow_NewConfiguration_Select", localizeMap{"ItemNotPresent": c.localizedString("ItemNotPresent")}))
	c.configureDeviceGuidedSetup()

	_ = c.configureDevices(DeviceCategoryGridMeter, true, false)
	_ = c.configureDevices(DeviceCategoryPVMeter, true, true)
	_ = c.configureDevices(DeviceCategoryBatteryMeter, true, true)
	_ = c.configureDevices(DeviceCategoryVehicle, true, true)

	c.configureSite()
	if c.advancedMode {
		c.configureCircuits()
	}
	c.configureLoadpoints()

	// check if SMA HEMS is available and ask the user if it should be added
	if c.capabilitySMAHems {
		c.configureSMAHems()
	}

	if c.advancedMode && c.configuration.config.SponsorToken == "" {
		_ = c.askSponsortoken(false, false)
	}

	yaml, err := c.configuration.RenderConfiguration()
	if err != nil {
		c.log.FATAL.Fatal(err)
	}

	fmt.Println()

	filename := DefaultConfigFilename

	for {
		file, err := os.OpenFile(filename, os.O_WRONLY, 0o666)
		if errors.Is(err, os.ErrNotExist) {
			break
		}
		file.Close()
		// in case of permission error, we can't write to the file anyway
		if os.IsPermission(err) {
			fmt.Println(c.localizedString("File_Permissions", localizeMap{"FileName": filename}))
		} else {
			if c.askYesNo(c.localizedString("File_Exists", localizeMap{"FileName": filename})) {
				break
			}
		}

		filename = c.askValue(question{
			label:        c.localizedString("File_NewFilename"),
			exampleValue: "evcc_neu.yaml",
			required:     true,
		})
	}

	err = os.WriteFile(filename, yaml, 0o755)
	if err != nil {
		fmt.Printf("%s: ", c.localizedString("File_Error_SaveFailed", localizeMap{"FileName": filename}))
		c.log.FATAL.Fatal(err)
	}
	fmt.Println(c.localizedString("File_SaveSuccess", localizeMap{"FileName": filename}))
}

// configureDevices asks device specific questions
func (c *CmdConfigure) configureDevices(deviceCategory DeviceCategory, askAdding, askMultiple bool) []device {
	var devices []device

	if deviceCategory == DeviceCategoryGridMeter && c.configuration.MetersOfCategory(deviceCategory) > 0 {
		return nil
	}

	localizeMap := localizeMap{
		"Article":    DeviceCategories[deviceCategory].article,
		"Additional": DeviceCategories[deviceCategory].additional,
		"Category":   DeviceCategories[deviceCategory].title,
	}
	if askAdding {
		addDeviceText := c.localizedString("AddDeviceInCategory", localizeMap)
		if c.configuration.MetersOfCategory(deviceCategory) > 0 {
			addDeviceText = c.localizedString("AddAnotherDeviceInCategory", localizeMap)
		}

		fmt.Println()
		if !c.askYesNo(addDeviceText) {
			return nil
		}
	}

	for {
		device, capabilities, err := c.configureDeviceCategory(deviceCategory)
		if err != nil {
			break
		}
		devices = append(devices, device)

		c.processDeviceCapabilities(capabilities)

		if !askMultiple {
			break
		}

		fmt.Println()
		if !c.askYesNo(c.localizedString("AddAnotherDeviceInCategory", localizeMap)) {
			break
		}
	}

	return devices
}

// configureSMAHems asks the user if he wants to add the SMA HEMS
func (c *CmdConfigure) configureSMAHems() {
	// check if the system provides a machine-id
	if _, err := semp.UniqueDeviceID(); err != nil {
		return
	}

	fmt.Println()
	fmt.Println(c.localizedString("Flow_SMAHems_Setup"))

	fmt.Println()
	if !c.askYesNo(c.localizedString("Flow_SMAHems_Add")) {
		return
	}

	// check if we need to setup a HEMS
	c.configuration.config.Hems = "type: sma\nAllowControl: false\n"
}

// configureLoadpoints asks loadpoint specific questions
func (c *CmdConfigure) configureLoadpoints() {
	fmt.Println()
	fmt.Println(c.localizedString("Loadpoint_Setup"))

	for {

		loadpointTitle := c.askValue(question{
			label:        c.localizedString("Loadpoint_Title"),
			defaultValue: c.localizedString("Loadpoint_DefaultTitle"),
			required:     true,
		})
		loadpoint := loadpoint{
			Title:      loadpointTitle,
			Phases:     3,
			MinCurrent: 6,
		}

		charger, capabilities, err := c.configureDeviceCategory(DeviceCategoryCharger)
		if err != nil {
			break
		}
		chargerHasMeter := charger.ChargerHasMeter

		loadpoint.Charger = charger.Name

		if !chargerHasMeter {
			if c.askYesNo(c.localizedString("Loadpoint_WallboxWOMeter")) {
				chargeMeter, _, err := c.configureDeviceCategory(DeviceCategoryChargeMeter)
				if err == nil {
					loadpoint.ChargeMeter = chargeMeter.Name
					chargerHasMeter = true
				}
			}
		}

		vehicles := c.configuration.DevicesOfClass(templates.Vehicle)
		if len(vehicles) > 0 {
			fmt.Println()
			if c.askYesNo(c.localizedString("Loadpoint_VehicleDisableAutoDetection")) {
				if len(vehicles) == 1 {
					loadpoint.Vehicle = vehicles[0].Name
				} else {
					fmt.Println()

					var vehicleTitles []string
					for _, vehicle := range vehicles {
						vehicleTitles = append(vehicleTitles, vehicle.Title)
					}

					vehicleIndex, _ := c.askChoice(c.localizedString("Loadpoint_VehicleSelection"), vehicleTitles)
					loadpoint.Vehicle = vehicles[vehicleIndex].Name
				}
			}
		}

		var minValue int = 6
		if slices.Contains(capabilities, templates.CapabilityISO151182) {
			minValue = 2
		}

		if c.advancedMode {
			fmt.Println()
			minAmperage := c.askValue(question{
				label:          c.localizedString("Loadpoint_WallboxMinAmperage"),
				valueType:      templates.TypeNumber,
				minNumberValue: int64(minValue),
				maxNumberValue: 32,
				required:       true,
			})
			loadpoint.MinCurrent, _ = strconv.Atoi(minAmperage)
			maxAmperage := c.askValue(question{
				label:          c.localizedString("Loadpoint_WallboxMaxAmperage"),
				valueType:      templates.TypeNumber,
				minNumberValue: 6,
				maxNumberValue: 32,
				required:       true,
			})
			loadpoint.MaxCurrent, _ = strconv.Atoi(maxAmperage)

			if !chargerHasMeter {
				phaseChoices := []string{"1", "2", "3"}
				fmt.Println()
				phaseIndex, _ := c.askChoice(c.localizedString("Loadpoint_WallboxPhases"), phaseChoices)
				loadpoint.Phases = phaseIndex + 1
			}
		} else {
			powerChoices := []string{
				c.localizedString("Loadpoint_WallboxPower36kW"),
				c.localizedString("Loadpoint_WallboxPower11kW"),
				c.localizedString("Loadpoint_WallboxPower22kW"),
				c.localizedString("Loadpoint_WallboxPowerOther"),
			}
			fmt.Println()
			powerIndex, _ := c.askChoice(c.localizedString("Loadpoint_WallboxMaxPower"), powerChoices)
			loadpoint.MinCurrent = minValue
			switch powerIndex {
			case 0:
				loadpoint.MaxCurrent = 16
				if !chargerHasMeter {
					loadpoint.Phases = 1
				}
			case 1:
				loadpoint.MaxCurrent = 16
				if !chargerHasMeter {
					loadpoint.Phases = 3
				}
			case 2:
				loadpoint.MaxCurrent = 32
				if !chargerHasMeter {
					loadpoint.Phases = 3
				}
			case 3:
				amperage := c.askValue(question{
					label:          c.localizedString("Loadpoint_WallboxMaxAmperage"),
					valueType:      templates.TypeNumber,
					minNumberValue: int64(minValue),
					maxNumberValue: 32,
					required:       true,
				})
				loadpoint.MaxCurrent, _ = strconv.Atoi(amperage)

				if !chargerHasMeter {
					phaseChoices := []string{"1", "2", "3"}
					fmt.Println()
					phaseIndex, _ := c.askChoice(c.localizedString("Loadpoint_WallboxPhases"), phaseChoices)
					loadpoint.Phases = phaseIndex + 1
				}
			}
		}

		fmt.Println()
		loadpoint.Mode = c.askValue(question{valueType: templates.TypeChargeModes, excludeNone: true})

		fmt.Println()
		loadpoint.ResetOnDisconnect = c.askValue(question{
			label:     c.localizedString("Loadpoint_ResetOnDisconnect"),
			valueType: templates.TypeBool,
		})

		if len(c.configuration.config.Circuits) > 0 && c.askYesNo(c.localizedString("Loadpoint_CircuitYesNo")) {
			var circuitNames []string
			for _, cc := range c.configuration.config.Circuits {
				circuitNames = append(circuitNames, cc.Name)
			}

			ccNameId, _ := c.askChoice(c.localizedString("Loadpoint_Circuit"), circuitNames)
			loadpoint.Circuit = circuitNames[ccNameId]
		}

		c.configuration.AddLoadpoint(loadpoint)

		fmt.Println()
		if !c.askYesNo(c.localizedString("Loadpoint_AddAnother")) {
			break
		}
	}
}

// configureSite asks site specific questions
func (c *CmdConfigure) configureSite() {
	fmt.Println()
	fmt.Println(c.localizedString("Site_Setup"))

	siteTitle := c.askValue(question{
		label:        c.localizedString("Site_Title"),
		defaultValue: c.localizedString("Site_DefaultTitle"),
		required:     true,
	})
	c.configuration.config.Site.Title = siteTitle
}

// configureCircuits asks for circuits
func (c *CmdConfigure) configureCircuits() {
	fmt.Println()
	fmt.Println(c.localizedString("Circuit_Setup"))

	if !c.askYesNo(c.localizedString("Circuit_Add")) {
		return
	}

	// helper to know used circuit names
	circuitNames := []string{}

	for {
		ccName := c.askValue(question{
			label:    c.localizedString("Circuit_Title"),
			help:     c.localizedString("Circuit_TitleHelp"),
			required: true,
		})

		if slices.Contains(circuitNames, ccName) {
			fmt.Println(c.localizedString("Circuit_NameAlreadyUsed"))
			continue
		}
		curCircuit := &circuit{Name: ccName}

		curChoices := []string{
			c.localizedString("Circuit_MaxCurrentDisable"), // no current checking
			c.localizedString("Circuit_MaxCurrent16A"),     // 11kVA
			c.localizedString("Circuit_MaxCurrent20A"),     // 13kVA
			c.localizedString("Circuit_MaxCurrent25A"),     // 17kVA
			c.localizedString("Circuit_MaxCurrent32A"),     // 22kVA
			c.localizedString("Circuit_MaxCurrent35A"),     // 24kVA
			c.localizedString("Circuit_MaxCurrent50A"),     // 34kVA
			c.localizedString("Circuit_MaxCurrent63A"),     // 43kVA
			c.localizedString("Circuit_MaxCurrent80A"),     // 55kVA
			c.localizedString("Circuit_MaxCurrent100A"),    // 69kVA
			c.localizedString("Circuit_MaxCurrentCustom"),
		}
		fmt.Println()
		curIndex, _ := c.askChoice(c.localizedString("Circuit_MaxCurrent"), curChoices)
		switch curIndex {
		case 0:
			curCircuit.MaxCurrent = 16.0
		case 1:
			curCircuit.MaxCurrent = 16.0
		case 2:
			curCircuit.MaxCurrent = 20.0
		case 3:
			curCircuit.MaxCurrent = 25.0
		case 4:
			curCircuit.MaxCurrent = 32.0
		case 5:
			curCircuit.MaxCurrent = 35.0
		case 6:
			curCircuit.MaxCurrent = 50.0
		case 7:
			curCircuit.MaxCurrent = 63.0
		case 8:
			curCircuit.MaxCurrent = 80.0
		case 9:
			curCircuit.MaxCurrent = 100.0
		case 10:
			amperage := c.askValue(question{
				label:          c.localizedString("Circuit_MaxCurrentCustomInput"),
				valueType:      templates.TypeNumber,
				maxNumberValue: 1000, // 600kW ... enough?
				required:       true})
			curCircuit.MaxCurrent, _ = strconv.ParseFloat(amperage, 64)
		}
		pwrChoices := []string{
			c.localizedString("Circuit_MaxPowerDisable"), // no current checking
			c.localizedString("Circuit_MaxPower11kW"),
			c.localizedString("Circuit_MaxPower20kW"),
			c.localizedString("Circuit_MaxPower50kW"),
			c.localizedString("Circuit_MaxPower100kW"),
			c.localizedString("Circuit_MaxCurrentCustom"),
		}
		fmt.Println()
		pwrIndex, _ := c.askChoice(c.localizedString("Circuit_MaxPower"), pwrChoices)
		switch pwrIndex {
		case 0:
			curCircuit.MaxPower = 0.0
		case 1:
			curCircuit.MaxPower = 11.0
		case 2:
			curCircuit.MaxPower = 20.0
		case 3:
			curCircuit.MaxPower = 50.0
		case 4:
			curCircuit.MaxPower = 100.0
		case 5:
			power := c.askValue(question{
				label:          c.localizedString("Circuit_MaxPowerCustomInput"),
				valueType:      templates.TypeNumber,
				maxNumberValue: 1000, // 1GkW ... enough?
				required:       true})
			curCircuit.MaxPower, _ = strconv.ParseFloat(power, 64)
		}

		// check meter
		if c.askYesNo(c.localizedString("Circuit_Meter")) {
			ccMeter, _, err := c.configureDeviceCategory(DeviceCategoryGridMeter)
			if err == nil {
				curCircuit.MeterRef = ccMeter.Name
			}
		}

		// in case we have already circuits, ask for parent circuit
		if len(circuitNames) > 0 {
			// circuits exist already, ask for parent
			if c.askYesNo(c.localizedString("Circuit_HasParent")) {
				sort.Strings(circuitNames)
				parentCCNameId, _ := c.askChoice(c.localizedString("Circuit_Parent"), circuitNames)

				// assign this circuit as child to the requested parent
				curCircuit.ParentRef = circuitNames[parentCCNameId]
			}
		}
		// append to known names for later lookup
		circuitNames = append(circuitNames, curCircuit.Name)
		c.configuration.config.Circuits = append(c.configuration.config.Circuits, *curCircuit)
		fmt.Println()
		if !c.askYesNo(c.localizedString("Circuit_AddAnother")) {
			break
		}
	}
}<|MERGE_RESOLUTION|>--- conflicted
+++ resolved
@@ -6,11 +6,8 @@
 	"errors"
 	"fmt"
 	"os"
-<<<<<<< HEAD
+	"slices"
 	"sort"
-=======
-	"slices"
->>>>>>> 0c0e1f57
 	"strconv"
 	"strings"
 
