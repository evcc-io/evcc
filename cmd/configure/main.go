--- conflicted
+++ resolved
@@ -430,13 +430,6 @@
 
 		fmt.Println()
 		loadpoint.Mode = c.askValue(question{valueType: templates.TypeChargeModes, excludeNone: true})
-<<<<<<< HEAD
-
-		fmt.Println()
-		loadpoint.ResetOnDisconnect = c.askValue(question{
-			label:     c.localizedString("Loadpoint_ResetOnDisconnect"),
-			valueType: templates.TypeBool,
-		})
 
 		if len(c.configuration.config.Circuits) > 0 && c.askYesNo(c.localizedString("Loadpoint_CircuitYesNo")) {
 			var circuitNames []string
@@ -448,8 +441,6 @@
 			loadpoint.Circuit = circuitNames[ccNameId]
 		}
 
-=======
->>>>>>> d2aaa82d
 		c.configuration.AddLoadpoint(loadpoint)
 
 		fmt.Println()
