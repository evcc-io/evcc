package cmd

import (
	"errors"
	"fmt"
	"net/http"
	_ "net/http/pprof" // pprof handler
	"os"
	"os/signal"
	"strings"
	"sync"
	"syscall"
	"time"

	"github.com/evcc-io/evcc/charger/ocpp"
	"github.com/evcc-io/evcc/core"
	"github.com/evcc-io/evcc/core/keys"
	"github.com/evcc-io/evcc/push"
	"github.com/evcc-io/evcc/server"
	"github.com/evcc-io/evcc/server/db"
	"github.com/evcc-io/evcc/server/mcp"
	"github.com/evcc-io/evcc/server/updater"
	"github.com/evcc-io/evcc/util"
	"github.com/evcc-io/evcc/util/auth"
	"github.com/evcc-io/evcc/util/pipe"
	"github.com/evcc-io/evcc/util/sponsor"
	"github.com/evcc-io/evcc/util/telemetry"
	_ "github.com/joho/godotenv/autoload"
	"github.com/prometheus/client_golang/prometheus/promhttp"
	"github.com/spf13/cast"
	"github.com/spf13/cobra"
	vpr "github.com/spf13/viper"
)

const (
	rebootDelay = 15 * time.Minute // delayed reboot on error
	serviceDB   = "/var/lib/evcc/evcc.db"
	userDB      = "~/.evcc/evcc.db"
)

var (
	log           = util.NewLogger("main")
	cfgFile       string
	cfgDatabase   string
	customCssFile string
	ignoreEmpty   = ""                                      // ignore empty keys
	ignoreLogs    = []string{"log"}                         // ignore log messages, including warn/error
	ignoreMqtt    = []string{"log", "auth", "releaseNotes"} // excessive size may crash certain brokers

	viper *vpr.Viper

	runAsService bool
)

// rootCmd represents the base command when called without any subcommands
var rootCmd = &cobra.Command{
	Use:     "evcc",
	Short:   "evcc - open source solar charging",
	Version: util.FormattedVersion(),
	Run:     runRoot,
}

func init() {
	viper = vpr.NewWithOptions(vpr.ExperimentalBindStruct())

	viper.SetEnvPrefix("evcc")
	viper.SetEnvKeyReplacer(strings.NewReplacer(".", "_"))
	viper.AutomaticEnv() // read in environment variables that match

	util.LogLevel("info", nil)

	cobra.OnInitialize(initConfig)

	// global options
	rootCmd.PersistentFlags().StringVarP(&cfgFile, "config", "c", "", "Config file (default \"~/evcc.yaml\" or \"/etc/evcc.yaml\")")
	rootCmd.PersistentFlags().StringVar(&cfgDatabase, "database", "", "Database location (default \"~/.evcc/evcc.db\")")
	rootCmd.PersistentFlags().BoolP("help", "h", false, "Help")
	rootCmd.PersistentFlags().Bool(flagDemoMode, false, flagDemoModeDescription)
	rootCmd.PersistentFlags().Bool(flagHeaders, false, flagHeadersDescription)
	rootCmd.PersistentFlags().Bool(flagIgnoreDatabase, false, flagIgnoreDatabaseDescription)
	rootCmd.PersistentFlags().String(flagTemplate, "", flagTemplateDescription)
	rootCmd.PersistentFlags().String(flagTemplateType, "", flagTemplateTypeDescription)
	rootCmd.PersistentFlags().StringVar(&customCssFile, flagCustomCss, "", flagCustomCssDescription)

	// config file options
	rootCmd.PersistentFlags().StringP("log", "l", "info", "Log level (fatal, error, warn, info, debug, trace)")
	bindP(rootCmd, "log")

	rootCmd.Flags().Bool("metrics", false, "Expose metrics")
	bind(rootCmd, "metrics")

	rootCmd.Flags().Bool("profile", false, "Expose pprof profiles")
	bind(rootCmd, "profile")

	rootCmd.Flags().Bool("mcp", false, "Expose MCP service (experimental)")
	bind(rootCmd, "mcp")

	rootCmd.Flags().Bool(flagDisableAuth, false, flagDisableAuthDescription)
}

// initConfig reads in config file and ENV variables if set
func initConfig() {
	if cfgFile != "" {
		// Use config file from the flag
		viper.SetConfigFile(cfgFile)
	} else {
		// Search for config in home directory if available
		if home, err := os.UserHomeDir(); err == nil {
			viper.AddConfigPath(home)
		}

		// Search config in home directory with name "mbmd" (without extension).
		viper.AddConfigPath(".")    // optionally look for config in the working directory
		viper.AddConfigPath("/etc") // path to look for the config file in

		viper.SetConfigName("evcc")
	}
	if cfgDatabase != "" {
		viper.Set("Database.Dsn", cfgDatabase)
	}
}

// Execute adds all child commands to the root command and sets flags appropriately.
func Execute() {
	if err := rootCmd.Execute(); err != nil {
		fmt.Println(err)
		os.Exit(1)
	}
}

func runRoot(cmd *cobra.Command, args []string) {
	runAsService = true

	// print version
	log.INFO.Printf("evcc %s", util.FormattedVersion())

	// load config and re-configure logging after reading config file
	var err error
	if ok, _ := cmd.Flags().GetBool(flagDemoMode); ok {
		log.INFO.Println("switching into demo mode as requested through the --demo flag")
		if err := demoConfig(&conf); err != nil {
			log.FATAL.Fatal(err)
		}
	} else {
		if cfgErr := loadConfigFile(&conf, !cmd.Flag(flagIgnoreDatabase).Changed); cfgErr != nil {
			// evcc.yaml found, might have errors
			err = wrapErrorWithClass(ClassConfigFile, cfgErr)
		}
	}

	// setup environment
	if err == nil {
		err = configureEnvironment(cmd, &conf)
	}

	// configure network
	if err == nil {
		err = networkSettings(&conf.Network)
	}

<<<<<<< HEAD
	log.INFO.Printf("UI listening at http://127.0.0.1:%d/", conf.Network.Port)

=======
>>>>>>> 3c59509c
	// start broadcasting values
	tee := new(util.Tee)
	valueChan := make(chan util.Param, 64)
	go tee.Run(valueChan)

	// start OCPP server
	ocppCS := ocpp.Instance()
	ocppCS.SetUpdated(func() {
		valueChan <- util.Param{Key: keys.Ocpp, Val: ocpp.Status()}
	})
	log.INFO.Printf("OCPP listening at ws://127.0.0.1:%d/<stationId>", ocpp.Port())

	// value cache
	cache := util.NewParamCache()
	go cache.Run(pipe.NewDropper(ignoreLogs...).Pipe(tee.Attach()))

	// create web server
	socketHub := server.NewSocketHub()
	httpd := server.NewHTTPd(fmt.Sprintf(":%d", conf.Network.Port), socketHub, customCssFile)

	// start serving in background, watch for “routine‐only” errors
	go func() {
		if err := wrapFatalError(httpd.Server.ListenAndServe()); err != nil && err != http.ErrServerClosed {
			log.FATAL.Println(err)
			os.Exit(1)
		}
	}()
	log.INFO.Printf("UI listening at :%d", conf.Network.Port)

	// publish to UI
	go socketHub.Run(pipe.NewDropper(ignoreEmpty).Pipe(tee.Attach()), cache)

	// signal ui listening
	valueChan <- util.Param{Key: keys.StartupCompleted, Val: false}

	// metrics
	if viper.GetBool("metrics") {
		httpd.Router().Handle("/metrics", promhttp.Handler())
	}

	// pprof
	if viper.GetBool("profile") {
		httpd.Router().PathPrefix("/debug/").Handler(http.DefaultServeMux)
	}

	// capture log messages for UI
	util.CaptureLogs(valueChan)

	// setup telemetry
	if err == nil {
		telemetry.Create(conf.Plant, valueChan)
		if conf.Telemetry {
			err = telemetry.Enable(true)
		}
	}

	// setup modbus proxy
	if err == nil {
		err = wrapErrorWithClass(ClassModbusProxy, configureModbusProxy(&conf.ModbusProxy))
	}

	// setup site and loadpoints
	var site *core.Site
	if err == nil {
		site, err = configureSiteAndLoadpoints(&conf)
	}

	// setup influx
	if err == nil {
		influx, ierr := configureInflux(&conf.Influx)
		if ierr != nil {
			err = wrapErrorWithClass(ClassInflux, ierr)
		}

		if err == nil && influx != nil {
			// eliminate duplicate values
			dedupe := pipe.NewDeduplicator(30*time.Minute,
				keys.VehicleSoc,
				keys.VehicleRange,
				keys.VehicleOdometer,
				keys.TariffCo2,
				keys.TariffCo2Home,
				keys.TariffCo2Loadpoints,
				keys.TariffFeedIn,
				keys.TariffGrid,
				keys.TariffPriceHome,
				keys.TariffPriceLoadpoints,
				keys.TariffSolar,
				keys.ChargedEnergy,
				keys.ChargeRemainingEnergy)
			go influx.Run(site, dedupe.Pipe(
				pipe.NewDropper(append(ignoreLogs, ignoreEmpty, keys.Forecast)...).Pipe(tee.Attach()),
			))
		}
	}

	// signal devices initialized
	valueChan <- util.Param{Key: keys.StartupCompleted, Val: true}
	// show onboarding UI
	valueChan <- util.Param{Key: keys.SetupRequired, Val: site == nil || len(site.Loadpoints()) == 0}

	// setup mqtt publisher
	if err == nil && conf.Mqtt.Broker != "" && conf.Mqtt.Topic != "" {
		var mqtt *server.MQTT
		mqtt, err = server.NewMQTT(strings.Trim(conf.Mqtt.Topic, "/"), site)
		if err == nil {
			go mqtt.Run(site, pipe.NewDropper(append(ignoreMqtt, ignoreEmpty)...).Pipe(tee.Attach()))
		}
	}

	// announce on mDNS
	if err == nil {
		err = configureMDNS(conf.Network)
	}

	// start SHM server
	if err == nil {
		err = wrapErrorWithClass(ClassSHM, configureSHM(&conf.SHM, conf.Network.ExternalURL(), site, httpd))
	}

	// start HEMS server
	if err == nil {
		err = wrapErrorWithClass(ClassHEMS, configureHEMS(&conf.HEMS, site))
	}

	// setup MCP
	if viper.GetBool("mcp") {
		router := httpd.Router()

		var handler http.Handler
		if handler, err = mcp.NewHandler(router); err == nil {
			router.PathPrefix("/mcp").Handler(handler)
		}
	}

	// setup messaging
	var pushChan chan push.Event
	if err == nil {
		pushChan, err = configureMessengers(&conf.Messaging, site.Vehicles(), valueChan, cache)
		err = wrapErrorWithClass(ClassMessenger, err)
	}

	// publish initial settings
	valueChan <- util.Param{Key: keys.EEBus, Val: conf.EEBus.Configured()}
	valueChan <- util.Param{Key: keys.Hems, Val: conf.HEMS}
	valueChan <- util.Param{Key: keys.Shm, Val: conf.SHM}
	valueChan <- util.Param{Key: keys.Influx, Val: conf.Influx}
	valueChan <- util.Param{Key: keys.Interval, Val: conf.Interval}
	valueChan <- util.Param{Key: keys.Messaging, Val: conf.Messaging.Configured()}
	valueChan <- util.Param{Key: keys.ModbusProxy, Val: conf.ModbusProxy}
	valueChan <- util.Param{Key: keys.Mqtt, Val: conf.Mqtt}
	valueChan <- util.Param{Key: keys.Network, Val: conf.Network}
	valueChan <- util.Param{Key: keys.Ocpp, Val: ocpp.Status()}
	valueChan <- util.Param{Key: keys.Sponsor, Val: sponsor.Status()}

	// publish system infos
	valueChan <- util.Param{Key: keys.Version, Val: util.FormattedVersion()}
	valueChan <- util.Param{Key: keys.Config, Val: viper.ConfigFileUsed()}
	valueChan <- util.Param{Key: keys.Database, Val: db.FilePath}

	// run shutdown functions on stop
	var once sync.Once
	stopC := make(chan struct{})

	// catch signals
	go func() {
		signalC := make(chan os.Signal, 1)
		signal.Notify(signalC, os.Interrupt, syscall.SIGTERM)

		<-signalC                        // wait for signal
		once.Do(func() { close(stopC) }) // signal loop to end
	}()

	// allow web access for vehicles
	configureAuth(httpd.Router(), valueChan)

	authObject := auth.New()
	if ok, _ := cmd.Flags().GetBool(flagDisableAuth); ok {
		log.WARN.Println("❗❗❗ Authentication is disabled. This is dangerous. Your data and credentials are not protected.")
		authObject.SetAuthMode(auth.Disabled)
		valueChan <- util.Param{Key: keys.AuthDisabled, Val: true}
	}

	if ok, _ := cmd.Flags().GetBool(flagDemoMode); ok {
		log.WARN.Println("Authentication is locked in demo mode. Login-features are disabled.")
		authObject.SetAuthMode(auth.Locked)
		valueChan <- util.Param{Key: keys.DemoMode, Val: true}
	}

	httpd.RegisterSystemHandler(site, valueChan, cache, authObject, func() {
		log.INFO.Println("evcc was stopped by user. OS should restart the service. Or restart manually.")
		err = errors.New("restart required") // https://gokrazy.org/development/process-interface/
		once.Do(func() { close(stopC) })     // signal loop to end
	}, viper.ConfigFileUsed())

	// show and check version, reduce api load during development
	if util.Version != util.DevVersion {
		go updater.Run(log, httpd, valueChan)
	}

	// setup site
	if err == nil {
		// set channels
		site.DumpConfig()
		site.Prepare(valueChan, pushChan)

		httpd.RegisterSiteHandlers(site, valueChan)

		go func() {
			site.Run(stopC, conf.Interval)
		}()
	}

	if err != nil {
		if uw, ok := err.(interface{ Unwrap() []error }); ok {
			valueChan <- util.Param{Key: keys.Fatal, Val: uw.Unwrap()}
		} else {
			valueChan <- util.Param{Key: keys.Fatal, Val: []error{wrapFatalError(err)}}
		}

		// TODO stop reboot loop if user updates config (or show countdown in UI)
		log.FATAL.Println(err)
		log.FATAL.Printf("will attempt restart in: %v", rebootDelay)

		go func() {
			<-time.After(rebootDelay)
			once.Do(func() { close(stopC) }) // signal loop to end
		}()
	}

	// uds health check listener
	go server.HealthListener(site)

	// wait for shutdown
	<-stopC

	select {
	case <-shutdownDoneC(): // wait for shutdown
	case <-time.After(conf.Interval):
	}

	// exit code 1 on error
	os.Exit(cast.ToInt(err != nil))
}<|MERGE_RESOLUTION|>--- conflicted
+++ resolved
@@ -158,11 +158,8 @@
 		err = networkSettings(&conf.Network)
 	}
 
-<<<<<<< HEAD
 	log.INFO.Printf("UI listening at http://127.0.0.1:%d/", conf.Network.Port)
 
-=======
->>>>>>> 3c59509c
 	// start broadcasting values
 	tee := new(util.Tee)
 	valueChan := make(chan util.Param, 64)
