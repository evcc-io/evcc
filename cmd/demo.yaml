log: info

javascript:
- vm: shared
  script: |
    state = {
      residualpower: 200,
      pvpower: -3000,
      batterypower: 200,
      gridpower: -2000,
      chargepower: 0,
      maxcurrent: 0,
      battery: 63, // car
    };
    function get() {
      console.log("state:", JSON.stringify(state));
    }
    function set() {
      console.log(param+":", val);
      console.log("state:", JSON.stringify(state));
    }

meters:
- name: grid
  type: custom
  power:
    type: js
    vm: shared
    script: state.gridpower = state.pvpower + state.chargepower + state.residualpower + state.batterypower;

- name: pv
  type: custom
  power:
    type: js
    vm: shared
    script: state.pvpower += 100*Math.random();

- name: battery
  type: custom
  power:
    type: js
    vm: shared
    script: state.batterypower;
  soc:
    type: js
    vm: shared
    script: "30"
- name: charge
  type: custom
  power:
    type: js
    vm: shared
    script: state.chargepower;
  soc:
    type: js
    vm: shared
    script: "30"

chargers:
- name: demo
  type: custom
  enable:
    type: js
    vm: shared
    script: |
      set();
      state.enabled = val;
      if (state.enabled) state.chargepower = state.maxcurrent * 230; else state.chargepower = 0;
  enabled:
    type: js
    vm: shared
    script: |
      state.enabled;
  status:
    type: js
    vm: shared
    script: |
      if (state.enabled) "C"; else "B";
  maxcurrent:
    type: js
    vm: shared
    script: |
      set();
      state.maxcurrent = val;
      if (state.enabled) state.chargepower = state.maxcurrent * 230;

vehicles:
- name: demo
  title: e-Golf
  type: custom
<<<<<<< HEAD
  charge:
=======
  soc:
>>>>>>> 8b8153dd
    type: js
    vm: shared
    script: |
      if (state.chargepower > 0) state.battery++; else state.battery--;
      if (state.battery < 15) state.battery = 15;
      if (state.battery > 100) state.battery = 100;
      state.battery;
  cache: 1s

site:
  title: Demo
  meters:
    grid: grid
    pv: pv
    battery: battery

loadpoints:
- title: Carport
  charger: demo
  meters:
    charge: charge
  vehicle: demo<|MERGE_RESOLUTION|>--- conflicted
+++ resolved
@@ -88,11 +88,7 @@
 - name: demo
   title: e-Golf
   type: custom
-<<<<<<< HEAD
-  charge:
-=======
   soc:
->>>>>>> 8b8153dd
     type: js
     vm: shared
     script: |
