--- conflicted
+++ resolved
@@ -34,14 +34,12 @@
 //go:embed decorate.tpl
 var srcTmpl string
 
-<<<<<<< HEAD
+//go:embed header.tpl
+var header string
+
 type function struct {
 	function, signature string
 }
-=======
-//go:embed header.tpl
-var header string
->>>>>>> 87346351
 
 type dynamicType struct {
 	typ       string
@@ -360,16 +358,11 @@
 		pkg = &gopkg
 	}
 
-<<<<<<< HEAD
+	sets := []decorationSet{{*funcname, *base, *ret, *types}}
+
 	if *funcname == "" {
-		if err := parseFile(gofile, funcname, base, ret, types); err != nil {
-=======
-	sets := []decorationSet{{*function, *base, *ret, *types}}
-
-	if *function == "" {
 		all, err := parseFile(gofile)
 		if err != nil {
->>>>>>> 87346351
 			fmt.Println(err)
 			os.Exit(2)
 		}
@@ -381,22 +374,6 @@
 		os.Exit(2)
 	}
 
-<<<<<<< HEAD
-	var dynamicTypes []dynamicType
-	for _, v := range *types {
-		split := strings.SplitN(v, ",", 2) // iface,...
-		dynamicTypes = append(dynamicTypes, dynamicType{split[0], parseFunctions(split[1])})
-	}
-
-	var buf bytes.Buffer
-	if err := generate(&buf, *pkg, *funcname, *base, dynamicTypes...); err != nil {
-		fmt.Println(err)
-		os.Exit(2)
-	}
-	generated := strings.TrimSpace(buf.String()) + "\n"
-
-=======
->>>>>>> 87346351
 	var out io.Writer = os.Stdout
 
 	var name string
@@ -421,10 +398,10 @@
 
 	for _, set := range sets {
 		var dynamicTypes []dynamicType
+
 		for _, v := range set.types {
-			split := strings.SplitN(v, ",", 3)
-			dt := dynamicType{split[0], split[1], split[2]}
-			dynamicTypes = append(dynamicTypes, dt)
+			split := strings.SplitN(v, ",", 2) // iface,...
+			dynamicTypes = append(dynamicTypes, dynamicType{split[0], parseFunctions(split[1])})
 		}
 
 		var buf bytes.Buffer
