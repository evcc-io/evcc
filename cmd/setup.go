package cmd

import (
	"cmp"
	"context"
	"errors"
	"fmt"
	"net/http"
	"os"
	"regexp"
	"slices"
	"strconv"
	"strings"
	"sync"
	"time"

	paho "github.com/eclipse/paho.mqtt.golang"
	"github.com/evcc-io/evcc/api"
	"github.com/evcc-io/evcc/api/globalconfig"
	"github.com/evcc-io/evcc/charger"
	"github.com/evcc-io/evcc/cmd/shutdown"
	"github.com/evcc-io/evcc/core"
	"github.com/evcc-io/evcc/core/circuit"
	"github.com/evcc-io/evcc/core/keys"
	"github.com/evcc-io/evcc/core/loadpoint"
	coresettings "github.com/evcc-io/evcc/core/settings"
	"github.com/evcc-io/evcc/hems"
	"github.com/evcc-io/evcc/meter"
	"github.com/evcc-io/evcc/plugin/golang"
	"github.com/evcc-io/evcc/plugin/javascript"
	"github.com/evcc-io/evcc/plugin/mqtt"
	"github.com/evcc-io/evcc/push"
	"github.com/evcc-io/evcc/server"
	"github.com/evcc-io/evcc/server/db"
	"github.com/evcc-io/evcc/server/db/settings"
	"github.com/evcc-io/evcc/server/eebus"
	"github.com/evcc-io/evcc/server/modbus"
	"github.com/evcc-io/evcc/server/oauth2redirect"
	"github.com/evcc-io/evcc/tariff"
	"github.com/evcc-io/evcc/util"
	"github.com/evcc-io/evcc/util/config"
	"github.com/evcc-io/evcc/util/locale"
	"github.com/evcc-io/evcc/util/machine"
	"github.com/evcc-io/evcc/util/request"
	"github.com/evcc-io/evcc/util/sponsor"
	"github.com/evcc-io/evcc/util/templates"
	"github.com/evcc-io/evcc/vehicle"
	"github.com/gorilla/handlers"
	"github.com/gorilla/mux"
	"github.com/libp2p/zeroconf/v2"
	"github.com/samber/lo"
	"github.com/spf13/cast"
	"github.com/spf13/cobra"
	"golang.org/x/sync/errgroup"
	"golang.org/x/text/currency"
)

var conf = globalconfig.All{
	Interval: 10 * time.Second,
	Log:      "info",
	Network: globalconfig.Network{
		Schema: "http",
		Host:   "evcc.local",
		Port:   7070,
	},
	Mqtt: globalconfig.Mqtt{
		Topic: "evcc",
	},
	EEBus: eebus.Config{
		URI: ":4712",
	},
	Database: globalconfig.DB{
		Type: "sqlite",
		Dsn:  "",
	},
}

var nameRE = regexp.MustCompile(`^[a-zA-Z0-9_.:-]+$`)

func nameValid(name string) error {
	if !nameRE.MatchString(name) {
		return fmt.Errorf("name must not contain special characters or spaces: %s", name)
	}
	return nil
}

func loadConfigFile(conf *globalconfig.All, checkDB bool) error {
	err := viper.ReadInConfig()

	if cfgFile = viper.ConfigFileUsed(); cfgFile == "" {
		return err
	}

	log.INFO.Println("using config file:", cfgFile)

	if err == nil {
		if err = viper.UnmarshalExact(conf); err != nil {
			err = fmt.Errorf("failed parsing config file: %w", err)
		}
	}

	// user did not specify a database path
	if conf.Database.Dsn == "" && checkDB {
		// check if service database exists
		if _, err := os.Stat(serviceDB); err == nil {
			// service database found, ask user what to do
			sudo := ""
			if !isWritable(serviceDB) {
				sudo = "sudo "
			}
			log.FATAL.Fatal(`
Found systemd service database at "` + serviceDB + `", evcc has been invoked with no explicit database path.
Running the same config with multiple databases can lead to expiring vehicle tokens.

If you want to use the existing service database run the following command:

` + sudo + `evcc --database ` + serviceDB + `

If you want to create a new user-space database run the following command:

evcc --database ~/.evcc/evcc.db

If you know what you're doing, you can skip the database check with the --ignore-db flag.
			`)
		}
	}

	// parse log levels after reading config
	if err == nil {
		parseLogLevels()
	}

	return err
}

func isWritable(filePath string) bool {
	file, err := os.OpenFile(filePath, os.O_WRONLY, 0o666)
	if err != nil {
		return false
	}
	file.Close()
	return true
}

func configureCircuits(conf []config.Named) error {
	// migrate settings
	if settings.Exists(keys.Circuits) {
		if err := settings.Yaml(keys.Circuits, new([]map[string]any), &conf); err != nil {
			return err
		}
	}

	children := slices.Clone(conf)

	// TODO: check for circular references
NEXT:
	for i, cc := range children {
		if cc.Name == "" {
			return fmt.Errorf("cannot create circuit: missing name")
		}

		if err := nameValid(cc.Name); err != nil {
			return fmt.Errorf("cannot create circuit: duplicate name: %s", cc.Name)
		}

		if parent := cast.ToString(cc.Property("parent")); parent != "" {
			if _, err := config.Circuits().ByName(parent); err != nil {
				continue
			}
		}

		log := util.NewLogger("circuit-" + cc.Name)
		instance, err := circuit.NewFromConfig(log, cc.Other)
		if err != nil {
			return fmt.Errorf("cannot create circuit '%s': %w", cc.Name, err)
		}

		// ensure config has title
		if instance.GetTitle() == "" {
			//lint:ignore SA1019 as Title is safe on ascii
			instance.SetTitle(strings.Title(cc.Name))
		}

		if err := config.Circuits().Add(config.NewStaticDevice(cc, instance)); err != nil {
			return err
		}

		children = slices.Delete(children, i, i+1)
		goto NEXT
	}

	if len(children) > 0 {
		return fmt.Errorf("circuit is missing parent: %s", children[0].Name)
	}

	var rootFound bool
	for _, dev := range config.Circuits().Devices() {
		c := dev.Instance()

		if c.GetParent() == nil {
			if rootFound {
				return errors.New("cannot have multiple root circuits")
			}
			rootFound = true
		}
	}

	if !rootFound && len(config.Circuits().Devices()) > 0 {
		return errors.New("root circuit required")
	}

	return nil
}

func configureMeters(static []config.Named, names ...string) error {
	var eg errgroup.Group

	for i, cc := range static {
		if cc.Name == "" {
			return fmt.Errorf("cannot create meter %d: missing name", i+1)
		}

		if len(names) > 0 && !slices.Contains(names, cc.Name) {
			continue
		}

		if err := nameValid(cc.Name); err != nil {
			log.WARN.Printf("create meter %d: %v", i+1, err)
		}

		eg.Go(func() error {
			ctx := util.WithLogger(context.TODO(), util.NewLogger(cc.Name))

			instance, err := meter.NewFromConfig(ctx, cc.Type, cc.Other)
			if err != nil {
				return &DeviceError{cc.Name, fmt.Errorf("cannot create meter '%s': %w", cc.Name, err)}
			}

			if err := config.Meters().Add(config.NewStaticDevice(cc, instance)); err != nil {
				return &DeviceError{cc.Name, err}
			}

			return nil
		})
	}

	// append devices from database
	configurable, err := config.ConfigurationsByClass(templates.Meter)
	if err != nil {
		return err
	}

	for _, conf := range configurable {
		eg.Go(func() error {
			cc := conf.Named()

			if len(names) > 0 && !slices.Contains(names, cc.Name) {
				return nil
			}

			ctx := util.WithLogger(context.TODO(), util.NewLogger(cc.Name))

			instance, err := meter.NewFromConfig(ctx, cc.Type, cc.Other)
			if err != nil {
				return &DeviceError{cc.Name, fmt.Errorf("cannot create meter '%s': %w", cc.Name, err)}
			}

			if err := config.Meters().Add(config.NewConfigurableDevice(&conf, instance)); err != nil {
				return &DeviceError{cc.Name, err}
			}

			return nil
		})
	}

	return eg.Wait()
}

func configureChargers(static []config.Named, names ...string) error {
	var eg errgroup.Group

	for i, cc := range static {
		if cc.Name == "" {
			return fmt.Errorf("cannot create charger %d: missing name", i+1)
		}

		if len(names) > 0 && !slices.Contains(names, cc.Name) {
			continue
		}

		if err := nameValid(cc.Name); err != nil {
			log.WARN.Printf("create charger %d: %v", i+1, err)
		}

		eg.Go(func() error {
			ctx := util.WithLogger(context.TODO(), util.NewLogger(cc.Name))

			instance, err := charger.NewFromConfig(ctx, cc.Type, cc.Other)
			if err != nil {
				return &DeviceError{cc.Name, fmt.Errorf("cannot create charger '%s': %w", cc.Name, err)}
			}

			if err := config.Chargers().Add(config.NewStaticDevice(cc, instance)); err != nil {
				return &DeviceError{cc.Name, err}
			}

			return nil
		})
	}

	// append devices from database
	configurable, err := config.ConfigurationsByClass(templates.Charger)
	if err != nil {
		return err
	}

	for _, conf := range configurable {
		eg.Go(func() error {
			cc := conf.Named()

			if len(names) > 0 && !slices.Contains(names, cc.Name) {
				return nil
			}

			ctx := util.WithLogger(context.TODO(), util.NewLogger(cc.Name))

			instance, err := charger.NewFromConfig(ctx, cc.Type, cc.Other)
			if err != nil {
				return fmt.Errorf("cannot create charger '%s': %w", cc.Name, err)
			}

			if err := config.Chargers().Add(config.NewConfigurableDevice(&conf, instance)); err != nil {
				return &DeviceError{cc.Name, err}
			}

			return nil
		})
	}

	return eg.Wait()
}

func vehicleInstance(cc config.Named) (api.Vehicle, error) {
	ctx := util.WithLogger(context.TODO(), util.NewLogger(cc.Name))

	instance, err := vehicle.NewFromConfig(ctx, cc.Type, cc.Other)
	if err != nil {
<<<<<<< HEAD
		if errors.As(err, new(util.ConfigError)) {
=======
		if ce := new(util.ConfigError); errors.As(err, &ce) {
>>>>>>> 629a969c
			return nil, err
		}

		// wrap non-config vehicle errors to prevent fatals
		log.ERROR.Printf("creating vehicle %s failed: %v", cc.Name, err)
		instance = vehicle.NewWrapper(cc.Name, cc.Type, cc.Other, err)
	}

	// ensure vehicle config has title
	if instance.Title() == "" {
		//lint:ignore SA1019 as Title is safe on ascii
		instance.SetTitle(strings.Title(cc.Name))
	}

	return instance, nil
}

func configureVehicles(static []config.Named, names ...string) error {
	var mu sync.Mutex
	var eg errgroup.Group

	// stable-sort vehicles by name
	devs1 := make([]config.Device[api.Vehicle], 0, len(static))

	for i, cc := range static {
		if cc.Name == "" {
			return fmt.Errorf("cannot create vehicle %d: missing name", i+1)
		}

		if len(names) > 0 && !slices.Contains(names, cc.Name) {
			continue
		}

		if err := nameValid(cc.Name); err != nil {
			return fmt.Errorf("cannot create vehicle %d: %w", i+1, err)
		}

		eg.Go(func() error {
			instance, err := vehicleInstance(cc)
			if err != nil {
				return fmt.Errorf("cannot create vehicle '%s': %w", cc.Name, err)
			}

			mu.Lock()
			defer mu.Unlock()
			devs1 = append(devs1, config.NewStaticDevice(cc, instance))

			return nil
		})
	}

	// append devices from database
	configurable, err := config.ConfigurationsByClass(templates.Vehicle)
	if err != nil {
		return err
	}

	// stable-sort vehicles by id
	devs2 := make([]config.ConfigurableDevice[api.Vehicle], 0, len(configurable))

	for _, conf := range configurable {
		eg.Go(func() error {
			cc := conf.Named()

			if len(names) > 0 && !slices.Contains(names, cc.Name) {
				return nil
			}

			instance, err := vehicleInstance(cc)
			if err != nil {
				return fmt.Errorf("cannot create vehicle '%s': %w", cc.Name, err)
			}

			mu.Lock()
			defer mu.Unlock()
			devs2 = append(devs2, config.NewConfigurableDevice(&conf, instance))

			return nil
		})
	}

	if err := eg.Wait(); err != nil {
		return err
	}

	slices.SortFunc(devs1, func(i, j config.Device[api.Vehicle]) int {
		return cmp.Compare(strings.ToLower(i.Config().Name), strings.ToLower(j.Config().Name))
	})

	for _, dev := range devs1 {
		if err := config.Vehicles().Add(dev); err != nil {
			return err
		}
	}

	slices.SortFunc(devs2, func(i, j config.ConfigurableDevice[api.Vehicle]) int {
		return cmp.Compare(i.ID(), j.ID())
	})

	for _, dev := range devs2 {
		if err := config.Vehicles().Add(dev); err != nil {
			return err
		}
	}

	return nil
}

func configureSponsorship(token string) (err error) {
	if settings.Exists(keys.SponsorToken) {
		if token, err = settings.String(keys.SponsorToken); err != nil {
			return err
		}
	}

	// TODO migrate settings

	return sponsor.ConfigureSponsorship(token)
}

func configureEnvironment(cmd *cobra.Command, conf *globalconfig.All) (err error) {
	// full http request log
	if cmd.Flag(flagHeaders).Changed {
		request.LogHeaders = true
	}

	// setup persistence
	err = wrapErrorWithClass(ClassDatabase, configureDatabase(conf.Database))

	// setup translations
	if err == nil {
		// TODO decide wrapping
		err = locale.Init()
	}

	// setup machine id
	if err == nil && conf.Plant != "" {
		// TODO decide wrapping
		err = machine.CustomID(conf.Plant)
	}

	// setup sponsorship (allow env override)
	if err == nil {
		err = wrapErrorWithClass(ClassSponsorship, configureSponsorship(conf.SponsorToken))
	}

	// setup mqtt client listener
	if err == nil {
		err = wrapErrorWithClass(ClassMqtt, configureMqtt(&conf.Mqtt))
	}

	// setup EEBus server
	if err == nil {
		err = wrapErrorWithClass(ClassEEBus, configureEEBus(&conf.EEBus))
	}

	// setup javascript VMs
	if err == nil {
		err = wrapErrorWithClass(ClassJavascript, configureJavascript(conf.Javascript))
	}

	// setup go VMs
	if err == nil {
		err = wrapErrorWithClass(ClassGo, configureGo(conf.Go))
	}

	// setup config database
	if err == nil {
		// TODO decide wrapping
		err = config.Init(db.Instance)
	}

	return
}

// configureDatabase configures session database
func configureDatabase(conf globalconfig.DB) error {
	if conf.Dsn == "" {
		conf.Dsn = userDB
	}

	if err := db.NewInstance(conf.Type, conf.Dsn); err != nil {
		return err
	}

	if err := settings.Init(); err != nil {
		return err
	}

	persistSettings := func() {
		if err := settings.Persist(); err != nil {
			log.ERROR.Println("cannot save settings:", err)
		}
	}

	// persist unsaved settings on shutdown
	shutdown.Register(persistSettings)

	// persist unsaved settings every 30 minutes
	go func() {
		for range time.Tick(time.Minute) {
			persistSettings()
		}
	}()

	return nil
}

// configureInflux configures influx database
func configureInflux(conf *globalconfig.Influx) (*server.Influx, error) {
	// read settings
	if settings.Exists(keys.Influx) {
		if err := settings.Json(keys.Influx, &conf); err != nil {
			return nil, err
		}
	}

	if conf.URL == "" {
		return nil, nil
	}

	influx := server.NewInfluxClient(
		conf.URL,
		conf.Token,
		conf.Org,
		conf.User,
		conf.Password,
		conf.Database,
		conf.Insecure,
	)

	return influx, nil
}

// setup mqtt
func configureMqtt(conf *globalconfig.Mqtt) error {
	// migrate settings
	if settings.Exists(keys.Mqtt) {
		if err := settings.Json(keys.Mqtt, &conf); err != nil {
			return err
		}
	}

	if conf.Broker == "" {
		return nil
	}

	log := util.NewLogger("mqtt")

	instance, err := mqtt.RegisteredClient(log, conf.Broker, conf.User, conf.Password, conf.ClientID, 1, conf.Insecure, conf.CaCert, conf.ClientCert, conf.ClientKey, func(options *paho.ClientOptions) {
		if !runAsService {
			return
		}

		topic := fmt.Sprintf("%s/status", strings.Trim(conf.Topic, "/"))
		options.SetWill(topic, "offline", 1, true)

		oc := options.OnConnect
		options.SetOnConnectHandler(func(client paho.Client) {
			oc(client)                                   // original handler
			_ = client.Publish(topic, 1, true, "online") // alive - not logged
		})
	})
	if err != nil {
		return fmt.Errorf("failed configuring mqtt: %w", err)
	}

	mqtt.Instance = instance
	return nil
}

// setup javascript
func configureJavascript(conf []globalconfig.Javascript) error {
	for _, cc := range conf {
		if _, err := javascript.RegisteredVM(cc.VM, cc.Script); err != nil {
			return fmt.Errorf("failed configuring javascript: %w", err)
		}
	}
	return nil
}

// setup go
func configureGo(conf []globalconfig.Go) error {
	for _, cc := range conf {
		if _, err := golang.RegisteredVM(cc.VM, cc.Script); err != nil {
			return fmt.Errorf("failed configuring go: %w", err)
		}
	}
	return nil
}

// setup HEMS
func configureHEMS(conf *globalconfig.Hems, site *core.Site, httpd *server.HTTPd) error {
	// migrate settings
	if settings.Exists(keys.Hems) {
		if err := settings.Yaml(keys.Hems, new(map[string]any), &conf); err != nil {
			return err
		}
	}

	if conf.Type == "" {
		return nil
	}

	hems, err := hems.NewFromConfig(context.TODO(), conf.Type, conf.Other, site, httpd)
	if err != nil {
		return fmt.Errorf("failed configuring hems: %w", err)
	}

	go hems.Run()

	return nil
}

// networkSettings reads/migrates network settings
func networkSettings(conf *globalconfig.Network) error {
	if settings.Exists(keys.Network) {
		return settings.Json(keys.Network, &conf)
	}

	return nil
}

// setup MDNS
func configureMDNS(conf globalconfig.Network) error {
	host := strings.TrimSuffix(conf.Host, ".local")

	zc, err := zeroconf.RegisterProxy("evcc", "_http._tcp", "local.", conf.Port, host, nil, []string{"path=/"}, nil)
	if err != nil {
		return fmt.Errorf("mDNS announcement: %w", err)
	}

	shutdown.Register(zc.Shutdown)

	return nil
}

// setup EEBus
func configureEEBus(conf *eebus.Config) error {
	// migrate settings
	if settings.Exists(keys.EEBus) {
		if err := settings.Yaml(keys.EEBus, new(map[string]any), &conf); err != nil {
			return err
		}
	}

	if !conf.Configured() {
		return nil
	}

	var err error
	if eebus.Instance, err = eebus.NewServer(*conf); err != nil {
		return fmt.Errorf("failed configuring eebus: %w", err)
	}

	eebus.Instance.Run()
	shutdown.Register(eebus.Instance.Shutdown)

	return nil
}

// setup messaging
func configureMessengers(conf *globalconfig.Messaging, vehicles push.Vehicles, valueChan chan<- util.Param, cache *util.ParamCache) (chan push.Event, error) {
	// migrate settings
	if settings.Exists(keys.Messaging) {
		if err := settings.Yaml(keys.Messaging, new(map[string]any), &conf); err != nil {
			return nil, err
		}
	}

	messageChan := make(chan push.Event, 1)

	messageHub, err := push.NewHub(conf.Events, vehicles, cache)
	if err != nil {
		return messageChan, fmt.Errorf("failed configuring push services: %w", err)
	}

	for _, service := range conf.Services {
		impl, err := push.NewFromConfig(context.TODO(), service.Type, service.Other)
		if err != nil {
			return messageChan, fmt.Errorf("failed configuring push service %s: %w", service.Type, err)
		}
		messageHub.Add(impl)
	}

	go messageHub.Run(messageChan, valueChan)

	return messageChan, nil
}

func tariffInstance(name string, conf config.Typed) (api.Tariff, error) {
	ctx := util.WithLogger(context.TODO(), util.NewLogger(name))

	instance, err := tariff.NewFromConfig(ctx, conf.Type, conf.Other)
	if err != nil {
<<<<<<< HEAD
		if errors.As(err, new(util.ConfigError)) {
=======
		if ce := new(util.ConfigError); errors.As(err, &ce) {
>>>>>>> 629a969c
			return nil, err
		}

		// wrap non-config tariff errors to prevent fatals
		log.ERROR.Printf("creating tariff %s failed: %v", name, err)
		instance = tariff.NewWrapper(conf.Type, conf.Other, err)
	}

	return instance, nil
}

func configureTariff(u api.TariffUsage, conf config.Typed, t *api.Tariff) error {
	if conf.Type == "" {
		return nil
	}

	name := u.String()
	res, err := tariffInstance(name, conf)
	if err != nil {
		return &DeviceError{name, err}
	}

	*t = res
	return nil
}

func configureTariffs(conf globalconfig.Tariffs) (*tariff.Tariffs, error) {
	// migrate settings
	if settings.Exists(keys.Tariffs) {
		if err := settings.Yaml(keys.Tariffs, new(map[string]any), &conf); err != nil {
			return nil, err
		}
	}

	tariffs := tariff.Tariffs{
		Currency: currency.EUR,
	}

	if conf.Currency != "" {
		tariffs.Currency = currency.MustParseISO(conf.Currency)
	}

	var eg errgroup.Group
	eg.Go(func() error { return configureTariff(api.TariffUsageGrid, conf.Grid, &tariffs.Grid) })
	eg.Go(func() error { return configureTariff(api.TariffUsageFeedIn, conf.FeedIn, &tariffs.FeedIn) })
	eg.Go(func() error { return configureTariff(api.TariffUsageCo2, conf.Co2, &tariffs.Co2) })
	eg.Go(func() error { return configureTariff(api.TariffUsagePlanner, conf.Planner, &tariffs.Planner) })
	eg.Go(func() error { return configureTariff(api.TariffUsageSolar, conf.Solar, &tariffs.Solar) })

	if err := eg.Wait(); err != nil {
		return nil, &ClassError{ClassTariff, err}
	}

	return &tariffs, nil
}

func configureDevices(conf globalconfig.All) error {
	// collect references for filtering used devices
	if err := collectRefs(conf); err != nil {
		return err
	}

	// TODO: add name/identifier to error for better highlighting in UI
	if err := configureMeters(conf.Meters, references.meter...); err != nil {
		return &ClassError{ClassMeter, err}
	}
	if err := configureChargers(conf.Chargers, references.charger...); err != nil {
		return &ClassError{ClassCharger, err}
	}
	if err := configureVehicles(conf.Vehicles); err != nil {
		return &ClassError{ClassVehicle, err}
	}
	if err := configureCircuits(conf.Circuits); err != nil {
		return &ClassError{ClassCircuit, err}
	}
	return nil
}

func configureModbusProxy(conf *[]globalconfig.ModbusProxy) error {
	// migrate settings
	if settings.Exists(keys.ModbusProxy) {
		if err := settings.Yaml(keys.ModbusProxy, new([]map[string]any), conf); err != nil {
			return err
		}
	}

	for _, cfg := range *conf {
		var mode modbus.ReadOnlyMode
		mode, err := modbus.ReadOnlyModeString(cfg.ReadOnly)
		if err != nil {
			return err
		}

		if err = modbus.StartProxy(cfg.Port, cfg.Settings, mode); err != nil {
			return err
		}
	}

	return nil
}

func configureSiteAndLoadpoints(conf *globalconfig.All) (*core.Site, error) {
	// migrate settings
	if settings.Exists(keys.Interval) {
		d, err := settings.Int(keys.Interval)
		if err != nil {
			return nil, err
		}
		conf.Interval = time.Duration(d)

		// TODO remove yaml file
		// } else if conf.Interval != 0 {
		// settings.SetInt(keys.Interval, int64(conf.Interval))
	}

	if err := configureDevices(*conf); err != nil {
		return nil, err
	}

	if err := configureLoadpoints(*conf); err != nil {
		return nil, &ClassError{ClassLoadpoint, err}
	}

	tariffs, err := configureTariffs(conf.Tariffs)
	if err != nil {
		return nil, &ClassError{ClassTariff, err}
	}

	loadpoints := lo.Map(config.Loadpoints().Devices(), func(dev config.Device[loadpoint.API], _ int) *core.Loadpoint {
		lp := dev.Instance()
		return lp.(*core.Loadpoint)
	})

	site, err := configureSite(conf.Site, loadpoints, tariffs)
	if err != nil {
		return nil, err
	}

	if len(config.Circuits().Devices()) > 0 {
		if err := validateCircuits(loadpoints); err != nil {
			return nil, &ClassError{ClassCircuit, err}
		}
	}

	return site, nil
}

func validateCircuits(loadpoints []*core.Loadpoint) error {
	var hasRoot bool

CONTINUE:
	for _, dev := range config.Circuits().Devices() {
		instance := dev.Instance()

		isRoot := instance.GetParent() == nil
		if isRoot {
			if hasRoot {
				return errors.New("multiple root circuits")
			}

			hasRoot = true
		}

		if slices.ContainsFunc(loadpoints, func(lp *core.Loadpoint) bool {
			return lp.GetCircuit() == instance
		}) {
			continue CONTINUE
		}

		if !isRoot && !instance.HasMeter() {
			return fmt.Errorf("circuit %s has no meter and no loadpoint assigned", dev.Config().Name)
		}
	}

	if !hasRoot {
		return errors.New("missing root circuit")
	}

	return nil
}

func configureSite(conf map[string]interface{}, loadpoints []*core.Loadpoint, tariffs *tariff.Tariffs) (*core.Site, error) {
	site, err := core.NewSiteFromConfig(conf)
	if err != nil {
		return nil, err
	}

	if err := site.Boot(log, loadpoints, tariffs); err != nil {
		return nil, fmt.Errorf("failed configuring site: %w", err)
	}

	return site, nil
}

func configureLoadpoints(conf globalconfig.All) error {
	for id, cc := range conf.Loadpoints {
		cc.Name = "lp-" + strconv.Itoa(id+1)

		log := util.NewLoggerWithLoadpoint(cc.Name, id+1)
		settings := coresettings.NewDatabaseSettingsAdapter(fmt.Sprintf("lp%d.", id+1))

		instance, err := core.NewLoadpointFromConfig(log, settings, cc.Other)
		if err != nil {
			return &DeviceError{cc.Name, err}
		}

		if err := config.Loadpoints().Add(config.NewStaticDevice(cc, loadpoint.API(instance))); err != nil {
			return &DeviceError{cc.Name, err}
		}
	}

	// append devices from database
	configurable, err := config.ConfigurationsByClass(templates.Loadpoint)
	if err != nil {
		return err
	}

	for _, conf := range configurable {
		cc := conf.Named()

		id := len(config.Loadpoints().Devices())
		name := "lp-" + strconv.Itoa(id+1)
		log := util.NewLoggerWithLoadpoint(name, id+1)

		settings := coresettings.NewConfigSettingsAdapter(log, &conf)

		dynamic, static, err := loadpoint.SplitConfig(cc.Other)
		if err != nil {
			return &DeviceError{cc.Name, err}
		}

		instance, err := core.NewLoadpointFromConfig(log, settings, static)
		if err != nil {
			return &DeviceError{cc.Name, err}
		}

		dev := config.NewConfigurableDevice[loadpoint.API](&conf, instance)
		if err := config.Loadpoints().Add(dev); err != nil {
			return &DeviceError{cc.Name, err}
		}

		if err := dynamic.Apply(instance); err != nil {
			return &DeviceError{cc.Name, err}
		}
	}

	return nil
}

// configureAuth handles routing for devices. For now only api.AuthProvider related routes
func configureAuth(conf globalconfig.Network, vehicles []api.Vehicle, router *mux.Router, paramC chan<- util.Param) {
	auth := router.PathPrefix("/oauth").Subrouter()
	auth.Use(handlers.CompressHandler)
	auth.Use(handlers.CORS(
		handlers.AllowedHeaders([]string{"Content-Type"}),
	))

	// wire the handler
	oauth2redirect.SetupRouter(auth)

	// initialize
	authCollection := util.NewAuthCollection(paramC)

	baseURI := conf.URI()
	baseAuthURI := fmt.Sprintf("%s/oauth", baseURI)

	var id int
	for _, v := range vehicles {
		if provider, ok := v.(api.AuthProvider); ok {
			id += 1

			basePath := fmt.Sprintf("vehicles/%d", id)
			callbackURI := fmt.Sprintf("%s/%s/callback", baseAuthURI, basePath)

			// register vehicle
			ap := authCollection.Register(fmt.Sprintf("oauth/%s", basePath), v.Title())

			provider.SetCallbackParams(baseURI, callbackURI, ap.Handler())

			auth.
				Methods(http.MethodPost).
				Path(fmt.Sprintf("/%s/login", basePath)).
				HandlerFunc(provider.LoginHandler())
			auth.
				Methods(http.MethodPost).
				Path(fmt.Sprintf("/%s/logout", basePath)).
				HandlerFunc(provider.LogoutHandler())

			log.INFO.Printf("ensure the oauth client redirect/callback is configured for %s: %s", v.Title(), callbackURI)
		}
	}

	authCollection.Publish()
}<|MERGE_RESOLUTION|>--- conflicted
+++ resolved
@@ -345,11 +345,7 @@
 
 	instance, err := vehicle.NewFromConfig(ctx, cc.Type, cc.Other)
 	if err != nil {
-<<<<<<< HEAD
-		if errors.As(err, new(util.ConfigError)) {
-=======
 		if ce := new(util.ConfigError); errors.As(err, &ce) {
->>>>>>> 629a969c
 			return nil, err
 		}
 
@@ -745,11 +741,7 @@
 
 	instance, err := tariff.NewFromConfig(ctx, conf.Type, conf.Other)
 	if err != nil {
-<<<<<<< HEAD
-		if errors.As(err, new(util.ConfigError)) {
-=======
 		if ce := new(util.ConfigError); errors.As(err, &ce) {
->>>>>>> 629a969c
 			return nil, err
 		}
 
