--- conflicted
+++ resolved
@@ -281,22 +281,14 @@
 	return *tariffs, nil
 }
 
-<<<<<<< HEAD
-func configureSiteLoadpointsCircuits(conf config) (site *core.Site, err error) {
-	if err = cp.configure(conf); err == nil {
-
-		if err = configureCircuits(conf, cp); err != nil {
-			return nil, err
-		}
-
-		var loadpoints []*core.Loadpoint
-		loadpoints, err = configureLoadpoints(conf, cp)
-=======
-func configureSiteAndLoadpoints(conf config) (*core.Site, error) {
+func configureSiteLoadpointsCircuits(conf config) (*core.Site, error) {
 	if err := cp.configure(conf); err != nil {
 		return nil, err
 	}
->>>>>>> ca3637e0
+
+	if err := configureCircuits(conf, cp); err != nil {
+		return nil, err
+	}
 
 	loadpoints, err := configureLoadpoints(conf, cp)
 	if err != nil {
@@ -312,17 +304,12 @@
 	keys := maps.Keys(cp.vehicles)
 	slices.Sort(keys)
 
-<<<<<<< HEAD
-			site, err = configureSite(conf.Site, cp, loadpoints, vehicles, tariffs, maps.Values(cp.circuits))
-		}
-=======
 	vehicles := make([]api.Vehicle, 0, len(cp.vehicles))
 	for _, k := range keys {
 		vehicles = append(vehicles, cp.vehicles[k])
->>>>>>> ca3637e0
-	}
-
-	return configureSite(conf.Site, cp, loadpoints, vehicles, tariffs)
+	}
+
+	return configureSite(conf.Site, cp, loadpoints, vehicles, tariffs, maps.Values(cp.circuits))
 }
 
 func configureSite(conf map[string]interface{}, cp *ConfigProvider, loadpoints []*core.Loadpoint, vehicles []api.Vehicle, tariffs tariff.Tariffs, circuits []*core.Circuit) (*core.Site, error) {
