--- conflicted
+++ resolved
@@ -49,22 +49,13 @@
 
 		ac := instance.OnIdentified()
 
-<<<<<<< HEAD
-		if time, soc := v.GetPlanSoc(); !time.IsZero() {
-			plan = &planStruct{Soc: soc, Time: time}
-		}
-
-		instance := v.Instance()
-		ac := instance.OnIdentified()
-
-		strategy := v.GetPlanStrategy()
-=======
 		var plan *planStruct
 		if time, precondition, soc := v.GetPlanSoc(); !time.IsZero() {
 			plan = &planStruct{Soc: soc, Precondition: int64(precondition.Seconds()), Time: time}
 		}
+    
+    strategy := v.GetPlanStrategy()
 
->>>>>>> 0760db8d
 		res[v.Name()] = vehicleStruct{
 			Title:            instance.GetTitle(),
 			Icon:             instance.Icon(),
