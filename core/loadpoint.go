package core

import (
	"errors"
	"fmt"
	"math"
	"reflect"
	"strings"
	"sync"
	"time"

	evbus "github.com/asaskevich/EventBus"
	"github.com/avast/retry-go/v4"
	"github.com/benbjohnson/clock"
	"github.com/evcc-io/evcc/api"
	"github.com/evcc-io/evcc/core/coordinator"
	"github.com/evcc-io/evcc/core/keys"
	"github.com/evcc-io/evcc/core/loadpoint"
	"github.com/evcc-io/evcc/core/planner"
	"github.com/evcc-io/evcc/core/session"
	"github.com/evcc-io/evcc/core/soc"
	"github.com/evcc-io/evcc/core/vehicle"
	"github.com/evcc-io/evcc/core/wrapper"
	"github.com/evcc-io/evcc/provider"
	"github.com/evcc-io/evcc/push"
	"github.com/evcc-io/evcc/util"
	"github.com/evcc-io/evcc/util/config"
	"github.com/evcc-io/evcc/util/telemetry"
)

const (
	evChargeStart         = "start"      // update chargeTimer
	evChargeStop          = "stop"       // update chargeTimer
	evChargeCurrent       = "current"    // update fakeChargeMeter
	evChargePower         = "power"      // update chargeRater
	evVehicleConnect      = "connect"    // vehicle connected
	evVehicleDisconnect   = "disconnect" // vehicle disconnected
	evVehicleSoc          = "soc"        // vehicle soc progress
	evVehicleUnidentified = "guest"      // vehicle unidentified

	pvTimer   = "pv"
	pvEnable  = "enable"
	pvDisable = "disable"

	guardTimer  = "guard"
	guardEnable = "enable"

	phaseTimer   = "phase"
	phaseScale1p = "scale1p"
	phaseScale3p = "scale3p"

	timerInactive = "inactive"

	minActiveCurrent = 1.0 // minimum current at which a phase is treated as active
	minActiveVoltage = 207 // minimum voltage at which a phase is treated as active

	guardGracePeriod          = 60 * time.Second // allow out of sync during this timespan
	phaseSwitchCommandTimeout = 30 * time.Second // do not sync charger enabled/disabled state during this timespan
	phaseSwitchDuration       = 60 * time.Second // do not measure phases during this timespan
)

// elapsed is the time an expired timer will be set to
var elapsed = time.Unix(0, 1)

// PollConfig defines the vehicle polling mode and interval
type PollConfig struct {
	Mode     string        `mapstructure:"mode"`     // polling mode charging (default), connected, always
	Interval time.Duration `mapstructure:"interval"` // interval when not charging
}

// SocConfig defines soc settings, estimation and update behavior
type SocConfig struct {
	Poll     PollConfig `mapstructure:"poll"`
	Estimate *bool      `mapstructure:"estimate"`
}

// Poll modes
const (
	pollCharging  = "charging"
	pollConnected = "connected"
	pollAlways    = "always"

	pollInterval = 60 * time.Minute
)

// ThresholdConfig defines enable/disable hysteresis parameters
type ThresholdConfig struct {
	Delay     time.Duration
	Threshold float64
}

// Task is the task type
type Task = func()

// Loadpoint is responsible for controlling charge depending on
// Soc needs and power availability.
type Loadpoint struct {
	clock    clock.Clock       // mockable time
	bus      evbus.Bus         // event bus
	pushChan chan<- push.Event // notifications
	uiChan   chan<- util.Param // client push messages
	lpChan   chan<- *Loadpoint // update requests
	log      *util.Logger

	// exposed public configuration
<<<<<<< HEAD
	sync.Mutex                // guard status
	vehicleMux sync.Mutex     // guard vehicle
	Mode       api.ChargeMode `mapstructure:"mode"` // Charge mode, guarded by mutex

	Title_            string   `mapstructure:"title"`    // UI title
	Priority_         int      `mapstructure:"priority"` // Priority
	ConfiguredPhases  int      `mapstructure:"phases"`   // Charger configured phase mode 0/1/3
	ChargerRef        string   `mapstructure:"charger"`  // Charger reference
	VehicleRef        string   `mapstructure:"vehicle"`  // Vehicle reference
	VehiclesRef_      []string `mapstructure:"vehicles"` // TODO deprecated
	MeterRef          string   `mapstructure:"meter"`    // Charge meter reference
	CircuitRef        string   `mapstructure:"circuit"`  // Circuit reference
	Soc               SocConfig
	Enable, Disable   ThresholdConfig
	ResetOnDisconnect bool `mapstructure:"resetOnDisconnect"`
	onDisconnect      api.ActionConfig
	targetEnergy      float64 // Target charge energy for dumb vehicles in kWh
=======
	sync.RWMutex // guard status

	vmu   sync.RWMutex   // guard vehicle
	Mode_ api.ChargeMode `mapstructure:"mode"` // Default charge mode, used for disconnect

	Title_           string `mapstructure:"title"`    // UI title
	Priority_        int    `mapstructure:"priority"` // Priority
	ConfiguredPhases int    `mapstructure:"phases"`   // Charger configured phase mode 0/1/3
	ChargerRef       string `mapstructure:"charger"`  // Charger reference
	VehicleRef       string `mapstructure:"vehicle"`  // Vehicle reference
	MeterRef         string `mapstructure:"meter"`    // Charge meter reference
	Soc              SocConfig
	Enable, Disable  ThresholdConfig
>>>>>>> d2aaa82d

	MinCurrent    float64       // PV mode: start current	Min+PV mode: min current
	MaxCurrent    float64       // Max allowed current. Physically ensured by the charger
	GuardDuration time.Duration // charger enable/disable minimum holding time
	circuit       *Circuit      // circuit this lp belongs to

	limitSoc    int     // Session limit for soc
	limitEnergy float64 // Session limit for energy

	mode                api.ChargeMode
	enabled             bool      // Charger enabled state
	phases              int       // Charger enabled phases, guarded by mutex
	measuredPhases      int       // Charger physically measured phases
	chargeCurrent       float64   // Charger current limit
	guardUpdated        time.Time // Charger enabled/disabled timestamp
	socUpdated          time.Time // Soc updated timestamp (poll: connected)
	vehicleDetect       time.Time // Vehicle connected timestamp
	phasesSwitched      time.Time // Phase switch timestamp
	vehicleDetectTicker *clock.Ticker
	vehicleIdentifier   string

	charger          api.Charger
	chargeTimer      api.ChargeTimer
	chargeRater      api.ChargeRater
	chargedAtStartup float64 // session energy at startup

	chargeMeter    api.Meter   // Charger usage meter
	vehicle        api.Vehicle // Currently active vehicle
	defaultVehicle api.Vehicle // Default vehicle (disables detection)
	coordinator    coordinator.API
	socEstimator   *soc.Estimator

	// charge planning
	planner     *planner.Planner
	planTime    time.Time // time goal
	planEnergy  float64   // Plan charge energy in kWh (dumb vehicles)
	planSlotEnd time.Time // current plan slot end time
	planActive  bool      // charge plan exists and has a currently active slot

	// cached state
	status         api.ChargeStatus       // Charger status
	remoteDemand   loadpoint.RemoteDemand // External status demand
	chargePower    float64                // Charging power
	chargeCurrents []float64              // Phase currents
	connectedTime  time.Time              // Time when vehicle was connected
	pvTimer        time.Time              // PV enabled/disable timer
	phaseTimer     time.Time              // 1p3p switch timer
	wakeUpTimer    *Timer                 // Vehicle wake-up timeout

	// charge progress
	vehicleSoc              float64        // Vehicle Soc
	chargeDuration          time.Duration  // Charge duration
	sessionEnergy           *EnergyMetrics // Stats for charged energy by session
	chargeRemainingDuration time.Duration  // Remaining charge duration
	chargeRemainingEnergy   float64        // Remaining charge energy in Wh
	progress                *Progress      // Step-wise progress indicator

	// session log
	db      *session.DB
	session *session.Session

	settings *Settings

	tasks *util.Queue[Task] // tasks to be executed
}

// NewLoadpointFromConfig creates a new loadpoint
<<<<<<< HEAD
func NewLoadpointFromConfig(log *util.Logger, circuits map[string]*Circuit, other map[string]interface{}) (*Loadpoint, error) {
	lp := NewLoadpoint(log)
=======
func NewLoadpointFromConfig(log *util.Logger, settings *Settings, other map[string]interface{}) (*Loadpoint, error) {
	lp := NewLoadpoint(log, settings)
>>>>>>> d2aaa82d
	if err := util.DecodeOther(other, lp); err != nil {
		return nil, err
	}

	// set vehicle polling mode
	switch lp.Soc.Poll.Mode = strings.ToLower(lp.Soc.Poll.Mode); lp.Soc.Poll.Mode {
	case pollCharging:
	case pollConnected, pollAlways:
		lp.log.WARN.Printf("poll mode '%s' may deplete your battery or lead to API misuse. USE AT YOUR OWN RISK.", lp.Soc.Poll)
	default:
		if lp.Soc.Poll.Mode != "" {
			lp.log.WARN.Printf("invalid poll mode: %s", lp.Soc.Poll.Mode)
		}
		lp.Soc.Poll.Mode = pollCharging
	}

	if lp.MinCurrent == 0 {
		lp.log.WARN.Println("minCurrent must not be zero")
	}

	if lp.MaxCurrent < lp.MinCurrent {
		lp.log.WARN.Println("maxCurrent must be larger than minCurrent")
	}

	if lp.MeterRef != "" {
		dev, err := config.Meters().ByName(lp.MeterRef)
		if err != nil {
			return nil, err
		}
		lp.chargeMeter = dev.Instance()
	}

	// default vehicle
	if lp.VehicleRef != "" {
		dev, err := config.Vehicles().ByName(lp.VehicleRef)
		if err != nil {
			return nil, err
		}
		lp.defaultVehicle = dev.Instance()
	}

	if lp.ChargerRef == "" {
		return nil, errors.New("missing charger")
	}
	dev, err := config.Chargers().ByName(lp.ChargerRef)
	if err != nil {
		return nil, err
	}
	lp.charger = dev.Instance()
	lp.configureChargerType(lp.charger)

	// setup fixed phases:
	// - simple charger starts with phases config if specified or 3p
	// - switchable charger starts at 0p since we don't know the current setting
	if _, ok := lp.charger.(api.PhaseSwitcher); !ok {
		if lp.ConfiguredPhases == 0 {
			lp.ConfiguredPhases = 3
			lp.log.WARN.Println("phases not configured, assuming 3p")
		}
		lp.phases = lp.ConfiguredPhases
	} else if lp.ConfiguredPhases != 0 {
		lp.log.WARN.Printf("locking phase config to %dp for switchable charger", lp.ConfiguredPhases)
	}

	// validate thresholds
	if lp.Enable.Threshold > lp.Disable.Threshold {
		lp.log.WARN.Printf("PV mode enable threshold (%.0fW) is larger than disable threshold (%.0fW)", lp.Enable.Threshold, lp.Disable.Threshold)
	} else if lp.Enable.Threshold > 0 {
		lp.log.WARN.Printf("PV mode enable threshold %.0fW > 0 will start PV charging on grid power consumption. Did you mean -%.0f?", lp.Enable.Threshold, lp.Enable.Threshold)
	}

<<<<<<< HEAD
	// check for circuit
	if lp.CircuitRef != "" {
		var ok bool
		if lp.circuit, ok = circuits[lp.CircuitRef]; !ok {
			return nil, fmt.Errorf("circuit not found: %s", lp.CircuitRef)
		}
	}

=======
	// choose sane default if mode is not set
	if lp.mode = lp.Mode_; lp.mode == "" {
		lp.mode = api.ModeOff
	}

	// restore settings
	lp.restoreSettings()

>>>>>>> d2aaa82d
	return lp, nil
}

// NewLoadpoint creates a Loadpoint with sane defaults
func NewLoadpoint(log *util.Logger, settings *Settings) *Loadpoint {
	clock := clock.New()
	bus := evbus.New()

	lp := &Loadpoint{
		log:        log,      // logger
		settings:   settings, // settings
		clock:      clock,    // mockable time
		bus:        bus,      // event bus
		mode:       api.ModeOff,
		status:     api.StatusNone,
		MinCurrent: 6,  // A
		MaxCurrent: 16, // A
		Soc: SocConfig{
			Poll: PollConfig{
				Interval: pollInterval,
				Mode:     pollCharging,
			},
		},
		Enable:        ThresholdConfig{Delay: time.Minute, Threshold: 0},     // t, W
		Disable:       ThresholdConfig{Delay: 3 * time.Minute, Threshold: 0}, // t, W
		GuardDuration: 5 * time.Minute,
		sessionEnergy: NewEnergyMetrics(),
		progress:      NewProgress(0, 10),     // soc progress indicator
		coordinator:   coordinator.NewDummy(), // dummy vehicle coordinator
		tasks:         util.NewQueue[Task](),  // task queue
	}

	return lp
}

// restoreSettings restores loadpoint settings
func (lp *Loadpoint) restoreSettings() {
	if v, err := lp.settings.String(keys.Mode); err == nil {
		lp.mode = api.ChargeMode(v)
	}
	if v, err := lp.settings.Time(keys.PlanTime); err == nil {
		lp.planTime = v
	}
	if v, err := lp.settings.Float(keys.PlanEnergy); err == nil {
		lp.planEnergy = v
	}
	if v, err := lp.settings.Int(keys.LimitSoc); err == nil {
		lp.limitSoc = int(v)
	}
	if v, err := lp.settings.Float(keys.LimitEnergy); err == nil {
		lp.limitEnergy = v
	}
}

// requestUpdate requests site to update this loadpoint
func (lp *Loadpoint) requestUpdate() {
	select {
	case lp.lpChan <- lp: // request loadpoint update
	default:
	}
}

// configureChargerType ensures that chargeMeter, Rate and Timer can use charger capabilities
func (lp *Loadpoint) configureChargerType(charger api.Charger) {
	var integrated bool

	// ensure charge meter exists
	if lp.chargeMeter == nil {
		integrated = true

		if mt, ok := charger.(api.Meter); ok {
			lp.chargeMeter = mt
		} else {
			mt := new(wrapper.ChargeMeter)
			_ = lp.bus.Subscribe(evChargeCurrent, lp.evChargeCurrentWrappedMeterHandler)
			_ = lp.bus.Subscribe(evChargeStop, func() { mt.SetPower(0) })
			lp.chargeMeter = mt
		}
	}

	// ensure charge rater exists
	// measurement are obtained from separate charge meter if defined
	// (https://github.com/evcc-io/evcc/issues/2469)
	if rt, ok := charger.(api.ChargeRater); ok && integrated {
		lp.chargeRater = rt

		// when restarting in the middle of charging session, use this as negative offset
		if f, err := rt.ChargedEnergy(); err == nil {
			lp.chargedAtStartup = f
		}
	} else {
		rt := wrapper.NewChargeRater(lp.log, lp.chargeMeter)
		_ = lp.bus.Subscribe(evChargePower, rt.SetChargePower)
		_ = lp.bus.Subscribe(evVehicleConnect, func() { rt.StartCharge(false) })
		_ = lp.bus.Subscribe(evChargeStart, func() { rt.StartCharge(true) })
		_ = lp.bus.Subscribe(evChargeStop, rt.StopCharge)
		lp.chargeRater = rt
	}

	// ensure charge timer exists
	if ct, ok := charger.(api.ChargeTimer); ok {
		lp.chargeTimer = ct
	} else {
		ct := wrapper.NewChargeTimer()
		_ = lp.bus.Subscribe(evVehicleConnect, func() { ct.StartCharge(false) })
		_ = lp.bus.Subscribe(evChargeStart, func() { ct.StartCharge(true) })
		_ = lp.bus.Subscribe(evChargeStop, ct.StopCharge)
		lp.chargeTimer = ct
	}

	// add wakeup timer
	lp.wakeUpTimer = NewTimer()
}

// pushEvent sends push messages to clients
func (lp *Loadpoint) pushEvent(event string) {
	lp.pushChan <- push.Event{Event: event}
}

// publish sends values to UI and databases
func (lp *Loadpoint) publish(key string, val interface{}) {
	if lp.uiChan != nil {
		lp.uiChan <- util.Param{Key: key, Val: val}
	}
}

// evChargeStartHandler sends external start event
func (lp *Loadpoint) evChargeStartHandler() {
	lp.log.INFO.Println("start charging ->")
	lp.pushEvent(evChargeStart)

	lp.stopWakeUpTimer()

	// soc update reset
	lp.socUpdated = time.Time{}

	// set created when first charging session segment starts
	lp.updateSession(func(session *session.Session) {
		if session.Created.IsZero() {
			session.Created = lp.clock.Now()
		}
	})
}

// evChargeStopHandler sends external stop event
func (lp *Loadpoint) evChargeStopHandler() {
	lp.log.INFO.Println("stop charging <-")
	lp.pushEvent(evChargeStop)
	if lp.enabled {
		lp.startWakeUpTimer()
	}

	// soc update reset
	provider.ResetCached()
	lp.socUpdated = time.Time{}

	// reset pv enable/disable timer
	// https://github.com/evcc-io/evcc/issues/2289
	if !lp.pvTimer.Equal(elapsed) {
		lp.resetPVTimer()
	}

	lp.stopSession()
}

// evVehicleConnectHandler sends external start event
func (lp *Loadpoint) evVehicleConnectHandler() {
	lp.log.INFO.Printf("car connected")

	// energy
	lp.sessionEnergy.Reset()
	lp.sessionEnergy.Publish("session", lp)
	lp.publish(keys.ChargedEnergy, lp.getChargedEnergy())

	// duration
	lp.connectedTime = lp.clock.Now()
	lp.publish(keys.ConnectedDuration, time.Duration(0))

	// soc update reset
	lp.socUpdated = time.Time{}

	// soc update reset on car change
	if lp.socEstimator != nil {
		lp.socEstimator.Reset()
	}

	// set default or start detection
	if !lp.chargerHasFeature(api.IntegratedDevice) {
		lp.vehicleDefaultOrDetect()
	}

	// immediately allow pv mode activity
	lp.elapsePVTimer()

	// create charging session
	lp.createSession()
}

// evVehicleDisconnectHandler sends external start event
func (lp *Loadpoint) evVehicleDisconnectHandler() {
	lp.log.INFO.Println("car disconnected")

	// session is persisted during evChargeStopHandler which runs before
	lp.clearSession()

	// phases are unknown when vehicle disconnects
	lp.resetMeasuredPhases()

	// energy and duration
	lp.sessionEnergy.Publish("session", lp)
	lp.publish(keys.ChargedEnergy, lp.getChargedEnergy())
	lp.publish(keys.ConnectedDuration, lp.clock.Since(lp.connectedTime).Round(time.Second))

	// forget startup energy offset
	lp.chargedAtStartup = 0

	// remove charger vehicle id and stop potential detection
	lp.setVehicleIdentifier("")
	lp.stopVehicleDetection()

	// set default mode on disconnect
	lp.defaultMode()

	// set default vehicle (may be nil)
	lp.setActiveVehicle(lp.defaultVehicle)

	// soc update reset
	lp.socUpdated = time.Time{}

	// reset session
	lp.SetLimitSoc(0)
	lp.SetLimitEnergy(0)

	// mark plan slot as inactive
	// this will force a deletion of an outdated plan once plan time is expired in GetPlan()
	lp.setPlanActive(false)
}

// evVehicleSocProgressHandler sends external start event
func (lp *Loadpoint) evVehicleSocProgressHandler(soc float64) {
	if lp.progress.NextStep(soc) {
		lp.pushEvent(evVehicleSoc)
	}
}

// evChargeCurrentHandler publishes the charge current
func (lp *Loadpoint) evChargeCurrentHandler(current float64) {
	if !lp.enabled {
		current = 0
	}
	lp.publish(keys.ChargeCurrent, current)
}

// evChargeCurrentWrappedMeterHandler updates the dummy charge meter's charge power.
// This simplifies the main flow where the charge meter can always be treated as present.
// It assumes that the charge meter cannot consume more than total household consumption.
// If physical charge meter is present this handler is not used.
// The actual value is published by the evChargeCurrentHandler
func (lp *Loadpoint) evChargeCurrentWrappedMeterHandler(current float64) {
	power := current * float64(lp.activePhases()) * Voltage

	// if disabled we cannot be charging
	if !lp.enabled || !lp.charging() {
		power = 0
	}

	// handler only called if charge meter was replaced by dummy
	lp.chargeMeter.(*wrapper.ChargeMeter).SetPower(power)
}

// defaultMode executes the action
func (lp *Loadpoint) defaultMode() {
	lp.RLock()
	mode := lp.Mode_
	lp.RUnlock()

	if mode != "" && mode != lp.GetMode() {
		lp.SetMode(mode)
	}
}

// Prepare loadpoint configuration by adding missing helper elements
func (lp *Loadpoint) Prepare(uiChan chan<- util.Param, pushChan chan<- push.Event, lpChan chan<- *Loadpoint) {
	lp.uiChan = uiChan
	lp.pushChan = pushChan
	lp.lpChan = lpChan

	// event handlers
	_ = lp.bus.Subscribe(evChargeStart, lp.evChargeStartHandler)
	_ = lp.bus.Subscribe(evChargeStop, lp.evChargeStopHandler)
	_ = lp.bus.Subscribe(evVehicleConnect, lp.evVehicleConnectHandler)
	_ = lp.bus.Subscribe(evVehicleDisconnect, lp.evVehicleDisconnectHandler)
	_ = lp.bus.Subscribe(evChargeCurrent, lp.evChargeCurrentHandler)
	_ = lp.bus.Subscribe(evVehicleSoc, lp.evVehicleSocProgressHandler)

	// publish initial values
	lp.publish(keys.Title, lp.Title())
	lp.publish(keys.Mode, lp.GetMode())
	lp.publish(keys.Priority, lp.GetPriority())
	lp.publish(keys.MinCurrent, lp.GetMinCurrent())
	lp.publish(keys.MaxCurrent, lp.GetMaxCurrent())

	lp.publish(keys.EnableThreshold, lp.Enable.Threshold)
	lp.publish(keys.DisableThreshold, lp.Disable.Threshold)

	lp.setConfiguredPhases(lp.ConfiguredPhases)
	lp.publish(keys.PhasesEnabled, lp.phases)
	lp.publish(keys.PhasesActive, lp.activePhases())
	lp.publishTimer(phaseTimer, 0, timerInactive)
	lp.publishTimer(pvTimer, 0, timerInactive)
	lp.publishTimer(guardTimer, 0, timerInactive)

	// charger features
	for _, f := range []api.Feature{api.IntegratedDevice, api.Heating} {
		lp.publishChargerFeature(f)
	}

	// charger icon
	if c, ok := lp.charger.(api.IconDescriber); ok {
		lp.publish(keys.ChargerIcon, c.Icon())
	} else {
		lp.publish(keys.ChargerIcon, nil)
	}

	// vehicle
	lp.publish(keys.VehiclePresent, false)
	lp.publish(keys.VehicleTitle, "")
	lp.publish(keys.VehicleIcon, "")
	lp.publish(keys.VehicleName, "")
	lp.publish(keys.VehicleCapacity, 0.0)
	lp.publish(keys.VehicleOdometer, 0.0)

	// assign and publish default vehicle
	if lp.defaultVehicle != nil {
		lp.setActiveVehicle(lp.defaultVehicle)
	}

	// reset detection state
	lp.publish(keys.VehicleDetectionActive, false)

	// restored settings
	lp.publish(keys.PlanTime, lp.planTime)
	lp.publish(keys.PlanEnergy, lp.planEnergy)
	lp.publish(keys.LimitSoc, lp.limitSoc)
	lp.publish(keys.LimitEnergy, lp.limitEnergy)

	// read initial charger state to prevent immediately disabling charger
	if enabled, err := lp.charger.Enabled(); err == nil {
		if lp.enabled = enabled; enabled {
			lp.guardUpdated = lp.clock.Now()
			// set defined current for use by pv mode
			_ = lp.setLimit(lp.effectiveMinCurrent(), false)
		}
	} else {
		lp.log.ERROR.Printf("charger: %v", err)
	}

	// allow charger to access loadpoint
	if ctrl, ok := lp.charger.(loadpoint.Controller); ok {
		ctrl.LoadpointControl(lp)
	}
}

// syncCharger updates charger status and synchronizes it with expectations
func (lp *Loadpoint) syncCharger() error {
	enabled, err := lp.charger.Enabled()
	if err != nil {
		return err
	}

	if lp.guardGracePeriodElapsed() {
		defer func() {
			lp.enabled = enabled
			lp.publish(keys.Enabled, lp.enabled)
		}()
	}

	if !enabled && lp.charging() {
		lp.log.WARN.Println("charger logic error: disabled but charging")
		enabled = true // treat as enabled when charging
		if lp.guardGracePeriodElapsed() {
			if err := lp.charger.Enable(true); err != nil { // also enable charger to correct internal state
				return err
			}
			lp.elapseGuard()
			lp.elapsePVTimer()
			return nil
		}
	}

	// status in sync
	if enabled == lp.enabled {
		// sync max current
		if charger, ok := lp.charger.(api.CurrentGetter); ok && enabled {
			current, err := charger.GetMaxCurrent()
			if err != nil {
				return err
			}

			// smallest adjustment most PWM-Controllers can do is: 100%÷256×0,6A = 0.234A
			if math.Abs(lp.chargeCurrent-current) > 0.23 {
				if lp.guardGracePeriodElapsed() {
					lp.log.WARN.Printf("charger logic error: current mismatch (got %.3gA, expected %.3gA)", current, lp.chargeCurrent)
				}

				lp.chargeCurrent = current
				lp.bus.Publish(evChargeCurrent, lp.chargeCurrent)
			}
		}

		return nil
	}

	if enabled || lp.phaseSwitchCommandTimeoutElapsed() {
		// ignore disabled state if vehicle was disconnected ^(lp.enabled && ^lp.connected)
		if lp.guardGracePeriodElapsed() && lp.phaseSwitchCompleted() && (enabled || lp.connected()) {
			lp.log.WARN.Printf("charger out of sync: expected %vd, got %vd", status[lp.enabled], status[enabled])
			lp.elapseGuard()
		}
		return nil
	}

	return nil
}

// checkCircuitAvailableLimit determines remaining usable current using circuit limits and consumption
func (lp *Loadpoint) checkCircuitAvailableLimit(requestedCurrent float64) (float64, error) {
	// tolerance before throwing alerts
	tolerance := 1.05
	if lp.circuit != nil && requestedCurrent > 0.0 {

		// circuits remaining current includes the consumption of this loadpoint, so adjust using consumer interface
		curLP, err := lp.MaxPhasesCurrent()
		if err != nil {
			return 0, fmt.Errorf("error getting current consumption: %s", err)
		}

		// apply not more than requested. If too little current is available, make sure its not negative
		// consider als this LPs actuall current, since it is included in the circuit remaining current calculation
		chargeCurrentNew := math.Min(math.Max(lp.circuit.GetRemainingCurrent()+curLP, 0), requestedCurrent)

		// apply a small reserve to prevent log messages
		if chargeCurrentNew < requestedCurrent*tolerance {
			lp.log.DEBUG.Printf("get current limitation from %.1fA to %.1fA from circuit", requestedCurrent, chargeCurrentNew)
		}

		// also check power availability
		// need to calculate from /to currents using phases
		requestedPower := CurrentToPower(chargeCurrentNew, uint(lp.phases))
		availablePower := lp.circuit.GetRemainingPower() + lp.chargePower // since current power is included in circuit consumtion, add
		chargePowerNew := math.Min(math.Max(availablePower, 0), requestedPower)
		lp.log.TRACE.Printf("request: %.1f, avialable: %.1f, new: %.1f, phases: %d", requestedPower, availablePower, chargePowerNew, lp.phases)

		// apply a small reserve to prevent log messages
		if chargePowerNew < requestedPower*tolerance {
			// lower the current based on phases
			chargeCurrentNew = powerToCurrent(chargePowerNew, lp.phases)
			lp.log.DEBUG.Printf("get power limitation from %.1fW to %.1fW (%.1fA) from circuit", requestedPower, chargePowerNew, chargeCurrentNew)

			// TODO: do we want to switch phases in case of lower load available due to load management?
			// // exception: we are < minCurrent and phases > 1 and we can switch phases, then switch to 1 phase in order to not stop charging
			// if chargeCurrentNew < lp.GetMinCurrent() && lp.phases > 1 && powerToCurrent(chargePowerNew, 1) > lp.GetMinCurrent() {
			// 	if err := lp.scalePhasesIfAvailable(1); err == nil {
			// 		lp.log.DEBUG.Printf("switched to 1 phase")
			// 		chargeCurrentNew = powerToCurrent(chargePowerNew, 1)
			// 	}
			// }
		}

		// if we start charging, use minCurrent() first in order to ramp up
		// if lp.chargeCurrent == 0 {
		if lp.GetStatus() != api.StatusC && lp.GetStatus() != api.StatusD {
			chargeCurrentNew = math.Min(lp.MinCurrent, chargeCurrentNew)
			lp.log.DEBUG.Printf("start charging with minCurrent")
		}
		if chargeCurrentNew < requestedCurrent*tolerance {
			return chargeCurrentNew, nil
		}
	}
	// all ok
	return requestedCurrent, nil
}

// setLimit applies charger current limits and enables/disables accordingly
func (lp *Loadpoint) setLimit(chargeCurrent float64, force bool) error {
	// apply load management
	forceCurrentChange := false
	maxCurAvailable, err := lp.checkCircuitAvailableLimit(chargeCurrent)
	if err != nil {
		return err
	}
	// apply limitation
	if maxCurAvailable < chargeCurrent {
		chargeCurrent = maxCurAvailable
		forceCurrentChange = true
	}

	// full amps only?
	if _, ok := lp.charger.(api.ChargerEx); !ok || lp.vehicleHasFeature(api.CoarseCurrent) {
		chargeCurrent = math.Trunc(chargeCurrent)
	}

	// set current
<<<<<<< HEAD
	if (chargeCurrent != lp.chargeCurrent && chargeCurrent >= lp.GetMinCurrent()) || forceCurrentChange {
=======
	if chargeCurrent != lp.chargeCurrent && chargeCurrent >= lp.effectiveMinCurrent() {
>>>>>>> d2aaa82d
		var err error
		if charger, ok := lp.charger.(api.ChargerEx); ok {
			err = charger.MaxCurrentMillis(chargeCurrent)
		} else {
			err = lp.charger.MaxCurrent(int64(chargeCurrent))
		}

		if err != nil {
			v := lp.GetVehicle()
			if vv, ok := v.(api.Resurrector); ok && errors.Is(err, api.ErrAsleep) {
				// https://github.com/evcc-io/evcc/issues/8254
				// wakeup vehicle
				lp.log.DEBUG.Printf("max charge current: waking up vehicle")
				if err := vv.WakeUp(); err != nil {
					return fmt.Errorf("wake-up vehicle: %w", err)
				}
			}

			return fmt.Errorf("max charge current %.3gA: %w", chargeCurrent, err)
		}

		lp.log.DEBUG.Printf("max charge current: %.3gA", chargeCurrent)
		lp.chargeCurrent = chargeCurrent
		lp.bus.Publish(evChargeCurrent, chargeCurrent)
	}

	// set enabled/disabled
	if enabled := chargeCurrent >= lp.effectiveMinCurrent(); enabled != lp.enabled {
		if remaining := (lp.GuardDuration - lp.clock.Since(lp.guardUpdated)).Truncate(time.Second); remaining > 0 && !force {
			lp.publishTimer(guardTimer, lp.GuardDuration, guardEnable)
			return nil
		}
		lp.elapseGuard()

		if err := lp.charger.Enable(enabled); err != nil {
			v := lp.GetVehicle()
			if vv, ok := v.(api.Resurrector); enabled && ok && errors.Is(err, api.ErrAsleep) {
				// https://github.com/evcc-io/evcc/issues/8254
				// wakeup vehicle
				lp.log.DEBUG.Printf("charger %s: waking up vehicle", status[enabled])
				if err := vv.WakeUp(); err != nil {
					return fmt.Errorf("wake-up vehicle: %w", err)
				}
			}

			return fmt.Errorf("charger %s: %w", status[enabled], err)
		}

		lp.log.DEBUG.Printf("charger %s", status[enabled])
		lp.enabled = enabled
		lp.publish(keys.Enabled, lp.enabled)
		lp.guardUpdated = lp.clock.Now()

		lp.bus.Publish(evChargeCurrent, chargeCurrent)

		// start/stop vehicle wake-up timer
		if enabled {
			lp.startWakeUpTimer()
		} else {
			lp.stopWakeUpTimer()
		}
	}

	return nil
}

// connected returns the EVs connection state
func (lp *Loadpoint) connected() bool {
	status := lp.GetStatus()
	return status == api.StatusB || status == api.StatusC
}

// charging returns the EVs charging state
func (lp *Loadpoint) charging() bool {
	return lp.GetStatus() == api.StatusC
}

// charging returns the EVs charging state
func (lp *Loadpoint) setStatus(status api.ChargeStatus) {
	lp.Lock()
	defer lp.Unlock()
	lp.status = status
}

// socBasedPlanning returns true if vehicle soc (optionally from charger) and capacity are available
func (lp *Loadpoint) socBasedPlanning() bool {
	v := lp.GetVehicle()
	return (v != nil && v.Capacity() > 0) && (lp.vehicleHasSoc() || lp.vehicleSoc > 0)
}

// vehicleHasSoc returns true if active vehicle supports returning soc, i.e. it is not an offline vehicle
func (lp *Loadpoint) vehicleHasSoc() bool {
	return lp.GetVehicle() != nil && !lp.vehicleHasFeature(api.Offline)
}

// remainingLimitEnergy returns missing energy amount in kWh if vehicle has a valid energy target
func (lp *Loadpoint) remainingLimitEnergy() (float64, bool) {
	limit := lp.GetLimitEnergy()
	return max(0, limit-lp.getChargedEnergy()/1e3),
		limit > 0 && !lp.socBasedPlanning()
}

// limitEnergyReached checks if target is configured and reached
func (lp *Loadpoint) limitEnergyReached() bool {
	f, ok := lp.remainingLimitEnergy()
	return ok && f <= 0
}

// limitSocReached returns true if the effective limit has been reached
func (lp *Loadpoint) limitSocReached() bool {
	limit := lp.effectiveLimitSoc()
	return limit > 0 && lp.vehicleSoc >= float64(limit)
}

// minSocNotReached checks if minimum is configured and not reached.
// If vehicle is not configured this will always return false
func (lp *Loadpoint) minSocNotReached() bool {
	v := lp.GetVehicle()
	if v == nil {
		return false
	}

	minSoc := vehicle.Settings(lp.log, v).GetMinSoc()
	if minSoc == 0 {
		return false
	}

	if lp.vehicleSoc != 0 {
		active := lp.vehicleSoc < float64(minSoc)
		if active {
			lp.log.DEBUG.Printf("forced charging at vehicle soc %.0f%% (< %.0f%% min soc)", lp.vehicleSoc, float64(minSoc))
		}
		return active
	}

	minEnergy := v.Capacity() * float64(minSoc) / 100 / soc.ChargeEfficiency
	return minEnergy > 0 && lp.getChargedEnergy() < minEnergy
}

// disableUnlessClimater disables the charger unless climate is active
func (lp *Loadpoint) disableUnlessClimater() error {
	var current float64 // zero disables
	if lp.vehicleClimateActive() {
		current = lp.effectiveMinCurrent()
	}

	return lp.setLimit(current, true)
}

// remoteControlled returns true if remote control status is active
func (lp *Loadpoint) remoteControlled(demand loadpoint.RemoteDemand) bool {
	lp.Lock()
	defer lp.Unlock()

	return lp.remoteDemand == demand
}

// statusEvents converts the observed charger status change into a logical sequence of events
func statusEvents(prevStatus, status api.ChargeStatus) []string {
	res := make([]string, 0, 2)

	// changed from A - connected
	if prevStatus == api.StatusA || (status != api.StatusA && prevStatus == api.StatusNone) {
		res = append(res, evVehicleConnect)
	}

	// changed to C - start charging
	if status == api.StatusC {
		res = append(res, evChargeStart)
	}

	// changed from C - stop charging
	if prevStatus == api.StatusC {
		res = append(res, evChargeStop)
	}

	// changed to A - disconnected
	if status == api.StatusA {
		res = append(res, evVehicleDisconnect)
	}

	return res
}

// updateChargerStatus updates charger status and detects car connected/disconnected events
func (lp *Loadpoint) updateChargerStatus() error {
	status, err := lp.charger.Status()
	if err != nil {
		return err
	}

	lp.log.DEBUG.Printf("charger status: %s", status)

	if prevStatus := lp.GetStatus(); status != prevStatus {
		lp.setStatus(status)

		for _, ev := range statusEvents(prevStatus, status) {
			lp.bus.Publish(ev)

			// send connect/disconnect events except during startup
			if prevStatus != api.StatusNone {
				switch ev {
				case evVehicleConnect:
					lp.pushEvent(evVehicleConnect)
				case evVehicleDisconnect:
					lp.pushEvent(evVehicleDisconnect)
				}
			}
		}

		// update whenever there is a state change
		lp.bus.Publish(evChargeCurrent, lp.chargeCurrent)
	}

	return nil
}

var _ Consumer = (*Loadpoint)(nil)

// implements interface Consumer, redirects to effectiveCurrent
// TODO check oder- if we have currents we should use them
func (lp *Loadpoint) MaxPhasesCurrent() (float64, error) {
	// using effective current in use.
	// potential issue: slow LP might cause interference or short overload
	if !lp.charging() {
		return 0, nil
	}

	if lp.chargeCurrents != nil {
		return math.Max(lp.chargeCurrents[0], math.Max(lp.chargeCurrents[1], lp.chargeCurrents[2])), nil
	}

	return lp.chargeCurrent, nil
}

// CurrentPower() implements consumer interface
func (lp *Loadpoint) CurrentPower() (float64, error) {
	if !lp.charging() {
		return 0, nil
	}
	return lp.chargePower, nil
}

// effectiveCurrent returns the currently effective charging current
func (lp *Loadpoint) effectiveCurrent() float64 {
	if !lp.charging() {
		return 0
	}

	// adjust actual current for vehicles like Zoe where it remains below target
	if lp.chargeCurrents != nil {
		cur := max(lp.chargeCurrents[0], lp.chargeCurrents[1], lp.chargeCurrents[2])
		return min(cur+2.0, lp.chargeCurrent)
	}

	return lp.chargeCurrent
}

// elapsePVTimer puts the pv enable/disable timer into elapsed state
func (lp *Loadpoint) elapsePVTimer() {
	if lp.pvTimer.Equal(elapsed) {
		return
	}

	lp.log.DEBUG.Printf("pv timer elapse")

	lp.pvTimer = elapsed
	lp.publishTimer(pvTimer, 0, timerInactive)

	lp.elapseGuard()
}

// resetPVTimer resets the pv enable/disable timer to disabled state
func (lp *Loadpoint) resetPVTimer(typ ...string) {
	if lp.pvTimer.IsZero() {
		return
	}

	msg := "pv timer reset"
	if len(typ) == 1 {
		msg = fmt.Sprintf("pv %s timer reset", typ[0])
	}
	lp.log.DEBUG.Printf(msg)

	lp.pvTimer = time.Time{}
	lp.publishTimer(pvTimer, 0, timerInactive)
}

// resetPhaseTimer resets the phase switch timer to disabled state
func (lp *Loadpoint) resetPhaseTimer() {
	if lp.phaseTimer.IsZero() {
		return
	}

	lp.phaseTimer = time.Time{}
	lp.publishTimer(phaseTimer, 0, timerInactive)
}

// scalePhasesRequired validates if fixed phase configuration matches enabled phases
func (lp *Loadpoint) scalePhasesRequired() bool {
	_, ok := lp.charger.(api.PhaseSwitcher)
	return ok && lp.ConfiguredPhases != 0 && lp.ConfiguredPhases != lp.GetPhases()
}

// scalePhasesIfAvailable scales if api.PhaseSwitcher is available
func (lp *Loadpoint) scalePhasesIfAvailable(phases int) error {
	if lp.ConfiguredPhases != 0 {
		phases = lp.ConfiguredPhases
	}

	if _, ok := lp.charger.(api.PhaseSwitcher); ok {
		return lp.scalePhases(phases)
	}

	return nil
}

// scalePhases adjusts the number of active phases and returns the appropriate charging current.
// Returns api.ErrNotAvailable if api.PhaseSwitcher is not available.
func (lp *Loadpoint) scalePhases(phases int) error {
	cp, ok := lp.charger.(api.PhaseSwitcher)
	if !ok {
		panic("charger does not implement api.PhaseSwitcher")
	}

	if lp.GetPhases() != phases {
		// switch phases
		if err := cp.Phases1p3p(phases); err != nil {
			return fmt.Errorf("switch phases: %w", err)
		}

		lp.log.DEBUG.Printf("switched phases: %dp", phases)

		// prevent premature measurement of active phases
		lp.phasesSwitched = lp.clock.Now()

		// update setting and reset timer
		lp.setPhases(phases)
	}

	return nil
}

// fastCharging scales to 3p if available and sets maximum current
func (lp *Loadpoint) fastCharging() error {
	err := lp.scalePhasesIfAvailable(3)
	if err == nil {
		err = lp.setLimit(lp.effectiveMaxCurrent(), true)
	}
	return err
}

// pvScalePhases switches phases if necessary and returns if switch occurred
func (lp *Loadpoint) pvScalePhases(sitePower, minCurrent, maxCurrent float64) bool {
	phases := lp.GetPhases()

	// observed phase state inconsistency
	// - https://github.com/evcc-io/evcc/issues/1572
	// - https://github.com/evcc-io/evcc/issues/2230
	// - https://github.com/evcc-io/evcc/issues/2613
	measuredPhases := lp.getMeasuredPhases()
	if phases > 0 && phases < measuredPhases {
		if lp.guardGracePeriodElapsed() {
			lp.log.WARN.Printf("ignoring inconsistent phases: %dp < %dp observed active", phases, measuredPhases)
		}
		lp.resetMeasuredPhases()
	}

	var waiting bool
	activePhases := lp.activePhases()
	availablePower := lp.chargePower - sitePower
	scalable := (sitePower > 0 || !lp.enabled) && activePhases > 1 && lp.ConfiguredPhases < 3

	// scale down phases
	if targetCurrent := powerToCurrent(availablePower, activePhases); targetCurrent < minCurrent && scalable {
		lp.log.DEBUG.Printf("available power %.0fW < %.0fW min %dp threshold", availablePower, float64(activePhases)*Voltage*minCurrent, activePhases)

		if !lp.charging() { // scale immediately if not charging
			lp.phaseTimer = elapsed
		}

		if lp.phaseTimer.IsZero() {
			lp.log.DEBUG.Printf("start phase %s timer", phaseScale1p)
			lp.phaseTimer = lp.clock.Now()
		}

		lp.publishTimer(phaseTimer, lp.Disable.Delay, phaseScale1p)

		if elapsed := lp.clock.Since(lp.phaseTimer); elapsed >= lp.Disable.Delay {
			if err := lp.scalePhases(1); err != nil {
				lp.log.ERROR.Println(err)
			}
			return true
		}

		waiting = true
	}

	maxPhases := lp.maxActivePhases()
	target1pCurrent := powerToCurrent(availablePower, 1)
	scalable = maxPhases > 1 && phases < maxPhases && target1pCurrent > maxCurrent

	// scale up phases
	if targetCurrent := powerToCurrent(availablePower, maxPhases); targetCurrent >= minCurrent && scalable {
		lp.log.DEBUG.Printf("available power %.0fW > %.0fW min %dp threshold", availablePower, 3*Voltage*minCurrent, maxPhases)

		if !lp.charging() { // scale immediately if not charging
			lp.phaseTimer = elapsed
		}

		if lp.phaseTimer.IsZero() {
			lp.log.DEBUG.Printf("start phase %s timer", phaseScale3p)
			lp.phaseTimer = lp.clock.Now()
		}

		lp.publishTimer(phaseTimer, lp.Enable.Delay, phaseScale3p)

		if elapsed := lp.clock.Since(lp.phaseTimer); elapsed >= lp.Enable.Delay {
			if err := lp.scalePhases(3); err != nil {
				lp.log.ERROR.Println(err)
			}
			return true
		}

		waiting = true
	}

	// reset timer to disabled state
	if !waiting && !lp.phaseTimer.IsZero() {
		lp.resetPhaseTimer()
	}

	return false
}

// TODO move up to timer functions
func (lp *Loadpoint) publishTimer(name string, delay time.Duration, action string) {
	timer := lp.pvTimer
	if name == phaseTimer {
		timer = lp.phaseTimer
	}
	if name == guardTimer {
		timer = lp.guardUpdated
	}

	remaining := delay - lp.clock.Since(timer)
	if remaining < 0 {
		remaining = 0
	}

	lp.publish(name+"Action", action)
	lp.publish(name+"Remaining", remaining)

	if action == timerInactive {
		lp.log.DEBUG.Printf("%s timer %s", name, action)
	} else {
		lp.log.DEBUG.Printf("%s %s in %v", name, action, remaining.Round(time.Second))
	}
}

// pvMaxCurrent calculates the maximum target current for PV mode
func (lp *Loadpoint) pvMaxCurrent(mode api.ChargeMode, sitePower float64, batteryBuffered, batteryStart bool) float64 {
	// read only once to simplify testing
	minCurrent := lp.effectiveMinCurrent()
	maxCurrent := lp.effectiveMaxCurrent()

	// switch phases up/down
	if _, ok := lp.charger.(api.PhaseSwitcher); ok {
		_ = lp.pvScalePhases(sitePower, minCurrent, maxCurrent)
	}

	// calculate target charge current from delta power and actual current
	effectiveCurrent := lp.effectiveCurrent()
	activePhases := lp.activePhases()
	deltaCurrent := powerToCurrent(-sitePower, activePhases)
	targetCurrent := max(effectiveCurrent+deltaCurrent, 0)

	lp.log.DEBUG.Printf("pv charge current: %.3gA = %.3gA + %.3gA (%.0fW @ %dp)", targetCurrent, effectiveCurrent, deltaCurrent, sitePower, activePhases)

	// in MinPV mode or under special conditions return at least minCurrent
	if (mode == api.ModeMinPV || batteryStart || batteryBuffered && lp.charging()) && targetCurrent < minCurrent {
		return minCurrent
	}

	if mode == api.ModePV && lp.enabled && targetCurrent < minCurrent {
		// kick off disable sequence
		if sitePower >= lp.Disable.Threshold && lp.phaseTimer.IsZero() {
			lp.log.DEBUG.Printf("site power %.0fW >= %.0fW disable threshold", sitePower, lp.Disable.Threshold)

			if lp.pvTimer.IsZero() {
				lp.log.DEBUG.Printf("pv disable timer start: %v", lp.Disable.Delay)
				lp.pvTimer = lp.clock.Now()
			}

			lp.publishTimer(pvTimer, lp.Disable.Delay, pvDisable)

			elapsed := lp.clock.Since(lp.pvTimer)
			if elapsed >= lp.Disable.Delay {
				lp.log.DEBUG.Println("pv disable timer elapsed")
				return 0
			}

			// suppress duplicate log message after timer started
			if elapsed > time.Second {
				lp.log.DEBUG.Printf("pv disable timer remaining: %v", (lp.Disable.Delay - elapsed).Round(time.Second))
			}
		} else {
			// reset timer
			lp.resetPVTimer("disable")
		}

		// lp.log.DEBUG.Println("pv disable timer: keep enabled")
		return minCurrent
	}

	if mode == api.ModePV && !lp.enabled {
		// kick off enable sequence
		if (lp.Enable.Threshold == 0 && targetCurrent >= minCurrent) ||
			(lp.Enable.Threshold != 0 && sitePower <= lp.Enable.Threshold) {
			lp.log.DEBUG.Printf("site power %.0fW <= %.0fW enable threshold", sitePower, lp.Enable.Threshold)

			if lp.pvTimer.IsZero() {
				lp.log.DEBUG.Printf("pv enable timer start: %v", lp.Enable.Delay)
				lp.pvTimer = lp.clock.Now()
			}

			lp.publishTimer(pvTimer, lp.Enable.Delay, pvEnable)

			elapsed := lp.clock.Since(lp.pvTimer)
			if elapsed >= lp.Enable.Delay {
				lp.log.DEBUG.Println("pv enable timer elapsed")
				return minCurrent
			}

			// suppress duplicate log message after timer started
			if elapsed > time.Second {
				lp.log.DEBUG.Printf("pv enable timer remaining: %v", (lp.Enable.Delay - elapsed).Round(time.Second))
			}
		} else {
			// reset timer
			lp.resetPVTimer("enable")
		}

		// lp.log.DEBUG.Println("pv enable timer: keep disabled")
		return 0
	}

	// reset timer to disabled state
	lp.resetPVTimer()

	// cap at maximum current
	targetCurrent = min(targetCurrent, maxCurrent)

	return targetCurrent
}

// UpdateChargePower updates charge meter power
func (lp *Loadpoint) UpdateChargePower() {
	err := retry.Do(func() error {
		value, err := lp.chargeMeter.CurrentPower()
		if err != nil {
			return err
		}

		lp.Lock()
		lp.chargePower = value // update value if no error
		lp.Unlock()

		lp.log.DEBUG.Printf("charge power: %.0fW", value)
		lp.publish(keys.ChargePower, value)

		// https://github.com/evcc-io/evcc/issues/2153
		// https://github.com/evcc-io/evcc/issues/6986
		if lp.chargePower < -20 {
			lp.log.WARN.Printf("charge power must not be negative: %.0f", lp.chargePower)
		}

		return nil
	}, retryOptions...)
	if err != nil {
		lp.log.ERROR.Printf("charge meter: %v", err)
	}
}

// updateChargeCurrents uses PhaseCurrents interface to count phases with current >=1A
func (lp *Loadpoint) updateChargeCurrents() {
	lp.chargeCurrents = nil

	phaseMeter, ok := lp.chargeMeter.(api.PhaseCurrents)
	if !ok {
		return // don't guess
	}

	i1, i2, i3, err := phaseMeter.Currents()
	if err != nil {
		lp.log.ERROR.Printf("charge meter: %v", err)
		return
	}

	lp.chargeCurrents = []float64{i1, i2, i3}
	lp.log.DEBUG.Printf("charge currents: %.3gA", lp.chargeCurrents)
	lp.publish(keys.ChargeCurrents, lp.chargeCurrents)

	if lp.charging() && lp.phaseSwitchCompleted() {
		var phases int
		for _, i := range lp.chargeCurrents {
			if i > minActiveCurrent {
				phases++
			}
		}

		if phases >= 1 {
			lp.Lock()
			lp.measuredPhases = phases
			lp.Unlock()

			lp.log.DEBUG.Printf("detected active phases: %dp", phases)
			lp.publish(keys.PhasesActive, phases)
		}
	}
}

// updateChargeVoltages uses PhaseVoltages interface to count phases with nominal grid voltage
func (lp *Loadpoint) updateChargeVoltages() {
	if _, ok := lp.charger.(api.PhaseSwitcher); ok {
		return // we don't need the voltages
	}

	phaseMeter, ok := lp.chargeMeter.(api.PhaseVoltages)
	if !ok {
		return // don't guess
	}

	u1, u2, u3, err := phaseMeter.Voltages()
	if err != nil {
		lp.log.ERROR.Printf("charge meter: %v", err)
		return
	}

	chargeVoltages := []float64{u1, u2, u3}
	lp.log.DEBUG.Printf("charge voltages: %.3gV", chargeVoltages)
	lp.publish(keys.ChargeVoltages, chargeVoltages)

	// Quine-McCluskey for (¬L1∧L2∧¬L3) ∨ (L1∧L2∧¬L3) ∨ (¬L1∧¬L2∧L3) ∨ (L1∧¬L2∧L3) ∨ (¬L1∧L2∧L3) -> ¬L1 ∧ L3 ∨ L2 ∧ ¬L3 ∨ ¬L2 ∧ L3
	if !(u1 >= minActiveVoltage) && (u3 >= minActiveVoltage) || (u2 >= minActiveVoltage) && !(u3 >= minActiveVoltage) || !(u2 >= minActiveVoltage) && (u3 >= minActiveVoltage) {
		lp.log.WARN.Printf("invalid phase wiring between charge meter and charger")
	}

	var phases int
	if (u1 >= minActiveVoltage) || (u2 >= minActiveVoltage) || (u3 >= minActiveVoltage) {
		phases = 3
	}
	if (u1 >= minActiveVoltage) && (u2 < minActiveVoltage) && (u3 < minActiveVoltage) {
		phases = 1
	}

	if phases >= 1 {
		lp.log.DEBUG.Printf("detected connected phases: %dp", phases)
		lp.setPhases(phases)
	}
}

// publish charged energy and duration
func (lp *Loadpoint) publishChargeProgress() {
	if f, err := lp.chargeRater.ChargedEnergy(); err == nil {
		// workaround for Go-E resetting during disconnect, see
		// https://github.com/evcc-io/evcc/issues/5092
		if f > lp.chargedAtStartup {
			added, addedGreen := lp.sessionEnergy.Update(f - lp.chargedAtStartup)
			if telemetry.Enabled() && added > 0 {
				telemetry.UpdateEnergy(added, addedGreen)
			}
		}
	} else {
		lp.log.ERROR.Printf("charge rater: %v", err)
	}

	if d, err := lp.chargeTimer.ChargingTime(); err == nil {
		lp.chargeDuration = d.Round(time.Second)
	} else {
		lp.log.ERROR.Printf("charge timer: %v", err)
	}

	// TODO check if "session" prefix required?
	lp.sessionEnergy.Publish("session", lp)

	// TODO deprecated: use sessionEnergy instead
	lp.publish(keys.ChargedEnergy, lp.getChargedEnergy())
	lp.publish(keys.ChargeDuration, lp.chargeDuration)
	if _, ok := lp.chargeMeter.(api.MeterEnergy); ok {
		lp.publish(keys.ChargeTotalImport, lp.chargeMeterTotal())
	}
}

// publish state of charge, remaining charge duration and range
func (lp *Loadpoint) publishSocAndRange() {
	soc, err := lp.chargerSoc()

	// guard for socEstimator removed by api
	if lp.socEstimator == nil || (!lp.vehicleHasSoc() && err != nil) {
		// This is a workaround for heaters. Without vehicle, the soc estimator is not initialized.
		// We need to check if the charger can provide soc and use it if available.
		if err == nil {
			lp.vehicleSoc = soc
			lp.publish(keys.VehicleSoc, lp.vehicleSoc)
		}

		return
	}

	if err == nil || lp.chargerHasFeature(api.IntegratedDevice) || lp.vehicleSocPollAllowed() {
		lp.socUpdated = lp.clock.Now()

		f, err := lp.socEstimator.Soc(lp.getChargedEnergy())
		if err != nil {
			if errors.Is(err, api.ErrMustRetry) {
				lp.socUpdated = time.Time{}
			} else {
				lp.log.ERROR.Printf("vehicle soc: %v", err)
			}

			return
		}

		lp.vehicleSoc = f
		lp.log.DEBUG.Printf("vehicle soc: %.0f%%", lp.vehicleSoc)
		lp.publish(keys.VehicleSoc, lp.vehicleSoc)

		// vehicle target soc
		// TODO take vehicle api limits into account
		targetSoc := 100
		if vs, ok := lp.GetVehicle().(api.SocLimiter); ok {
			if limit, err := vs.TargetSoc(); err == nil {
				targetSoc = int(math.Trunc(limit))
				lp.log.DEBUG.Printf("vehicle soc limit: %.0f%%", limit)
				lp.publish(keys.VehicleTargetSoc, limit)
			} else {
				lp.log.ERROR.Printf("vehicle soc limit: %v", err)
			}
		}

		// use minimum of vehicle and loadpoint
		limitSoc := min(targetSoc, lp.effectiveLimitSoc())

		var d time.Duration
		if lp.charging() {
			d = lp.socEstimator.RemainingChargeDuration(limitSoc, lp.chargePower)
		}
		lp.SetRemainingDuration(d)

		lp.SetRemainingEnergy(1e3 * lp.socEstimator.RemainingChargeEnergy(limitSoc))

		// range
		if vs, ok := lp.GetVehicle().(api.VehicleRange); ok {
			if rng, err := vs.Range(); err == nil {
				lp.log.DEBUG.Printf("vehicle range: %dkm", rng)
				lp.publish(keys.VehicleRange, rng)
			} else {
				lp.log.ERROR.Printf("vehicle range: %v", err)
			}
		}

		// trigger message after variables are updated
		lp.bus.Publish(evVehicleSoc, f)
	}
}

func (lp *Loadpoint) elapseGuard() {
	if lp.guardUpdated != elapsed {
		lp.log.DEBUG.Print("charger: guard elapse")
		lp.guardUpdated = elapsed
		lp.publishTimer(guardTimer, 0, timerInactive)
	}
}

// addTask adds a single task to the queue
func (lp *Loadpoint) addTask(task func()) {
	// test guard
	if lp.tasks != nil {
		// don't add twice
		if t, ok := lp.tasks.First(); ok &&
			reflect.ValueOf(t).Pointer() == reflect.ValueOf(task).Pointer() {
			return
		}
		lp.tasks.Enqueue(task)
	}
}

// processTasks executes a single task from the queue
func (lp *Loadpoint) processTasks() {
	// test guard
	if lp.tasks != nil {
		if task, ok := lp.tasks.Dequeue(); ok {
			task()
		}
	}
}

// startWakeUpTimer starts wakeUpTimer
func (lp *Loadpoint) startWakeUpTimer() {
	lp.log.DEBUG.Printf("wake-up timer: start")
	lp.wakeUpTimer.Start()
}

// stopWakeUpTimer stops wakeUpTimer
func (lp *Loadpoint) stopWakeUpTimer() {
	lp.log.DEBUG.Printf("wake-up timer: stop")
	lp.wakeUpTimer.Stop()
}

// guardGracePeriodElapsed checks if last guard update is within guard grace period
func (lp *Loadpoint) guardGracePeriodElapsed() bool {
	return time.Since(lp.guardUpdated) > guardGracePeriod
}

// phaseSwitchCommandTimeoutElapsed returns true if phase switch command should be already processed by the charger
func (lp *Loadpoint) phaseSwitchCommandTimeoutElapsed() bool {
	return time.Since(lp.phasesSwitched) > phaseSwitchCommandTimeout
}

// phaseSwitchCompleted returns true if phase switch has completed
func (lp *Loadpoint) phaseSwitchCompleted() bool {
	return time.Since(lp.phasesSwitched) > phaseSwitchDuration
}

// Update is the main control function. It reevaluates meters and charger state
func (lp *Loadpoint) Update(sitePower float64, autoCharge, batteryBuffered, batteryStart bool, greenShare float64, effPrice, effCo2 *float64) {
	lp.processTasks()

	// read and publish meters first- charge power has already been updated by the site
	lp.updateChargeVoltages()
	lp.updateChargeCurrents()

	lp.sessionEnergy.SetEnvironment(greenShare, effPrice, effCo2)

	// update ChargeRater here to make sure initial meter update is caught
	lp.bus.Publish(evChargeCurrent, lp.chargeCurrent)
	lp.bus.Publish(evChargePower, lp.chargePower)

	// update progress and soc before status is updated
	lp.publishChargeProgress()
	lp.PublishEffectiveValues()

	// read and publish status
	if err := lp.updateChargerStatus(); err != nil {
		lp.log.ERROR.Printf("charger: %v", err)
		return
	}

	lp.publish(keys.Connected, lp.connected())
	lp.publish(keys.Charging, lp.charging())

	// identify connected vehicle
	if lp.connected() && !lp.chargerHasFeature(api.IntegratedDevice) {
		// read identity and run associated action
		lp.identifyVehicle()

		// find vehicle by status for a couple of minutes after connecting
		if lp.vehicleUnidentified() {
			lp.identifyVehicleByStatus()
		}
	}

	// publish soc after updating charger status to make sure
	// initial update of connected state matches charger status
	lp.publishSocAndRange()

	// sync settings with charger
	if err := lp.syncCharger(); err != nil {
		lp.log.ERROR.Printf("charger: %v", err)
		return
	}

	// check if car connected and ready for charging
	var err error

	// track if remote disabled is actually active
	remoteDisabled := loadpoint.RemoteEnable

	mode := lp.GetMode()
	lp.publish(keys.Mode, mode)

	// update and publish plan without being short-circuited by modes etc.
	plannerActive := lp.plannerActive()

	// execute loading strategy
	switch {
	case !lp.connected():
		// always disable charger if not connected
		// https://github.com/evcc-io/evcc/issues/105
		err = lp.setLimit(0, false)

	case lp.scalePhasesRequired():
		err = lp.scalePhases(lp.ConfiguredPhases)

	case lp.remoteControlled(loadpoint.RemoteHardDisable):
		remoteDisabled = loadpoint.RemoteHardDisable
		fallthrough

	case mode == api.ModeOff:
		err = lp.setLimit(0, true)

	// minimum or target charging
	case lp.minSocNotReached() || plannerActive:
		err = lp.fastCharging()
		lp.resetPhaseTimer()
		lp.elapsePVTimer() // let PV mode disable immediately afterwards

	case lp.limitEnergyReached():
		lp.log.DEBUG.Printf("limitEnergy reached: %.0fkWh > %0.1fkWh", lp.getChargedEnergy()/1e3, lp.limitEnergy)
		err = lp.disableUnlessClimater()

	case lp.limitSocReached():
		lp.log.DEBUG.Printf("limitSoc reached: %.1f%% > %d%%", lp.vehicleSoc, lp.effectiveLimitSoc())
		err = lp.disableUnlessClimater()

	// immediate charging- must be placed after limits are evaluated
	case mode == api.ModeNow:
		err = lp.fastCharging()

	case mode == api.ModeMinPV || mode == api.ModePV:
		// cheap tariff
		if autoCharge && lp.EffectivePlanTime().IsZero() {
			err = lp.fastCharging()
			lp.resetPhaseTimer()
			lp.elapsePVTimer() // let PV mode disable immediately afterwards
			break
		}

		targetCurrent := lp.pvMaxCurrent(mode, sitePower, batteryBuffered, batteryStart)

		var required bool // false
		if targetCurrent == 0 && lp.vehicleClimateActive() {
			targetCurrent = lp.effectiveMinCurrent()
			required = true
		}

		// Sunny Home Manager
		if lp.remoteControlled(loadpoint.RemoteSoftDisable) {
			remoteDisabled = loadpoint.RemoteSoftDisable
			targetCurrent = 0
			required = true
		}

		err = lp.setLimit(targetCurrent, required)
	}

	// Wake-up checks
	if lp.enabled && lp.status == api.StatusB &&
		// TODO take vehicle api limits into account
		int(lp.vehicleSoc) < lp.effectiveLimitSoc() && lp.wakeUpTimer.Expired() {
		lp.wakeUpVehicle()
	}

	// effective disabled status
	if remoteDisabled != loadpoint.RemoteEnable {
		lp.publish(keys.RemoteDisabled, remoteDisabled)
	}

	// log any error
	if err != nil {
		lp.log.ERROR.Println(err)
	}
}<|MERGE_RESOLUTION|>--- conflicted
+++ resolved
@@ -103,25 +103,6 @@
 	log      *util.Logger
 
 	// exposed public configuration
-<<<<<<< HEAD
-	sync.Mutex                // guard status
-	vehicleMux sync.Mutex     // guard vehicle
-	Mode       api.ChargeMode `mapstructure:"mode"` // Charge mode, guarded by mutex
-
-	Title_            string   `mapstructure:"title"`    // UI title
-	Priority_         int      `mapstructure:"priority"` // Priority
-	ConfiguredPhases  int      `mapstructure:"phases"`   // Charger configured phase mode 0/1/3
-	ChargerRef        string   `mapstructure:"charger"`  // Charger reference
-	VehicleRef        string   `mapstructure:"vehicle"`  // Vehicle reference
-	VehiclesRef_      []string `mapstructure:"vehicles"` // TODO deprecated
-	MeterRef          string   `mapstructure:"meter"`    // Charge meter reference
-	CircuitRef        string   `mapstructure:"circuit"`  // Circuit reference
-	Soc               SocConfig
-	Enable, Disable   ThresholdConfig
-	ResetOnDisconnect bool `mapstructure:"resetOnDisconnect"`
-	onDisconnect      api.ActionConfig
-	targetEnergy      float64 // Target charge energy for dumb vehicles in kWh
-=======
 	sync.RWMutex // guard status
 
 	vmu   sync.RWMutex   // guard vehicle
@@ -133,9 +114,9 @@
 	ChargerRef       string `mapstructure:"charger"`  // Charger reference
 	VehicleRef       string `mapstructure:"vehicle"`  // Vehicle reference
 	MeterRef         string `mapstructure:"meter"`    // Charge meter reference
+	CircuitRef       string `mapstructure:"circuit"`  // Circuit reference
 	Soc              SocConfig
 	Enable, Disable  ThresholdConfig
->>>>>>> d2aaa82d
 
 	MinCurrent    float64       // PV mode: start current	Min+PV mode: min current
 	MaxCurrent    float64       // Max allowed current. Physically ensured by the charger
@@ -203,13 +184,8 @@
 }
 
 // NewLoadpointFromConfig creates a new loadpoint
-<<<<<<< HEAD
-func NewLoadpointFromConfig(log *util.Logger, circuits map[string]*Circuit, other map[string]interface{}) (*Loadpoint, error) {
-	lp := NewLoadpoint(log)
-=======
-func NewLoadpointFromConfig(log *util.Logger, settings *Settings, other map[string]interface{}) (*Loadpoint, error) {
+func NewLoadpointFromConfig(log *util.Logger, settings *Settings, circuits map[string]*Circuit, other map[string]interface{}) (*Loadpoint, error) {
 	lp := NewLoadpoint(log, settings)
->>>>>>> d2aaa82d
 	if err := util.DecodeOther(other, lp); err != nil {
 		return nil, err
 	}
@@ -281,7 +257,6 @@
 		lp.log.WARN.Printf("PV mode enable threshold %.0fW > 0 will start PV charging on grid power consumption. Did you mean -%.0f?", lp.Enable.Threshold, lp.Enable.Threshold)
 	}
 
-<<<<<<< HEAD
 	// check for circuit
 	if lp.CircuitRef != "" {
 		var ok bool
@@ -290,7 +265,6 @@
 		}
 	}
 
-=======
 	// choose sane default if mode is not set
 	if lp.mode = lp.Mode_; lp.mode == "" {
 		lp.mode = api.ModeOff
@@ -299,7 +273,6 @@
 	// restore settings
 	lp.restoreSettings()
 
->>>>>>> d2aaa82d
 	return lp, nil
 }
 
@@ -730,7 +703,6 @@
 	// tolerance before throwing alerts
 	tolerance := 1.05
 	if lp.circuit != nil && requestedCurrent > 0.0 {
-
 		// circuits remaining current includes the consumption of this loadpoint, so adjust using consumer interface
 		curLP, err := lp.MaxPhasesCurrent()
 		if err != nil {
@@ -751,7 +723,7 @@
 		requestedPower := CurrentToPower(chargeCurrentNew, uint(lp.phases))
 		availablePower := lp.circuit.GetRemainingPower() + lp.chargePower // since current power is included in circuit consumtion, add
 		chargePowerNew := math.Min(math.Max(availablePower, 0), requestedPower)
-		lp.log.TRACE.Printf("request: %.1f, avialable: %.1f, new: %.1f, phases: %d", requestedPower, availablePower, chargePowerNew, lp.phases)
+		lp.log.TRACE.Printf("request: %.1f, available: %.1f, new: %.1f, phases: %d", requestedPower, availablePower, chargePowerNew, lp.phases)
 
 		// apply a small reserve to prevent log messages
 		if chargePowerNew < requestedPower*tolerance {
@@ -772,7 +744,7 @@
 		// if we start charging, use minCurrent() first in order to ramp up
 		// if lp.chargeCurrent == 0 {
 		if lp.GetStatus() != api.StatusC && lp.GetStatus() != api.StatusD {
-			chargeCurrentNew = math.Min(lp.MinCurrent, chargeCurrentNew)
+			chargeCurrentNew = math.Min(lp.effectiveMinCurrent(), chargeCurrentNew)
 			lp.log.DEBUG.Printf("start charging with minCurrent")
 		}
 		if chargeCurrentNew < requestedCurrent*tolerance {
@@ -803,11 +775,7 @@
 	}
 
 	// set current
-<<<<<<< HEAD
-	if (chargeCurrent != lp.chargeCurrent && chargeCurrent >= lp.GetMinCurrent()) || forceCurrentChange {
-=======
-	if chargeCurrent != lp.chargeCurrent && chargeCurrent >= lp.effectiveMinCurrent() {
->>>>>>> d2aaa82d
+	if (chargeCurrent != lp.chargeCurrent && chargeCurrent >= lp.effectiveMinCurrent()) || forceCurrentChange {
 		var err error
 		if charger, ok := lp.charger.(api.ChargerEx); ok {
 			err = charger.MaxCurrentMillis(chargeCurrent)
