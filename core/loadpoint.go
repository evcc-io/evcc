package core

import (
	"errors"
	"fmt"
	"math"
	"reflect"
	"slices"
	"sync"
	"testing"
	"time"

	evbus "github.com/asaskevich/EventBus"
	"github.com/benbjohnson/clock"
	"github.com/cenkalti/backoff/v4"
	"github.com/evcc-io/evcc/api"
	"github.com/evcc-io/evcc/core/coordinator"
	"github.com/evcc-io/evcc/core/keys"
	"github.com/evcc-io/evcc/core/loadpoint"
	"github.com/evcc-io/evcc/core/planner"
	"github.com/evcc-io/evcc/core/session"
	"github.com/evcc-io/evcc/core/settings"
	"github.com/evcc-io/evcc/core/soc"
	"github.com/evcc-io/evcc/core/vehicle"
	"github.com/evcc-io/evcc/core/wrapper"
	"github.com/evcc-io/evcc/push"
	"github.com/evcc-io/evcc/util"
	"github.com/evcc-io/evcc/util/config"
	"github.com/evcc-io/evcc/util/telemetry"
)

const (
	evChargeStart         = "start"      // update chargeTimer
	evChargeStop          = "stop"       // update chargeTimer
	evChargeCurrent       = "current"    // update fakeChargeMeter
	evChargePower         = "power"      // update chargeRater
	evVehicleConnect      = "connect"    // vehicle connected
	evVehicleDisconnect   = "disconnect" // vehicle disconnected
	evVehicleSoc          = "soc"        // vehicle soc progress
	evVehicleUnidentified = "guest"      // vehicle unidentified

	pvTimer   = "pv"
	pvEnable  = "enable"
	pvDisable = "disable"

	phaseTimer   = "phase"
	phaseScale1p = "scale1p"
	phaseScale3p = "scale3p"

	timerInactive = "inactive"

	minActiveCurrent = 1.0 // minimum current at which a phase is treated as active
	minActiveVoltage = 207 // minimum voltage at which a phase is treated as active

	chargerSwitchDuration = 60 * time.Second // allow out of sync during this timespan
	phaseSwitchDuration   = 60 * time.Second // allow out of sync and do not measure phases during this timespan

	// battery boost states
	boostDisabled = 0
	boostStart    = 1
	boostContinue = 2
)

// elapsed is the time an expired timer will be set to
var elapsed = time.Unix(0, 1)

// Poll modes
const pollInterval = 60 * time.Minute

// Task is the task type
type Task = func()

// Loadpoint is responsible for controlling charge depending on
// Soc needs and power availability.
type Loadpoint struct {
	clock    clock.Clock       // mockable time
	bus      evbus.Bus         // event bus
	pushChan chan<- push.Event // notifications
	uiChan   chan<- util.Param // client push messages
	lpChan   chan<- *Loadpoint // update requests
	log      *util.Logger

	rwMutex      int64        // count reentrant RWMutex
	sync.RWMutex              // guard status
	vmu          sync.RWMutex // guard vehicle

	// exposed public configuration
	CircuitRef string `mapstructure:"circuit"` // Circuit reference
	ChargerRef string `mapstructure:"charger"` // Charger reference
	VehicleRef string `mapstructure:"vehicle"` // Vehicle reference
	MeterRef   string `mapstructure:"meter"`   // Charge meter reference

	Soc             loadpoint.SocConfig
	Enable, Disable loadpoint.ThresholdConfig

	// TODO deprecated
	DefaultMode    api.ChargeMode `mapstructure:"mode"`          // Default charge mode, used for disconnect
	Title_         string         `mapstructure:"title"`         // UI title
	Priority_      int            `mapstructure:"priority"`      // Priority
	GuardDuration_ time.Duration  `mapstructure:"guardduration"` // charger enable/disable minimum holding time
	Phases_        int            `mapstructure:"phases"`
	MinCurrent_    float64        `mapstructure:"minCurrent"`
	MaxCurrent_    float64        `mapstructure:"maxCurrent"`

	title            string   // UI title
	priority         int      // Priority
	minCurrent       float64  // PV mode: start current	Min+PV mode: min current
	maxCurrent       float64  // Max allowed current. Physically ensured by the charger
	configuredPhases int      // Charger configured phase mode 0/1/3
	limitSoc         int      // Session limit for soc
	limitEnergy      float64  // Session limit for energy
	smartCostLimit   *float64 // always charge if cost is below this value
	batteryBoost     int      // battery boost state

	mode                api.ChargeMode
	enabled             bool      // Charger enabled state
	phases              int       // Charger enabled phases, guarded by mutex
	measuredPhases      int       // Charger physically measured phases
	chargeCurrent       float64   // Charger current limit
	socUpdated          time.Time // Soc updated timestamp (poll: connected)
	vehicleDetect       time.Time // Vehicle connected timestamp
	chargerSwitched     time.Time // Charger enabled/disabled timestamp
	phasesSwitched      time.Time // Phase switch timestamp
	vehicleDetectTicker *clock.Ticker
	vehicleIdentifier   string

	charger          api.Charger
	chargeTimer      api.ChargeTimer
	chargeRater      api.ChargeRater
	chargedAtStartup float64 // session energy at startup

	circuit        api.Circuit // Circuit
	chargeMeter    api.Meter   // Charger usage meter
	vehicle        api.Vehicle // Currently active vehicle
	defaultVehicle api.Vehicle // Default vehicle (disables detection)
	coordinator    coordinator.API
	socEstimator   *soc.Estimator

	// charge planning
	planner     *planner.Planner
	planTime    time.Time // time goal
	planEnergy  float64   // Plan charge energy in kWh (dumb vehicles)
	planSlotEnd time.Time // current plan slot end time
	planActive  bool      // charge plan exists and has a currently active slot

	// cached state
	status         api.ChargeStatus       // Charger status
	remoteDemand   loadpoint.RemoteDemand // External status demand
	chargePower    float64                // Charging power
	chargeCurrents []float64              // Phase currents
	connectedTime  time.Time              // Time when vehicle was connected
	pvTimer        time.Time              // PV enabled/disable timer
	phaseTimer     time.Time              // 1p3p switch timer
	wakeUpTimer    *Timer                 // Vehicle wake-up timeout

	// charge progress
	vehicleSoc              float64       // Vehicle Soc
	chargeDuration          time.Duration // Charge duration
	energyMetrics           EnergyMetrics // Stats for charged energy by session
	chargeRemainingDuration time.Duration // Remaining charge duration
	chargeRemainingEnergy   float64       // Remaining charge energy in Wh
	progress                *Progress     // Step-wise progress indicator

	// session log
	db      *session.DB
	session *session.Session

	settings settings.Settings

	tasks *util.Queue[Task] // tasks to be executed
}

// NewLoadpointFromConfig creates a new loadpoint
func NewLoadpointFromConfig(log *util.Logger, settings settings.Settings, other map[string]interface{}) (*Loadpoint, error) {
	lp := NewLoadpoint(log, settings)
	if err := util.DecodeOther(other, lp); err != nil {
		return nil, err
	}

	// set vehicle polling mode
	switch lp.Soc.Poll.Mode {
	case loadpoint.PollCharging:
	case loadpoint.PollConnected, loadpoint.PollAlways:
		lp.log.WARN.Printf("poll mode '%s' may deplete your battery or lead to API misuse. USE AT YOUR OWN RISK.", lp.Soc.Poll)
	default:
		lp.Soc.Poll.Mode = loadpoint.PollCharging
	}

	if lp.CircuitRef != "" {
		dev, err := config.Circuits().ByName(lp.CircuitRef)
		if err != nil {
			return nil, fmt.Errorf("circuit: %w", err)
		}
		lp.circuit = dev.Instance()
	}

	if lp.MeterRef != "" {
		dev, err := config.Meters().ByName(lp.MeterRef)
		if err != nil {
			return nil, fmt.Errorf("meter: %w", err)
		}
		lp.chargeMeter = dev.Instance()
	}

	// default vehicle
	if lp.VehicleRef != "" {
		dev, err := config.Vehicles().ByName(lp.VehicleRef)
		if err != nil {
			return nil, fmt.Errorf("vehicle: %w", err)
		}
		lp.defaultVehicle = dev.Instance()
	}

	if lp.ChargerRef == "" {
		return nil, errors.New("missing charger")
	}
	dev, err := config.Chargers().ByName(lp.ChargerRef)
	if err != nil {
		return nil, fmt.Errorf("charger: %w", err)
	}
	lp.charger = dev.Instance()
	lp.configureChargerType(lp.charger)

	// phase switching defaults based on charger capabilities
	if !lp.hasPhaseSwitching() {
		lp.configuredPhases = 3
		lp.phases = 3
	}

	// TODO deprecated
	lp.migrateSettings()

	// validate thresholds
	if lp.Enable.Threshold > lp.Disable.Threshold {
		lp.log.WARN.Printf("PV mode enable threshold (%.0fW) is larger than disable threshold (%.0fW)", lp.Enable.Threshold, lp.Disable.Threshold)
	} else if lp.Enable.Threshold > 0 {
		lp.log.WARN.Printf("PV mode enable threshold %.0fW > 0 will start PV charging on grid power consumption. Did you mean -%.0f?", lp.Enable.Threshold, lp.Enable.Threshold)
	}

	// choose sane default if mode is not set
	if lp.mode = lp.DefaultMode; lp.mode == "" {
		lp.mode = api.ModeOff
	}

	return lp, nil
}

// NewLoadpoint creates a Loadpoint with sane defaults
func NewLoadpoint(log *util.Logger, settings settings.Settings) *Loadpoint {
	clock := clock.New()
	bus := evbus.New()

	lp := &Loadpoint{
		log:        log,      // logger
		settings:   settings, // settings
		clock:      clock,    // mockable time
		bus:        bus,      // event bus
		mode:       api.ModeOff,
		status:     api.StatusNone,
		minCurrent: 6,  // A
		maxCurrent: 16, // A
		Soc: loadpoint.SocConfig{
			Poll: loadpoint.PollConfig{
				Interval: pollInterval,
				Mode:     loadpoint.PollCharging,
			},
		},
		Enable:      loadpoint.ThresholdConfig{Delay: time.Minute, Threshold: 0},     // t, W
		Disable:     loadpoint.ThresholdConfig{Delay: 3 * time.Minute, Threshold: 0}, // t, W
		progress:    NewProgress(0, 10),                                              // soc progress indicator
		coordinator: coordinator.NewDummy(),                                          // dummy vehicle coordinator
		tasks:       util.NewQueue[Task](),                                           // task queue
	}

	return lp
}

// migrateSettings migrates loadpoint settings
func (lp *Loadpoint) migrateSettings() {
	// One-time migrations MUST be mirrored in restoreSettings
	if lp.DefaultMode != "" {
		lp.log.WARN.Println("deprecated: mode setting is ignored, please remove")
		if _, err := lp.settings.String(keys.Mode); err != nil {
			lp.settings.SetString(keys.Mode, string(lp.DefaultMode))
		}
	}
	if lp.Title_ != "" {
		lp.log.WARN.Println("deprecated: title setting is ignored, please remove")
		if _, err := lp.settings.String(keys.Title); err != nil {
			lp.settings.SetString(keys.Title, lp.Title_)
		}
	}
	if lp.Priority_ > 0 {
		lp.log.WARN.Println("deprecated: priority setting is ignored, please remove")
		if _, err := lp.settings.String(keys.Priority); err != nil {
			lp.settings.SetInt(keys.Priority, int64(lp.Priority_))
		}
	}
	if lp.MinCurrent_ > 0 {
		lp.log.WARN.Println("deprecated: mincurrent setting is ignored, please remove")
		if _, err := lp.settings.Float(keys.MinCurrent); err != nil {
			lp.settings.SetFloat(keys.MinCurrent, lp.MinCurrent_)
		}
	}
	if lp.MaxCurrent_ > 0 {
		lp.log.WARN.Println("deprecated: maxcurrent setting is ignored, please remove")
		if _, err := lp.settings.Float(keys.MaxCurrent); err != nil {
			lp.settings.SetFloat(keys.MaxCurrent, lp.MaxCurrent_)
		}
	}
	if lp.Phases_ > 0 {
		lp.log.WARN.Println("deprecated: phases setting is ignored, please remove")
		if _, err := lp.settings.Int(keys.Phases); err != nil {
			lp.settings.SetInt(keys.Phases, int64(lp.Phases_))
		}
	}
	if lp.Soc.Estimate != nil || lp.Soc.Poll.Mode != loadpoint.PollCharging || lp.Soc.Poll.Interval != 0 {
		lp.log.WARN.Println("deprecated: soc setting is ignored, please remove")
		if _, err := lp.settings.String(keys.Soc); err != nil {
			lp.settings.SetJson(keys.Soc, lp.Soc)
		}
	}
}

// restoreSettings restores loadpoint settings
func (lp *Loadpoint) restoreSettings() {
	if testing.Testing() {
		return
	}
	if v, err := lp.settings.String(keys.Title); err == nil && v != "" {
		lp.setTitle(v)
	}
	if v, err := lp.settings.String(keys.Mode); err == nil && v != "" {
		lp.setMode(api.ChargeMode(v))
	}
	if v, err := lp.settings.Int(keys.Priority); err == nil && v > 0 {
		lp.setPriority(int(v))
	}
	if v, err := lp.settings.Int(keys.Phases); err == nil && (v > 0 || lp.hasPhaseSwitching()) {
		lp.setConfiguredPhases(int(v))
		// for 1p3p charger, we don't know the physical state yet (phases == 0), so don't touch it
		if !lp.hasPhaseSwitching() {
			lp.phases = lp.configuredPhases
		}
	}
	if v, err := lp.settings.Float(keys.MinCurrent); err == nil && v > 0 {
		lp.setMinCurrent(v)
	}
	if v, err := lp.settings.Float(keys.MaxCurrent); err == nil && v > 0 {
		lp.setMaxCurrent(v)
	}
	if v, err := lp.settings.Int(keys.LimitSoc); err == nil && v > 0 {
		lp.setLimitSoc(int(v))
	}
	if v, err := lp.settings.Float(keys.LimitEnergy); err == nil && v > 0 {
		lp.setLimitEnergy(v)
	}
	if v, err := lp.settings.Float(keys.SmartCostLimit); err == nil {
		lp.SetSmartCostLimit(&v)
	}

	var thresholds loadpoint.ThresholdsConfig
	if err := lp.settings.Json(keys.Thresholds, &thresholds); err == nil {
		lp.setThresholds(thresholds)
	}

	var socConfig loadpoint.SocConfig
	if err := lp.settings.Json(keys.Soc, &socConfig); err == nil {
		lp.setSocConfig(socConfig)
	}

	t, err1 := lp.settings.Time(keys.PlanTime)
	v, err2 := lp.settings.Float(keys.PlanEnergy)
	if err1 == nil && err2 == nil {
		lp.setPlanEnergy(t, v)
	}
}

// requestUpdate requests site to update this loadpoint
func (lp *Loadpoint) requestUpdate() {
	select {
	case lp.lpChan <- lp: // request loadpoint update
	default:
	}
}

// configureChargerType ensures that chargeMeter, Rate and Timer can use charger capabilities
func (lp *Loadpoint) configureChargerType(charger api.Charger) {
	var integrated bool

	// ensure charge meter exists
	if lp.chargeMeter == nil {
		integrated = true

		if mt, ok := charger.(api.Meter); ok {
			lp.chargeMeter = mt
		} else {
			mt := new(wrapper.ChargeMeter)
			_ = lp.bus.Subscribe(evChargeCurrent, lp.evChargeCurrentWrappedMeterHandler)
			_ = lp.bus.Subscribe(evChargeStop, func() { mt.SetPower(0) })
			lp.chargeMeter = mt
		}
	}

	// ensure charge rater exists
	// measurement are obtained from separate charge meter if defined
	// (https://github.com/evcc-io/evcc/issues/2469)
	if rt, ok := charger.(api.ChargeRater); ok && integrated {
		lp.chargeRater = rt

		// when restarting in the middle of charging session, use this as negative offset
		if f, err := rt.ChargedEnergy(); err == nil {
			lp.chargedAtStartup = f
		}
	} else {
		rt := wrapper.NewChargeRater(lp.log, lp.chargeMeter)
		_ = lp.bus.Subscribe(evChargePower, rt.SetChargePower)
		_ = lp.bus.Subscribe(evVehicleConnect, func() { rt.StartCharge(false) })
		_ = lp.bus.Subscribe(evChargeStart, func() { rt.StartCharge(true) })
		_ = lp.bus.Subscribe(evChargeStop, rt.StopCharge)
		lp.chargeRater = rt
	}

	// ensure charge timer exists
	if ct, ok := charger.(api.ChargeTimer); ok {
		lp.chargeTimer = ct
	} else {
		ct := wrapper.NewChargeTimer()
		_ = lp.bus.Subscribe(evVehicleConnect, func() { ct.StartCharge(false) })
		_ = lp.bus.Subscribe(evChargeStart, func() { ct.StartCharge(true) })
		_ = lp.bus.Subscribe(evChargeStop, ct.StopCharge)
		lp.chargeTimer = ct
	}

	// add wakeup timer
	lp.wakeUpTimer = NewTimer()
}

// pushEvent sends push messages to clients
func (lp *Loadpoint) pushEvent(event string) {
	lp.pushChan <- push.Event{Event: event}
}

// publish sends values to UI and databases
func (lp *Loadpoint) publish(key string, val interface{}) {
	// test helper
	if lp.uiChan == nil {
		return
	}

	lp.uiChan <- util.Param{Key: key, Val: val}
}

// evChargeStartHandler sends external start event
func (lp *Loadpoint) evChargeStartHandler() {
	lp.log.INFO.Println("start charging ->")
	lp.pushEvent(evChargeStart)

	// charge status
	lp.publish(keys.ChargerStatusReason, api.ReasonUnknown)

	lp.stopWakeUpTimer()

	// soc update reset
	lp.socUpdated = time.Time{}

	// set created when first charging session segment starts
	lp.updateSession(func(session *session.Session) {
		if session.Created.IsZero() {
			session.Created = lp.clock.Now()
		}
	})
}

// evChargeStopHandler sends external stop event
func (lp *Loadpoint) evChargeStopHandler() {
	lp.log.INFO.Println("stop charging <-")
	lp.pushEvent(evChargeStop)
	if lp.enabled {
		lp.startWakeUpTimer()
	}

	// soc update reset
	util.ResetCached()
	lp.socUpdated = time.Time{}

	// reset pv enable/disable timer
	// https://github.com/evcc-io/evcc/issues/2289
	if !lp.pvTimer.Equal(elapsed) {
		lp.resetPVTimer()
	}

	lp.stopSession()
}

// evVehicleConnectHandler sends external start event
func (lp *Loadpoint) evVehicleConnectHandler() {
	lp.log.INFO.Printf("car connected")

	// energy
	lp.energyMetrics.Reset()
	lp.energyMetrics.Publish("session", lp)
	lp.publish(keys.ChargedEnergy, lp.GetChargedEnergy())

	// duration
	lp.connectedTime = lp.clock.Now()
	lp.publish(keys.ConnectedDuration, time.Duration(0))

	// soc update reset
	lp.socUpdated = time.Time{}

	// soc update reset on car change
	if lp.socEstimator != nil {
		lp.socEstimator.Reset()
	}

	// set default or start detection
	if !lp.chargerHasFeature(api.IntegratedDevice) {
		lp.vehicleDefaultOrDetect()
	}

	// immediately allow pv mode activity
	lp.elapsePVTimer()

	// create charging session
	lp.createSession()
}

// evVehicleDisconnectHandler sends external start event
func (lp *Loadpoint) evVehicleDisconnectHandler() {
	lp.log.INFO.Println("car disconnected")

	// session is persisted during evChargeStopHandler which runs before
	lp.clearSession()

	// phases are unknown when vehicle disconnects
	lp.resetMeasuredPhases()

	// energy and duration
	lp.energyMetrics.Publish("session", lp)
	lp.publish(keys.ChargedEnergy, lp.GetChargedEnergy())
	lp.publish(keys.ConnectedDuration, lp.clock.Since(lp.connectedTime).Round(time.Second))

	// charge status
	lp.publish(keys.ChargerStatusReason, api.ReasonUnknown)

	// forget startup energy offset
	lp.chargedAtStartup = 0

	// remove charger vehicle id and stop potential detection
	lp.setVehicleIdentifier("")
	lp.stopVehicleDetection()

	// set default mode on disconnect
	lp.defaultMode()

	// set default vehicle (may be nil)
	lp.setActiveVehicle(lp.defaultVehicle)

	// soc update reset
	lp.socUpdated = time.Time{}

	// boost
	if err := lp.SetBatteryBoost(false); err != nil {
		lp.log.ERROR.Printf("battery boost: %v", err)
	}

	// reset session
	lp.SetLimitSoc(0)
	lp.SetLimitEnergy(0)

	// mark plan slot as inactive
	// this will force a deletion of an outdated plan once plan time is expired in GetPlan()
	lp.setPlanActive(false)
}

// evVehicleSocProgressHandler sends external start event
func (lp *Loadpoint) evVehicleSocProgressHandler(soc float64) {
	if lp.progress.NextStep(soc) {
		lp.pushEvent(evVehicleSoc)
	}
}

// evChargeCurrentHandler publishes the charge current
func (lp *Loadpoint) evChargeCurrentHandler(current float64) {
	if !lp.enabled {
		current = 0
	}
	lp.publish(keys.ChargeCurrent, current)
}

// evChargeCurrentWrappedMeterHandler updates the dummy charge meter's charge power.
// This simplifies the main flow where the charge meter can always be treated as present.
// It assumes that the charge meter cannot consume more than total household consumption.
// If physical charge meter is present this handler is not used.
// The actual value is published by the evChargeCurrentHandler
func (lp *Loadpoint) evChargeCurrentWrappedMeterHandler(current float64) {
	power := current * float64(lp.ActivePhases()) * Voltage

	// if disabled we cannot be charging
	if !lp.enabled || !lp.charging() {
		power = 0
	}

	// handler only called if charge meter was replaced by dummy
	lp.chargeMeter.(*wrapper.ChargeMeter).SetPower(power)
}

// defaultMode executes the action
func (lp *Loadpoint) defaultMode() {
	lp.RLock()
	mode := lp.DefaultMode
	lp.RUnlock()

	if mode != "" && mode != lp.GetMode() {
		lp.SetMode(mode)
	}
}

// Prepare loadpoint configuration by adding missing helper elements
func (lp *Loadpoint) Prepare(uiChan chan<- util.Param, pushChan chan<- push.Event, lpChan chan<- *Loadpoint) {
	lp.uiChan = uiChan
	lp.pushChan = pushChan
	lp.lpChan = lpChan

	// event handlers
	_ = lp.bus.Subscribe(evChargeStart, lp.evChargeStartHandler)
	_ = lp.bus.Subscribe(evChargeStop, lp.evChargeStopHandler)
	_ = lp.bus.Subscribe(evVehicleConnect, lp.evVehicleConnectHandler)
	_ = lp.bus.Subscribe(evVehicleDisconnect, lp.evVehicleDisconnectHandler)
	_ = lp.bus.Subscribe(evChargeCurrent, lp.evChargeCurrentHandler)
	_ = lp.bus.Subscribe(evVehicleSoc, lp.evVehicleSocProgressHandler)

	// restore settings
	lp.restoreSettings()

	// publish initial values
	lp.publish(keys.Title, lp.GetTitle())
	lp.publish(keys.Mode, lp.GetMode())
	lp.publish(keys.Priority, lp.GetPriority())
	lp.publish(keys.MinCurrent, lp.GetMinCurrent())
	lp.publish(keys.MaxCurrent, lp.GetMaxCurrent())

	lp.publish(keys.EnableThreshold, lp.Enable.Threshold)
	lp.publish(keys.DisableThreshold, lp.Disable.Threshold)
	lp.publish(keys.EnableDelay, lp.Enable.Delay)
	lp.publish(keys.DisableDelay, lp.Disable.Delay)

	if phases := lp.getChargerPhysicalPhases(); phases != 0 {
		if lp.configuredPhases != phases && lp.configuredPhases != 0 {
			lp.log.WARN.Printf("configured phases %d do not match physical phases %d", lp.configuredPhases, phases)
		}
		lp.phases = phases
		lp.configuredPhases = phases
		lp.publish(keys.Phases, phases)
	} else {
		lp.publish(keys.Phases, nil)
	}

	lp.publish(keys.PhasesConfigured, lp.configuredPhases)
	lp.publish(keys.ChargerPhases1p3p, lp.hasPhaseSwitching())
	lp.publish(keys.ChargerSinglePhase, lp.getChargerPhysicalPhases() == 1)
	lp.publish(keys.PhasesEnabled, lp.phases)
	lp.publish(keys.PhasesActive, lp.ActivePhases())
	lp.publish(keys.SmartCostLimit, lp.smartCostLimit)
	lp.publishTimer(phaseTimer, 0, timerInactive)
	lp.publishTimer(pvTimer, 0, timerInactive)

	// charger features
	for _, f := range []api.Feature{api.IntegratedDevice, api.Heating} {
		lp.publishChargerFeature(f)
	}

	// charger icon
	if c, ok := lp.charger.(api.IconDescriber); ok {
		lp.publish(keys.ChargerIcon, c.Icon())
	} else {
		lp.publish(keys.ChargerIcon, nil)
	}

	// vehicle
	lp.publish(keys.VehicleName, "")
	lp.publish(keys.VehicleOdometer, 0.0)

	// assign and publish default vehicle
	if lp.defaultVehicle != nil {
		lp.setActiveVehicle(lp.defaultVehicle)
	}

	// reset detection state
	lp.publish(keys.VehicleDetectionActive, false)

	// restored settings
	lp.publish(keys.PlanTime, lp.planTime)
	lp.publish(keys.PlanEnergy, lp.planEnergy)
	lp.publish(keys.LimitSoc, lp.limitSoc)
	lp.publish(keys.LimitEnergy, lp.limitEnergy)

	// planner
	lp.publish(keys.PlanActive, lp.planActive)

	// battery boost
	lp.publish(keys.BatteryBoost, lp.batteryBoost != boostDisabled)

	// read initial charger state to prevent immediately disabling charger
	if enabled, err := lp.charger.Enabled(); err == nil {
		if lp.enabled = enabled; enabled {
			// set defined current for use by pv mode
			_ = lp.setLimit(lp.effectiveMinCurrent())
		}
	} else {
		lp.log.ERROR.Printf("charger enabled: %v", err)
	}

	// set vehicle polling mode
	if lp.Soc.Poll.Mode != loadpoint.PollCharging {
		lp.log.WARN.Printf("poll mode '%s' may deplete your battery or lead to API misuse. USE AT YOUR OWN RISK.", lp.Soc.Poll)
	}

	// allow charger to access loadpoint
	if ctrl, ok := lp.charger.(loadpoint.Controller); ok {
		ctrl.LoadpointControl(lp)
	}
}

func (lp *Loadpoint) setAndPublishEnabled(enabled bool) {
	if enabled != lp.enabled {
		lp.log.DEBUG.Printf("charger %s", status[enabled])
		lp.enabled = enabled
	}
	lp.publish(keys.Enabled, enabled)
}

// syncCharger updates charger status and synchronizes it with expectations
func (lp *Loadpoint) syncCharger() error {
	enabled, err := lp.charger.Enabled()
	if err != nil {
		return fmt.Errorf("charger enabled: %w", err)
	}

	shouldBeConsistent := lp.shouldBeConsistent()

	if shouldBeConsistent {
		defer func() {
			lp.setAndPublishEnabled(enabled)
		}()
	}

	// #1: check charger logic, fix charger state if necessary (for chargers that start charging while being disabled)
	if !enabled && lp.charging() {
		lp.log.WARN.Println("charger logic error: disabled but charging")

		// treat as enabled when charging for further validations
		enabled = true

		if shouldBeConsistent {
			if err := lp.charger.Enable(true); err != nil { // also enable charger to correct internal state
				return fmt.Errorf("charger enable: %w", err)
			}

			lp.elapsePVTimer() // elapse PV timer so loadpoint can immediately switch charger if necessary
			return nil
		}
	}

	// #2: sync charger
	switch {
	case enabled && lp.enabled:
		// sync max current
		var (
			current float64
			err     error
		)

		// use chargers actual set current if available
		cg, isCg := lp.charger.(api.CurrentGetter)
		if isCg {
			if current, err = cg.GetMaxCurrent(); err == nil {
				// smallest adjustment most PWM-Controllers can do is: 100%÷256×0,6A = 0.234A
				if delta := math.Abs(lp.chargeCurrent - current); delta > 0.23 {
					if shouldBeConsistent && delta >= 1 {
						lp.log.WARN.Printf("charger logic error: current mismatch (got %.3gA, expected %.3gA)", current, lp.chargeCurrent)
					}
					lp.chargeCurrent = current
					lp.bus.Publish(evChargeCurrent, lp.chargeCurrent)
				}
			} else if !errors.Is(err, api.ErrNotAvailable) {
				return fmt.Errorf("charger get max current: %w", err)
			}
		}

		// use measured phase currents as fallback if charger does not provide max current or does not currently relay from vehicle (TWC3)
		if !isCg || errors.Is(err, api.ErrNotAvailable) {
			// validate if current too high by more than 1A (https://github.com/evcc-io/evcc/issues/14731)
			if current := lp.GetMaxPhaseCurrent(); current > lp.chargeCurrent+1.0 {
				if shouldBeConsistent {
					lp.log.WARN.Printf("charger logic error: current mismatch (got %.3gA measured, expected %.3gA)", current, lp.chargeCurrent)
				}
				lp.chargeCurrent = current
				lp.bus.Publish(evChargeCurrent, lp.chargeCurrent)
			}
		}

		// sync phases
		_, isPs := lp.charger.(api.PhaseSwitcher)
		if phases := lp.GetPhases(); isPs && shouldBeConsistent && phases > 0 {
			// fallback to active phases from measured phases
			chargerPhases := lp.measuredPhases
			if chargerPhases == 2 {
				chargerPhases = 3
			}

			pg, isPg := lp.charger.(api.PhaseGetter)
			if isPg {
				if chargerPhases, err = pg.GetPhases(); err == nil {
					if chargerPhases > 0 && chargerPhases != phases {
						lp.log.WARN.Printf("charger logic error: phases mismatch (got %d, expected %d)", chargerPhases, phases)
						lp.setPhases(chargerPhases)
					}
				} else {
					if errors.Is(err, api.ErrNotAvailable) {
						return nil
					}
					return fmt.Errorf("charger get phases: %w", err)
				}
			}

			// use measured phase currents for active phases as fallback if charger does not provide phases
			if !isPg || errors.Is(err, api.ErrNotAvailable) {
				if chargerPhases > phases {
					lp.log.WARN.Printf("charger logic error: phases mismatch (got %d measured, expected %d)", chargerPhases, phases)
					lp.setPhases(chargerPhases)
				}
			}
		}

	case enabled == lp.enabled:
		// sync disabled state

	case !enabled && !lp.phaseSwitchCompleted():
		// some chargers (i.E. Easee in some configurations) disable themselves to be able to switch phases
		// -> enable charger
		if err := lp.charger.Enable(true); err != nil {
			return fmt.Errorf("charger enable: %w", err)
		}

	case shouldBeConsistent && (enabled || lp.connected()):
		// ignore disabled state if vehicle was disconnected (!lp.enabled && !lp.connected)
		lp.log.WARN.Printf("charger out of sync: expected %vd, got %vd", status[lp.enabled], status[enabled])
	}

	return nil
}

// coarseCurrent returns true if charger or vehicle require full amp steps
func (lp *Loadpoint) coarseCurrent() bool {
	_, ok := lp.charger.(api.ChargerEx)
	return !ok || lp.vehicleHasFeature(api.CoarseCurrent)
}

// roundedCurrent rounds current down to full amps if charger or vehicle require it
func (lp *Loadpoint) roundedCurrent(chargeCurrent float64) float64 {
	// full amps only?
	if lp.coarseCurrent() {
		chargeCurrent = math.Trunc(chargeCurrent)
	}
	return chargeCurrent
}

// setLimit applies charger current limits and enables/disables accordingly
func (lp *Loadpoint) setLimit(chargeCurrent float64) error {
	chargeCurrent = lp.roundedCurrent(chargeCurrent)

	// apply circuit limits
	if lp.circuit != nil {
		currentLimit := lp.circuit.ValidateCurrent(lp.chargeCurrent, chargeCurrent)

		activePhases := lp.ActivePhases()
		powerLimit := lp.circuit.ValidatePower(lp.chargePower, currentToPower(chargeCurrent, activePhases))
		currentLimitViaPower := powerToCurrent(powerLimit, activePhases)

		chargeCurrent = lp.roundedCurrent(min(currentLimit, currentLimitViaPower))
	}

	// https://github.com/evcc-io/evcc/issues/16309
	effMinCurrent := lp.effectiveMinCurrent()
	if effMaxCurrent := lp.effectiveMaxCurrent(); effMinCurrent > effMaxCurrent {
		return fmt.Errorf("invalid config: min current %.3gA exceeds max current %.3gA", effMinCurrent, effMaxCurrent)
	}

	// set current
	if chargeCurrent != lp.chargeCurrent && chargeCurrent >= effMinCurrent {
		var err error
		if charger, ok := lp.charger.(api.ChargerEx); ok {
			err = charger.MaxCurrentMillis(chargeCurrent)
		} else {
			err = lp.charger.MaxCurrent(int64(chargeCurrent))
		}

		if err != nil {
			v := lp.GetVehicle()
			if vv, ok := v.(api.Resurrector); ok && errors.Is(err, api.ErrAsleep) {
				// https://github.com/evcc-io/evcc/issues/8254
				// wakeup vehicle
				lp.log.DEBUG.Printf("max charge current: waking up vehicle")
				if err := vv.WakeUp(); err != nil {
					return fmt.Errorf("wake-up vehicle: %w", err)
				}
			}

			return fmt.Errorf("max charge current %.3gA: %w", chargeCurrent, err)
		}

		lp.log.DEBUG.Printf("max charge current: %.3gA", chargeCurrent)
		lp.chargeCurrent = chargeCurrent
		lp.bus.Publish(evChargeCurrent, chargeCurrent)
	}

	// set enabled/disabled
	if enabled := chargeCurrent >= effMinCurrent; enabled != lp.enabled {
		if err := lp.charger.Enable(enabled); err != nil {
			v := lp.GetVehicle()
			if vv, ok := v.(api.Resurrector); enabled && ok && errors.Is(err, api.ErrAsleep) {
				// https://github.com/evcc-io/evcc/issues/8254
				// wakeup vehicle
				lp.log.DEBUG.Printf("charger %s: waking up vehicle", status[enabled])
				if err := vv.WakeUp(); err != nil {
					return fmt.Errorf("wake-up vehicle: %w", err)
				}
			}

			return fmt.Errorf("charger %s: %w", status[enabled], err)
		}

		lp.setAndPublishEnabled(enabled)
		lp.chargerSwitched = lp.clock.Now()

		// ensure we always re-set current when enabling charger
		if !enabled {
			lp.chargeCurrent = 0
		}

		lp.bus.Publish(evChargeCurrent, chargeCurrent)

		// start/stop vehicle wake-up timer
		if enabled {
			lp.startWakeUpTimer()
		} else {
			lp.stopWakeUpTimer()
		}
	}

	return nil
}

// connected returns the EVs connection state
func (lp *Loadpoint) connected() bool {
	status := lp.GetStatus()
	return status == api.StatusB || status == api.StatusC
}

// charging returns the EVs charging state
func (lp *Loadpoint) charging() bool {
	return lp.GetStatus() == api.StatusC
}

// setStatus updates the internal charging state according to EV
func (lp *Loadpoint) setStatus(status api.ChargeStatus) {
	lp.Lock()
	defer lp.Unlock()
	lp.status = status
}

// socBasedPlanning returns true if vehicle soc (optionally from charger) and capacity are available
func (lp *Loadpoint) socBasedPlanning() bool {
	v := lp.GetVehicle()
	return (v != nil && v.Capacity() > 0) && (lp.vehicleHasSoc() || lp.vehicleSoc > 0)
}

// repeatingPlanning returns true if the current plan is a repeating plan
func (lp *Loadpoint) repeatingPlanning() bool {
	if !lp.socBasedPlanning() {
		return false
	}
	_, _, id := lp.NextVehiclePlan()
	return id > 1
}

// vehicleHasSoc returns true if active vehicle supports returning soc, i.e. it is not an offline vehicle
func (lp *Loadpoint) vehicleHasSoc() bool {
	return lp.GetVehicle() != nil && !lp.vehicleHasFeature(api.Offline)
}

// remainingLimitEnergy returns missing energy amount in kWh if vehicle has a valid energy target
func (lp *Loadpoint) remainingLimitEnergy() (float64, bool) {
	limit := lp.getLimitEnergy()
	return max(0, limit-lp.getChargedEnergy()/1e3),
		limit > 0 && !lp.socBasedPlanning()
}

// LimitEnergyReached checks if target is configured and reached
func (lp *Loadpoint) LimitEnergyReached() bool {
	lp.RLock()
	defer lp.RUnlock()
	f, ok := lp.remainingLimitEnergy()
	return ok && f <= 0
}

// LimitSocReached returns true if the effective limit has been reached
func (lp *Loadpoint) LimitSocReached() bool {
	lp.RLock()
	defer lp.RUnlock()
	limit := lp.effectiveLimitSoc()
	return limit > 0 && limit < 100 && lp.vehicleSoc >= float64(limit)
}

// minSocNotReached checks if minimum is configured and not reached.
// If vehicle is not configured this will always return false
func (lp *Loadpoint) minSocNotReached() bool {
	v := lp.GetVehicle()
	if v == nil {
		return false
	}

	minSoc := vehicle.Settings(lp.log, v).GetMinSoc()
	if minSoc == 0 {
		return false
	}

	if lp.vehicleSoc != 0 {
		active := lp.vehicleSoc < float64(minSoc)
		if active {
			lp.log.DEBUG.Printf("forced charging at vehicle soc %.0f%% (< %.0f%% min soc)", lp.vehicleSoc, float64(minSoc))
		}
		return active
	}

	minEnergy := v.Capacity() * float64(minSoc) / 100 / soc.ChargeEfficiency
	return minEnergy > 0 && lp.GetChargedEnergy() < minEnergy
}

// disableUnlessClimater disables the charger unless climate is active
func (lp *Loadpoint) disableUnlessClimater() error {
	var current float64 // zero disables
	if lp.vehicleClimateActive() {
		current = lp.effectiveMinCurrent()
	}

	return lp.setLimit(current)
}

// remoteControlled returns true if remote control status is active
func (lp *Loadpoint) remoteControlled(demand loadpoint.RemoteDemand) bool {
	lp.Lock()
	defer lp.Unlock()

	return lp.remoteDemand == demand
}

// statusEvents converts the observed charger status change into a logical sequence of events
func statusEvents(prevStatus, status api.ChargeStatus) []string {
	res := make([]string, 0, 2)

	// changed from A - connected
	if prevStatus == api.StatusA || (status != api.StatusA && prevStatus == api.StatusNone) {
		res = append(res, evVehicleConnect)
	}

	// changed to C - start charging
	if status == api.StatusC {
		res = append(res, evChargeStart)
	}

	// changed from C - stop charging
	if prevStatus == api.StatusC {
		res = append(res, evChargeStop)
	}

	// changed to A - disconnected
	if status == api.StatusA {
		res = append(res, evVehicleDisconnect)
	}

	return res
}

// updateChargerStatus updates charger status and detects car connected/disconnected events
func (lp *Loadpoint) updateChargerStatus() (bool, error) {
	var welcomeCharge bool

	status, err := lp.charger.Status()
	if err != nil {
		return false, fmt.Errorf("charger status: %w", err)
	}

	lp.log.DEBUG.Printf("charger status: %s", status)

	if prevStatus := lp.GetStatus(); status != prevStatus {
		lp.setStatus(status)

		for _, ev := range statusEvents(prevStatus, status) {
			lp.bus.Publish(ev)

			// send connect/disconnect events except during startup
			if prevStatus != api.StatusNone {
				switch ev {
				case evVehicleConnect:
					welcomeCharge = lp.chargerHasFeature(api.WelcomeCharge)

					// Enable charging on connect if any available vehicle requires it.
					// We're using the PV timer to disable after the welcome
					if !welcomeCharge {
						for _, v := range lp.availableVehicles() {
							if slices.Contains(v.Features(), api.WelcomeCharge) {
								welcomeCharge = true
								lp.log.DEBUG.Printf("welcome charge: %s", v.Title())
								break
							}
						}
					}

					lp.pushEvent(evVehicleConnect)
				case evVehicleDisconnect:
					lp.pushEvent(evVehicleDisconnect)
				}
			}
		}

		// update whenever there is a state change
		lp.bus.Publish(evChargeCurrent, lp.chargeCurrent)
	}

	return welcomeCharge, nil
}

// effectiveCurrent returns the currently effective charging current
func (lp *Loadpoint) effectiveCurrent() float64 {
	if !lp.charging() {
		return 0
	}

	// adjust actual current for vehicles like Zoe where it remains below target
	if lp.chargeCurrents != nil {
		cur := max(lp.chargeCurrents[0], lp.chargeCurrents[1], lp.chargeCurrents[2])
		return min(cur+2.0, lp.chargeCurrent)
	}

	return lp.chargeCurrent
}

// elapsePVTimer puts the pv enable/disable timer into elapsed state
func (lp *Loadpoint) elapsePVTimer() {
	if lp.pvTimer.Equal(elapsed) {
		return
	}

	lp.log.DEBUG.Printf("pv timer elapse")

	lp.pvTimer = elapsed
	lp.publishTimer(pvTimer, 0, timerInactive)
}

// resetPVTimer resets the pv enable/disable timer to disabled state
func (lp *Loadpoint) resetPVTimer(typ ...string) {
	if lp.pvTimer.IsZero() {
		return
	}

	msg := "pv timer reset"
	if len(typ) == 1 {
		msg = fmt.Sprintf("pv %s timer reset", typ[0])
	}
	lp.log.DEBUG.Println(msg)

	lp.pvTimer = time.Time{}
	lp.publishTimer(pvTimer, 0, timerInactive)
}

// resetPhaseTimer resets the phase switch timer to disabled state
func (lp *Loadpoint) resetPhaseTimer() {
	if lp.phaseTimer.IsZero() {
		return
	}

	lp.phaseTimer = time.Time{}
	lp.publishTimer(phaseTimer, 0, timerInactive)
}

// scalePhasesRequired validates if fixed phase configuration matches enabled phases
func (lp *Loadpoint) scalePhasesRequired() bool {
	return lp.hasPhaseSwitching() && lp.configuredPhases != 0 && lp.configuredPhases != lp.GetPhases()
}

// scalePhasesIfAvailable scales if api.PhaseSwitcher is available
func (lp *Loadpoint) scalePhasesIfAvailable(phases int) error {
	if lp.configuredPhases != 0 {
		phases = lp.configuredPhases
	}

	if lp.hasPhaseSwitching() {
		return lp.scalePhases(phases)
	}

	return nil
}

// scalePhases adjusts the number of active phases and returns the appropriate charging current.
// Returns api.ErrNotAvailable if api.PhaseSwitcher is not available.
func (lp *Loadpoint) scalePhases(phases int) error {
	cp, ok := lp.charger.(api.PhaseSwitcher)
	if !ok {
		panic("charger does not implement api.PhaseSwitcher")
	}

	if lp.GetPhases() != phases {
		// switch phases
		if err := cp.Phases1p3p(phases); err != nil {
			return fmt.Errorf("switch phases: %w", err)
		}

		lp.log.DEBUG.Printf("switched phases: %dp", phases)

		// prevent premature measurement of active phases
		lp.phasesSwitched = lp.clock.Now()

		// update setting and reset timer
		lp.setPhases(phases)
	}

	return nil
}

// fastCharging scales to 3p if available and sets maximum current
func (lp *Loadpoint) fastCharging() error {
	err := lp.scalePhasesIfAvailable(3)
	if err == nil {
		err = lp.setLimit(lp.effectiveMaxCurrent())
	}
	return err
}

// pvScalePhases switches phases if necessary and returns number of phases switched to
func (lp *Loadpoint) pvScalePhases(sitePower, minCurrent, maxCurrent float64) int {
	phases := lp.GetPhases()

	// observed phase state inconsistency
	// - https://github.com/evcc-io/evcc/issues/1572
	// - https://github.com/evcc-io/evcc/issues/2230
	// - https://github.com/evcc-io/evcc/issues/2613
	measuredPhases := lp.GetMeasuredPhases()
	if phases > 0 && phases < measuredPhases {
		if lp.chargerUpdateCompleted() && lp.phaseSwitchCompleted() {
			lp.log.WARN.Printf("ignoring inconsistent phases: %dp < %dp observed active", phases, measuredPhases)
		}
		lp.resetMeasuredPhases()
	}

	var waiting bool
	activePhases := lp.ActivePhases()
	availablePower := lp.chargePower - sitePower
	scalable := (sitePower > 0 || !lp.enabled) && activePhases > 1 && lp.configuredPhases < 3

	lp.log.DEBUG.Printf("!! pvScalePhases DOWN activePhases: %d, available power: %.0fW, scalable: %t", activePhases, availablePower, scalable)

	// scale down phases
	if targetCurrent := powerToCurrent(availablePower, activePhases); targetCurrent < minCurrent && scalable {
		lp.log.DEBUG.Printf("available power %.0fW < %.0fW min %dp threshold", availablePower, float64(activePhases)*Voltage*minCurrent, activePhases)

		if !lp.charging() { // scale immediately if not charging
			lp.phaseTimer = elapsed
		}

		if lp.phaseTimer.IsZero() {
			lp.log.DEBUG.Printf("start phase %s timer", phaseScale1p)
			lp.phaseTimer = lp.clock.Now()
		}

		lp.publishTimer(phaseTimer, lp.GetDisableDelay(), phaseScale1p)

		if elapsed := lp.clock.Since(lp.phaseTimer); elapsed >= lp.GetDisableDelay() {
			if err := lp.scalePhases(1); err != nil {
				lp.log.ERROR.Println(err)
			}
			return 1
		}

		waiting = true
	}

	maxPhases := lp.MaxActivePhases()
	target1pCurrent := powerToCurrent(availablePower, 1)
	scalable = maxPhases > 1 && phases < maxPhases && target1pCurrent > maxCurrent

	lp.log.DEBUG.Printf("!! pvScalePhases UP maxPhases: %d, available power: %.0fW, scalable: %t", maxPhases, availablePower, scalable)

	// scale up phases
	if targetCurrent := powerToCurrent(availablePower, maxPhases); targetCurrent >= minCurrent && scalable {
		lp.log.DEBUG.Printf("available power %.0fW > %.0fW min %dp threshold", availablePower, 3*Voltage*minCurrent, maxPhases)

		if !lp.charging() { // scale immediately if not charging
			lp.phaseTimer = elapsed
		}

		if lp.phaseTimer.IsZero() {
			lp.log.DEBUG.Printf("start phase %s timer", phaseScale3p)
			lp.phaseTimer = lp.clock.Now()
		}

		lp.publishTimer(phaseTimer, lp.GetEnableDelay(), phaseScale3p)

		if elapsed := lp.clock.Since(lp.phaseTimer); elapsed >= lp.GetEnableDelay() {
			if err := lp.scalePhases(3); err != nil {
				lp.log.ERROR.Println(err)
			}
			return 3
		}

		waiting = true
	}

	// reset timer to disabled state
	if !waiting && !lp.phaseTimer.IsZero() {
		lp.resetPhaseTimer()
	}

	lp.log.DEBUG.Println("!! pvScalePhases EXIT")

	return 0
}

// TODO move up to timer functions
func (lp *Loadpoint) publishTimer(name string, delay time.Duration, action string) {
	timer := lp.pvTimer
	if name == phaseTimer {
		timer = lp.phaseTimer
	}

	remaining := delay - lp.clock.Since(timer)
	if remaining < 0 {
		remaining = 0
	}

	lp.publish(name+"Action", action)
	lp.publish(name+"Remaining", remaining)

	if action == timerInactive {
		lp.log.DEBUG.Printf("%s timer %s", name, action)
	} else {
		lp.log.DEBUG.Printf("%s %s in %v", name, action, remaining.Round(time.Second))
	}
}

// boostPower returns the additional power that the loadpoint should draw from the battery
func (lp *Loadpoint) boostPower(batteryBoostPower float64) float64 {
	boost := lp.GetBatteryBoost()
	if boost == boostDisabled {
		return 0
	}

	// push demand to drain battery
<<<<<<< HEAD
	delta := lp.EffectiveStepPower()
	if !lp.coarseCurrent() {
		// for >1p this will allow finer adjustments down to 100W
		delta = max(100, delta/10)
	}
=======
	delta := lp.effectiveStepPower()
>>>>>>> a6abb0cc

	// start boosting by setting maximum power
	if boost == boostStart {
		delta = lp.EffectiveMaxPower()

		// expire timers
		lp.phaseTimer = elapsed
		lp.pvTimer = elapsed

		if lp.charging() {
			lp.setBatteryBoost(boostContinue)
		}
	}

	res := batteryBoostPower + delta
	lp.log.DEBUG.Printf("pv charge battery boost: %.0fW = -%.0fW battery - %.0fW boost", -res, batteryBoostPower, delta)

	return res
}

// pvMaxCurrent calculates the maximum target current for PV mode
func (lp *Loadpoint) pvMaxCurrent(mode api.ChargeMode, sitePower, batteryBoostPower float64, batteryBuffered, batteryStart bool) float64 {
	// read only once to simplify testing
	minCurrent := lp.effectiveMinCurrent()
	maxCurrent := lp.effectiveMaxCurrent()

	// push demand to drain battery
	sitePower -= lp.boostPower(batteryBoostPower)

	// switch phases up/down
	var scaledTo int
	if lp.hasPhaseSwitching() && lp.phaseSwitchCompleted() {
		scaledTo = lp.pvScalePhases(sitePower, minCurrent, maxCurrent)
	} else if lp.GetBatteryBoost() != boostDisabled {
		lp.log.DEBUG.Printf("!! pvScalePhases phasesSwitched: %v, %v", lp.phasesSwitched, time.Since(lp.phasesSwitched))
	}

	// calculate target charge current from delta power and actual current
	activePhases := lp.ActivePhases()
	effectiveCurrent := lp.effectiveCurrent()
	if scaledTo == 3 {
		// if we did scale, adjust the effective current to the new phase count
		effectiveCurrent /= 3.0
	}
	deltaCurrent := powerToCurrent(-sitePower, activePhases)
	targetCurrent := max(effectiveCurrent+deltaCurrent, 0)

	// in MinPV mode or under special conditions return at least minCurrent
	if battery := batteryStart || batteryBuffered && lp.charging(); (mode == api.ModeMinPV || battery) && targetCurrent < minCurrent {
		lp.log.DEBUG.Printf("pv charge current: min %.3gA > %.3gA (%.0fW @ %dp, battery: %t)", minCurrent, targetCurrent, sitePower, activePhases, battery)
		return minCurrent
	}

	lp.log.DEBUG.Printf("pv charge current: %.3gA = %.3gA + %.3gA (%.0fW @ %dp)", targetCurrent, effectiveCurrent, deltaCurrent, sitePower, activePhases)

	if mode == api.ModePV && lp.enabled && targetCurrent < minCurrent {
		projectedSitePower := sitePower
		if !lp.phaseTimer.IsZero() {
			// calculate site power after a phase switch from activePhases phases -> 1 phase
			// notes: activePhases can be 1, 2 or 3 and phaseTimer can only be active if lp current is already at minCurrent
			projectedSitePower -= Voltage * minCurrent * float64(activePhases-1)
		}
		// kick off disable sequence
		if projectedSitePower >= lp.Disable.Threshold {
			lp.log.DEBUG.Printf("projected site power %.0fW >= %.0fW disable threshold", projectedSitePower, lp.Disable.Threshold)

			if lp.pvTimer.IsZero() {
				lp.log.DEBUG.Printf("pv disable timer start: %v", lp.GetDisableDelay())
				lp.pvTimer = lp.clock.Now()
			}

			lp.publishTimer(pvTimer, lp.GetDisableDelay(), pvDisable)

			elapsed := lp.clock.Since(lp.pvTimer)
			if elapsed >= lp.GetDisableDelay() {
				lp.log.DEBUG.Println("pv disable timer elapsed")
				return 0
			}

			// suppress duplicate log message after timer started
			if elapsed > time.Second {
				lp.log.DEBUG.Printf("pv disable timer remaining: %v", (lp.GetDisableDelay() - elapsed).Round(time.Second))
			}
		} else {
			// reset timer
			lp.resetPVTimer("disable")
		}

		// lp.log.DEBUG.Println("pv disable timer: keep enabled")
		return minCurrent
	}

	if mode == api.ModePV && !lp.enabled {
		// kick off enable sequence
		if (lp.Enable.Threshold == 0 && targetCurrent >= minCurrent) ||
			(lp.Enable.Threshold != 0 && sitePower <= lp.Enable.Threshold) {
			lp.log.DEBUG.Printf("site power %.0fW <= %.0fW enable threshold", sitePower, lp.Enable.Threshold)

			if lp.pvTimer.IsZero() {
				lp.log.DEBUG.Printf("pv enable timer start: %v", lp.GetEnableDelay())
				lp.pvTimer = lp.clock.Now()
			}

			lp.publishTimer(pvTimer, lp.GetEnableDelay(), pvEnable)

			elapsed := lp.clock.Since(lp.pvTimer)
			if elapsed >= lp.GetEnableDelay() {
				lp.log.DEBUG.Println("pv enable timer elapsed")
				return minCurrent
			}

			// suppress duplicate log message after timer started
			if elapsed > time.Second {
				lp.log.DEBUG.Printf("pv enable timer remaining: %v", (lp.GetEnableDelay() - elapsed).Round(time.Second))
			}
		} else {
			// reset timer
			lp.resetPVTimer("enable")
		}

		// lp.log.DEBUG.Println("pv enable timer: keep disabled")
		return 0
	}

	// reset timer to disabled state
	lp.resetPVTimer()

	// cap at maximum current
	targetCurrent = min(targetCurrent, maxCurrent)

	return targetCurrent
}

// UpdateChargePowerAndCurrents updates charge meter power and currents for load management
func (lp *Loadpoint) UpdateChargePowerAndCurrents() float64 {
	power, err := backoff.RetryWithData(lp.chargeMeter.CurrentPower, bo())
	if err == nil {
		lp.Lock()
		lp.chargePower = power // update value if no error
		lp.Unlock()

		lp.log.DEBUG.Printf("charge power: %.0fW", power)
		lp.publish(keys.ChargePower, power)

		// https://github.com/evcc-io/evcc/issues/2153
		// https://github.com/evcc-io/evcc/issues/6986
		// https://github.com/evcc-io/evcc/issues/13378
		if power < -100 && lp.shouldBeConsistent() {
			lp.log.WARN.Printf("charge power must not be negative: %.0f", power)
		}
	} else {
		power = 0
		lp.log.ERROR.Printf("charge power: %v", err)
	}

	// update charge currents
	lp.chargeCurrents = nil

	if phaseMeter, ok := lp.chargeMeter.(api.PhaseCurrents); ok {
		if err := backoff.Retry(func() error {
			i1, i2, i3, err := phaseMeter.Currents()
			if err != nil {
				if errors.Is(err, api.ErrNotAvailable) {
					err = backoff.Permanent(err)
				}
				return err
			}

			lp.Lock()
			lp.chargeCurrents = []float64{i1, i2, i3}
			lp.Unlock()

			lp.log.DEBUG.Printf("charge currents: %.3gA", lp.chargeCurrents)
			lp.publish(keys.ChargeCurrents, lp.chargeCurrents)

			return nil
		}, bo()); err != nil && !errors.Is(err, api.ErrNotAvailable) {
			lp.log.ERROR.Printf("charge currents: %v", err)
		}
	}

	return power
}

// phasesFromChargeCurrents uses PhaseCurrents interface to count phases with current >=1A
func (lp *Loadpoint) phasesFromChargeCurrents() {
	if lp.chargeCurrents == nil {
		return
	}

	if lp.charging() && lp.phaseSwitchCompleted() {
		var phases int
		for _, i := range lp.chargeCurrents {
			if i > minActiveCurrent {
				phases++
			}
		}

		if phases >= 1 {
			lp.Lock()
			lp.measuredPhases = phases
			lp.Unlock()

			lp.log.DEBUG.Printf("detected active phases: %dp", phases)
			lp.publish(keys.PhasesActive, phases)
		}
	}
}

// updateChargeVoltages uses PhaseVoltages interface to count phases with nominal grid voltage
func (lp *Loadpoint) updateChargeVoltages() {
	if lp.hasPhaseSwitching() {
		return // we don't need the voltages
	}

	phaseMeter, ok := lp.chargeMeter.(api.PhaseVoltages)
	if !ok {
		return // don't guess
	}

	u1, u2, u3, err := phaseMeter.Voltages()
	if err != nil {
		lp.log.ERROR.Printf("charge voltages: %v", err)
		return
	}

	chargeVoltages := []float64{u1, u2, u3}
	lp.log.DEBUG.Printf("charge voltages: %.3gV", chargeVoltages)
	lp.publish(keys.ChargeVoltages, chargeVoltages)

	// Quine-McCluskey for (¬L1∧L2∧¬L3) ∨ (L1∧L2∧¬L3) ∨ (¬L1∧¬L2∧L3) ∨ (L1∧¬L2∧L3) ∨ (¬L1∧L2∧L3) -> ¬L1 ∧ L3 ∨ L2 ∧ ¬L3 ∨ ¬L2 ∧ L3
	if !(u1 >= minActiveVoltage) && (u3 >= minActiveVoltage) || (u2 >= minActiveVoltage) && !(u3 >= minActiveVoltage) || !(u2 >= minActiveVoltage) && (u3 >= minActiveVoltage) {
		lp.log.WARN.Printf("invalid phase wiring between charge meter and charger")
	}

	var phases int
	if (u1 >= minActiveVoltage) || (u2 >= minActiveVoltage) || (u3 >= minActiveVoltage) {
		phases = 3
	}
	if (u1 >= minActiveVoltage) && (u2 < minActiveVoltage) && (u3 < minActiveVoltage) {
		phases = 1
	}

	if phases >= 1 {
		lp.log.DEBUG.Printf("detected connected phases: %dp", phases)
		lp.setPhases(phases)
	}
}

// publish charged energy and duration
func (lp *Loadpoint) publishChargeProgress() {
	if f, err := lp.chargeRater.ChargedEnergy(); err == nil {
		// workaround for Go-E resetting during disconnect, see
		// https://github.com/evcc-io/evcc/issues/5092
		if f > lp.chargedAtStartup {
			added, addedGreen := lp.energyMetrics.Update(f - lp.chargedAtStartup)
			if telemetry.Enabled() && added > 0 {
				telemetry.UpdateEnergy(added, addedGreen)
			}
		}
	} else {
		lp.log.ERROR.Printf("charge rater: %v", err)
	}

	if d, err := lp.chargeTimer.ChargeDuration(); err == nil {
		lp.chargeDuration = d.Round(time.Second)
	} else {
		lp.log.ERROR.Printf("charge timer: %v", err)
	}

	// TODO check if "session" prefix required?
	lp.energyMetrics.Publish("session", lp)

	// TODO deprecated: use sessionEnergy instead
	lp.publish(keys.ChargedEnergy, lp.GetChargedEnergy())
	lp.publish(keys.ChargeDuration, lp.chargeDuration)
	if _, ok := lp.chargeMeter.(api.MeterEnergy); ok {
		lp.publish(keys.ChargeTotalImport, lp.chargeMeterTotal())
	}
}

// publish state of charge, remaining charge duration and range
func (lp *Loadpoint) publishSocAndRange() {
	soc, err := lp.chargerSoc()

	// guard for socEstimator removed by api
	// also keep a local copy in order to avoid race conditions
	// https://github.com/evcc-io/evcc/issues/16180
	socEstimator := lp.socEstimator
	if socEstimator == nil || (!lp.vehicleHasSoc() && err != nil) {
		// This is a workaround for heaters. Without vehicle, the soc estimator is not initialized.
		// We need to check if the charger can provide soc and use it if available.
		if err == nil {
			lp.vehicleSoc = soc
			lp.publish(keys.VehicleSoc, lp.vehicleSoc)
		}

		return
	}

	if err == nil || lp.chargerHasFeature(api.IntegratedDevice) || lp.vehicleSocPollAllowed() {
		lp.socUpdated = lp.clock.Now()

		f, err := socEstimator.Soc(lp.GetChargedEnergy())
		if err != nil {
			if loadpoint.AcceptableError(err) {
				lp.socUpdated = time.Time{}
			} else {
				lp.log.ERROR.Printf("vehicle soc: %v", err)
			}

			return
		}

		lp.vehicleSoc = f
		lp.log.DEBUG.Printf("vehicle soc: %.0f%%", lp.vehicleSoc)
		lp.publish(keys.VehicleSoc, lp.vehicleSoc)

		// vehicle target soc
		// TODO take vehicle api limits into account
		apiLimitSoc := 100
		if vs, ok := lp.GetVehicle().(api.SocLimiter); ok {
			if limit, err := vs.GetLimitSoc(); err == nil {
				apiLimitSoc = int(limit)
				lp.log.DEBUG.Printf("vehicle soc limit: %d%%", limit)
				// https://github.com/evcc-io/evcc/issues/13349
				lp.publish(keys.VehicleLimitSoc, float64(limit))
			} else if !errors.Is(err, api.ErrNotAvailable) {
				lp.log.ERROR.Printf("vehicle soc limit: %v", err)
			}
		}

		// use minimum of vehicle and loadpoint
		limitSoc := min(apiLimitSoc, lp.EffectiveLimitSoc())

		var d time.Duration
		if lp.charging() {
			d = socEstimator.RemainingChargeDuration(limitSoc, lp.chargePower)
		}
		lp.SetRemainingDuration(d)

		lp.SetRemainingEnergy(1e3 * socEstimator.RemainingChargeEnergy(limitSoc))

		// range
		if vs, ok := lp.GetVehicle().(api.VehicleRange); ok {
			if rng, err := vs.Range(); err == nil {
				lp.log.DEBUG.Printf("vehicle range: %dkm", rng)
				lp.publish(keys.VehicleRange, rng)
			} else {
				lp.log.ERROR.Printf("vehicle range: %v", err)
			}
		}

		// trigger message after variables are updated
		lp.bus.Publish(evVehicleSoc, f)
	}
}

// addTask adds a single task to the queue
func (lp *Loadpoint) addTask(task func()) {
	// test guard
	if lp.tasks != nil {
		// don't add twice
		if t, ok := lp.tasks.First(); ok &&
			reflect.ValueOf(t).Pointer() == reflect.ValueOf(task).Pointer() {
			return
		}
		lp.tasks.Enqueue(task)
	}
}

// processTasks executes a single task from the queue
func (lp *Loadpoint) processTasks() {
	// test guard
	if lp.tasks != nil {
		if task, ok := lp.tasks.Dequeue(); ok {
			task()
		}
	}
}

// startWakeUpTimer starts wakeUpTimer
func (lp *Loadpoint) startWakeUpTimer() {
	lp.log.DEBUG.Printf("wake-up timer: start")
	lp.wakeUpTimer.Start()
}

// stopWakeUpTimer stops wakeUpTimer
func (lp *Loadpoint) stopWakeUpTimer() {
	lp.log.DEBUG.Printf("wake-up timer: stop")
	lp.wakeUpTimer.Stop()
}

func (lp *Loadpoint) shouldBeConsistent() bool {
	return lp.chargerUpdateCompleted() && lp.phaseSwitchCompleted()
}

// chargerUpdateCompleted returns true if enable command should be already processed by the charger (so we can try to sync charger and loadpoint)
func (lp *Loadpoint) chargerUpdateCompleted() bool {
	return time.Since(lp.chargerSwitched) > chargerSwitchDuration
}

// phaseSwitchCompleted returns true if phase switch command should be already processed by the charger (so we can try to sync charger and loadpoint and are able to measure currents)
func (lp *Loadpoint) phaseSwitchCompleted() bool {
	return time.Since(lp.phasesSwitched) > phaseSwitchDuration
}

// Update is the main control function. It reevaluates meters and charger state
func (lp *Loadpoint) Update(sitePower, batteryBoostPower float64, rates api.Rates, batteryBuffered, batteryStart bool, greenShare float64, effPrice, effCo2 *float64) {
	// smart cost
	smartCostActive := lp.smartCostActive(rates)
	lp.publish(keys.SmartCostActive, smartCostActive)

	var smartCostNextStart time.Time
	if !smartCostActive {
		smartCostNextStart = lp.smartCostNextStart(rates)
	}
	lp.publish(keys.SmartCostNextStart, smartCostNextStart)

	// long-running tasks
	lp.processTasks()

	// read and publish meters first- charge power and currents have already been updated by the site
	lp.updateChargeVoltages()
	lp.phasesFromChargeCurrents()

	lp.energyMetrics.SetEnvironment(greenShare, effPrice, effCo2)

	// update ChargeRater here to make sure initial meter update is caught
	lp.bus.Publish(evChargeCurrent, lp.chargeCurrent)
	lp.bus.Publish(evChargePower, lp.chargePower)

	// update progress and soc before status is updated
	lp.publishChargeProgress()
	lp.PublishEffectiveValues()

	// read and publish status
	welcomeCharge, err := lp.updateChargerStatus()
	if err != nil {
		lp.log.ERROR.Println(err)
		return
	}

	lp.publish(keys.VehicleWelcomeActive, welcomeCharge)
	lp.publish(keys.Connected, lp.connected())
	lp.publish(keys.Charging, lp.charging())

	if sr, ok := lp.charger.(api.StatusReasoner); ok && lp.GetStatus() == api.StatusB {
		if r, err := sr.StatusReason(); err == nil {
			lp.publish(keys.ChargerStatusReason, r)
		} else {
			lp.log.ERROR.Printf("charger status reason: %v", err)
		}
	}

	// identify connected vehicle
	if lp.connected() && !lp.chargerHasFeature(api.IntegratedDevice) {
		// read identity and run associated action
		lp.identifyVehicle()

		// find vehicle by status for a couple of minutes after connecting
		if lp.vehicleUnidentified() {
			lp.identifyVehicleByStatus()
		}
	}

	// publish soc after updating charger status to make sure
	// initial update of connected state matches charger status
	lp.publishSocAndRange()

	// sync settings with charger
	if err := lp.syncCharger(); err != nil {
		lp.log.ERROR.Println(err)
		return
	}

	// track if remote disabled is actually active
	remoteDisabled := loadpoint.RemoteEnable

	mode := lp.GetMode()
	lp.publish(keys.Mode, mode)

	// update and publish plan without being short-circuited by modes etc.
	plannerActive := lp.plannerActive()

	// execute loading strategy
	switch {
	case !lp.connected():
		// always disable charger if not connected
		// https://github.com/evcc-io/evcc/issues/105
		err = lp.setLimit(0)

	case lp.scalePhasesRequired():
		err = lp.scalePhases(lp.configuredPhases)

	case lp.remoteControlled(loadpoint.RemoteHardDisable):
		remoteDisabled = loadpoint.RemoteHardDisable
		fallthrough

	case mode == api.ModeOff:
		var current float64
		if welcomeCharge {
			current = lp.effectiveMinCurrent()
		}
		err = lp.setLimit(current)

	// minimum or target charging
	case lp.minSocNotReached() || plannerActive:
		err = lp.fastCharging()
		lp.resetPhaseTimer()
		lp.elapsePVTimer() // let PV mode disable immediately afterwards

	case lp.LimitEnergyReached():
		lp.log.DEBUG.Printf("limitEnergy reached: %.0fkWh > %0.1fkWh", lp.GetChargedEnergy()/1e3, lp.limitEnergy)
		err = lp.disableUnlessClimater()

	case lp.LimitSocReached():
		lp.log.DEBUG.Printf("limitSoc reached: %.1f%% > %d%%", lp.vehicleSoc, lp.EffectiveLimitSoc())
		err = lp.disableUnlessClimater()

	// immediate charging- must be placed after limits are evaluated
	case mode == api.ModeNow:
		err = lp.fastCharging()

	case mode == api.ModeMinPV || mode == api.ModePV:
		// cheap tariff
		rate, _ := rates.Current(time.Now())
		if smartCostActive {
			lp.log.DEBUG.Printf("smart cost active: %.2f", rate.Price)
			err = lp.fastCharging()
			lp.resetPhaseTimer()
			lp.elapsePVTimer() // let PV mode disable immediately afterwards
			break
		}

		targetCurrent := lp.pvMaxCurrent(mode, sitePower, batteryBoostPower, batteryBuffered, batteryStart)

		if targetCurrent == 0 && lp.vehicleClimateActive() {
			targetCurrent = lp.effectiveMinCurrent()
		}

		if targetCurrent == 0 && welcomeCharge {
			targetCurrent = lp.effectiveMinCurrent()
			lp.resetPVTimer()
		}

		// Sunny Home Manager
		if lp.remoteControlled(loadpoint.RemoteSoftDisable) {
			remoteDisabled = loadpoint.RemoteSoftDisable
			targetCurrent = 0
		}

		err = lp.setLimit(targetCurrent)
	}

	// Wake-up checks
	if lp.enabled && lp.status == api.StatusB &&
		// TODO take vehicle api limits into account
		int(lp.vehicleSoc) < lp.EffectiveLimitSoc() && lp.wakeUpTimer.Expired() {
		lp.wakeUpVehicle()
	}

	// effective disabled status
	if remoteDisabled != loadpoint.RemoteEnable {
		lp.publish(keys.RemoteDisabled, remoteDisabled)
	}

	// log any error
	if err != nil {
		lp.log.ERROR.Println(err)
	}
}<|MERGE_RESOLUTION|>--- conflicted
+++ resolved
@@ -1358,15 +1358,7 @@
 	}
 
 	// push demand to drain battery
-<<<<<<< HEAD
 	delta := lp.EffectiveStepPower()
-	if !lp.coarseCurrent() {
-		// for >1p this will allow finer adjustments down to 100W
-		delta = max(100, delta/10)
-	}
-=======
-	delta := lp.effectiveStepPower()
->>>>>>> a6abb0cc
 
 	// start boosting by setting maximum power
 	if boost == boostStart {
