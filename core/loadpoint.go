--- conflicted
+++ resolved
@@ -9,18 +9,11 @@
 	"sync"
 	"time"
 
-<<<<<<< HEAD
 	"github.com/mark-sch/evcc/api"
+	"github.com/mark-sch/evcc/core/soc"
 	"github.com/mark-sch/evcc/core/wrapper"
 	"github.com/mark-sch/evcc/push"
 	"github.com/mark-sch/evcc/util"
-=======
-	"github.com/andig/evcc/api"
-	"github.com/andig/evcc/core/soc"
-	"github.com/andig/evcc/core/wrapper"
-	"github.com/andig/evcc/push"
-	"github.com/andig/evcc/util"
->>>>>>> 8ea528ec
 
 	evbus "github.com/asaskevich/EventBus"
 	"github.com/avast/retry-go"
@@ -437,14 +430,8 @@
 	if enabled, err := lp.charger.Enabled(); err == nil {
 		if lp.enabled = enabled; enabled {
 			lp.guardUpdated = lp.clock.Now()
-<<<<<<< HEAD
-
-			// prepare charger status
-			_ = lp.setLimit(lp.MinCurrent, false)
-=======
 			// set defined current for use by pv mode
 			_ = lp.setLimit(float64(lp.MinCurrent), false)
->>>>>>> 8ea528ec
 		}
 	} else {
 		lp.log.ERROR.Printf("charger error: %v", err)
@@ -481,10 +468,10 @@
 			lp.log.ERROR.Printf("max charge current %.2g: %v", chargeCurrent, err)
 		}
 	}
-	if maxCurrent < lp.MinCurrent {
-		lp.maxCurrent = int64(0)
-		lp.bus.Publish(evChargeCurrent, lp.maxCurrent)
-	}	
+	//if chargeCurrent < float64(lp.MinCurrent) {
+	//	lp.maxCurrent = int64(0)
+	//	lp.bus.Publish(evChargeCurrent, lp.maxCurrent)
+	//}	
 
 	// set enabled
 	if enabled := chargeCurrent >= float64(lp.MinCurrent); enabled != lp.enabled && err == nil {
@@ -566,13 +553,7 @@
 			return active
 		}
 
-<<<<<<< HEAD
 		//lp.log.ERROR.Printf("climater: %v", err)
-=======
-		if !errors.Is(err, api.ErrNotAvailable) {
-			lp.log.ERROR.Printf("climater: %v", err)
-		}
->>>>>>> 8ea528ec
 	}
 
 	return false
@@ -886,14 +867,6 @@
 			lp.log.ERROR.Printf("vehicle error: %v", err)
 		}
 
-<<<<<<< HEAD
-		//lp.log.ERROR.Printf("vehicle error: %v", err)
-	}
-
-	lp.publish("socCharge", 100)
-	lp.publish("chargeEstimate", time.Duration(-1))
-}
-=======
 		// range
 		if vs, ok := lp.vehicle.(api.VehicleRange); ok {
 			if rng, err := vs.Range(); err == nil {
@@ -904,7 +877,6 @@
 
 		return
 	}
->>>>>>> 8ea528ec
 
 	// reset if poll: connected/charging and not connected
 	if lp.SoC.Poll.Mode != pollAlways && !lp.connected() {
@@ -963,7 +935,7 @@
 	switch {
 	case !lp.connected():
 		// always disable charger if not connected
-		// https://github.com/andig/evcc/issues/105
+		// https://github.com/mark-sch/evcc/issues/105
 		err = lp.setLimit(0, false)
 
 	case lp.targetSocReached():
