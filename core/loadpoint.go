--- conflicted
+++ resolved
@@ -1358,15 +1358,11 @@
 	}
 
 	// push demand to drain battery
-<<<<<<< HEAD
 	delta := lp.EffectiveStepPower()
-=======
-	delta := lp.effectiveStepPower()
 	if !lp.coarseCurrent() {
 		// for >1p this will allow finer adjustments down to 100W
 		delta = max(100, delta/10)
 	}
->>>>>>> cd5a253d
 
 	// start boosting by setting maximum power
 	if boost == boostStart {
