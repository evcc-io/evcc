--- conflicted
+++ resolved
@@ -145,22 +145,13 @@
 
 	// charge planning
 	planner          *planner.Planner
-<<<<<<< HEAD
 	planTime         time.Time        // time goal
 	planStrategy     api.PlanStrategy // plan strategy (precondition, continuous)
 	planEnergy       float64          // Plan charge energy in kWh (dumb vehicles)
 	planEnergyOffset float64          // already charged energy in kWh when plan was set
 	planSlotEnd      time.Time        // current plan slot end time
 	planActive       bool             // charge plan exists and has a currently active slot
-=======
-	planTime         time.Time     // time goal
-	planPrecondition time.Duration // precondition duration
-	planEnergy       float64       // Plan charge energy in kWh (dumb vehicles)
-	planEnergyOffset float64       // already charged energy in kWh when plan was set
-	planSlotEnd      time.Time     // current plan slot end time
-	planActive       bool          // charge plan exists and has a currently active slot
 	planOverrunSent  bool          // notification has been sent already
->>>>>>> 5253330a
 
 	// cached state
 	status         api.ChargeStatus // Charger status
