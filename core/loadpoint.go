--- conflicted
+++ resolved
@@ -649,7 +649,6 @@
 	if !enabled && lp.charging() {
 		lp.log.WARN.Println("charger logic error: disabled but charging")
 		enabled = true                                  // treat as enabled when charging
-<<<<<<< HEAD
 		if lp.guardGracePeriodElapsed() {
 			if err := lp.charger.Enable(true); err != nil { // also enable charger to correct internal state
 				return err
@@ -657,10 +656,6 @@
 			lp.elapseGuard()
 			lp.elapsePVTimer()
 			return nil
-=======
-		if err := lp.charger.Enable(true); err != nil { // also enable charger to correct internal state
-			return err
->>>>>>> c920893b
 		}
 	}
 
