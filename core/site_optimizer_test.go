package core

import (
	"testing"
	"time"

	"github.com/benbjohnson/clock"
	"github.com/evcc-io/evcc/api"
	"github.com/evcc-io/evcc/core/loadpoint"
	"github.com/evcc-io/evcc/core/metrics"
	"github.com/evcc-io/evcc/server/db"
	"github.com/stretchr/testify/require"
	"go.uber.org/mock/gomock"
)

func TestSqliteTimestamp(t *testing.T) {
	clock := clock.NewMock()
	clock.Add(time.Hour)

	require.NoError(t, db.NewInstance("sqlite", ":memory:"))
	require.NoError(t, metrics.Init())

	metrics.Persist(clock.Now(), 0)

	db, err := db.Instance.DB()
	require.NoError(t, err)

	var (
		ts  metrics.SqlTime
		val float64
	)

	for _, sql := range []string{
		`SELECT ts, val FROM meters`,
		`SELECT min(ts), val FROM meters`,
		`SELECT unixepoch(ts), val FROM meters`,
		`SELECT unixepoch(min(ts)), val FROM meters`,
		`SELECT min(ts) AS ts, avg(val) AS val
			FROM meters
			GROUP BY strftime("%H:%M", ts)
			ORDER BY ts`,
	} {
		require.NoError(t, db.QueryRow(sql).Scan(&ts, &val))
		require.True(t, clock.Now().Equal(time.Time(ts)), "expected %v, got %v", clock.Now().Local(), time.Time(ts).Local())
	}

	require.NoError(t, db.QueryRow(`SELECT ts, val FROM meters WHERE ts >= ?`, clock.Now()).Scan(&ts, &val))
	require.True(t, clock.Now().Equal(time.Time(ts)), "expected %v, got %v", clock.Now().Local(), time.Time(ts).Local())
}

func TestUpdateHouseholdProfile(t *testing.T) {
	clock := clock.NewMock()

	require.NoError(t, db.NewInstance("sqlite", ":memory:"))
	metrics.Init()

	// 2 days of data
	// day 1:   0 ...  95
	// day 2:  96 ... 181
	for i := range 4 * 2 * 24 {
		metrics.Persist(clock.Now(), float64(i))
		clock.Add(15 * time.Minute)
	}

	{
		from := clock.Now().Local().AddDate(0, 0, -2).Add(12 * time.Hour) // 12:00 of day 0

		prof, err := metrics.Profile(from)
		require.NoError(t, err)

		var expected [96]float64
		for i := range expected {
			if i < 48 {
				expected[i] = float64(48+i+144+i) / 2
				continue
			}
			expected[i] = float64(96 - 48 + i)
		}

		require.Equal(t, expected, *prof, "partial profile: expected %v, got %v", expected, *prof)
	}

	{
		from := clock.Now().Local().AddDate(0, 0, -3).Add(12 * time.Hour) // 12:00 of day -1

		prof, err := metrics.Profile(from)
		require.NoError(t, err)

		var expected [96]float64
		for i := range expected {
			expected[i] = float64(0+96+2*i) / 2
		}

		require.Equal(t, expected, *prof, "full profile: expected %v, got %v", expected, *prof)
	}
}

func TestCombineSlots(t *testing.T) {
	// Create test profile with known values
	// Slots 0-3: hour 0, values 1,2,3,4 -> sum = 10
	// Slots 4-7: hour 1, values 5,6,7,8 -> sum = 26
	// Slots 8-11: hour 2, values 9,10,11,12 -> sum = 42
	profile := make([]float64, 96)
	for i := range 96 {
		profile[i] = float64(i + 1)
	}

	t.Run("standard profile", func(t *testing.T) {
		result := combineSlots(profile)
		require.Equal(t, 24, len(result), "should return 24 hours")
		require.InDelta(t, 10, result[0], 0.01, "hour 0: slots 0-3 (1+2+3+4)")
		require.InDelta(t, 26, result[1], 0.01, "hour 1: slots 4-7 (5+6+7+8)")
		require.InDelta(t, 42, result[2], 0.01, "hour 2: slots 8-11 (9+10+11+12)")
		require.InDelta(t, 378, result[23], 0.01, "hour 23: slots 92-95 (93+94+95+96)")
	})

	t.Run("nil profile", func(t *testing.T) {
		result := combineSlots(nil)
		require.Empty(t, result)
	})
}

func TestProrateFirstHour(t *testing.T) {
	// Create test hourly profile with known values
	// Hour 0: 10, Hour 1: 20, Hour 2: 30, etc.
	profile := make([]float64, 24)
	for i := range 24 {
		profile[i] = float64((i + 1) * 10)
	}

	tests := []struct {
		name              string
		now               time.Time
		expectedFirstHour float64
		expectedLength    int
		expectedSecond    float64
	}{
		{
			name:              "start of hour 0 - no proration",
			now:               time.Date(2024, 1, 1, 0, 0, 0, 0, time.UTC),
			expectedFirstHour: 10.0, // full hour: no proration applied
<<<<<<< HEAD
			expectedLength:    24,    // all 24 hours remain
			expectedSecond:    20.0,  // hour 1 value
=======
			expectedLength:    24,   // all 24 hours remain
			expectedSecond:    20.0, // hour 1 value
>>>>>>> e4d6cd58
		},
		{
			name:              "30 minutes into hour 0",
			now:               time.Date(2024, 1, 1, 0, 30, 0, 0, time.UTC),
			expectedFirstHour: 5.0,  // 30min remaining: 10 * 0.5 = 5
			expectedLength:    24,   // all 24 hours remain
			expectedSecond:    20.0, // hour 1 value unchanged
		},
		{
			name:              "start of hour 2 - no proration",
			now:               time.Date(2024, 1, 1, 2, 0, 0, 0, time.UTC),
			expectedFirstHour: 30.0, // hour 2 value: 30
			expectedLength:    22,   // hours 2-23 remain (22 hours)
			expectedSecond:    40.0, // hour 3 value
		},
		{
			name:              "15 minutes into hour 2",
			now:               time.Date(2024, 1, 1, 2, 15, 0, 0, time.UTC),
			expectedFirstHour: 22.5, // 45min remaining: 30 * 0.75 = 22.5
			expectedLength:    22,   // hours 2-23 remain (22 hours)
			expectedSecond:    40.0, // hour 3 value unchanged
		},
		{
			name:              "45 minutes into hour 5",
			now:               time.Date(2024, 1, 1, 5, 45, 0, 0, time.UTC),
			expectedFirstHour: 15.0, // 15min remaining: 60 * 0.25 = 15.0
			expectedLength:    19,   // hours 5-23 remain (19 hours)
			expectedSecond:    70.0, // hour 6 value unchanged
		},
		{
			name:              "10 minutes into hour 10",
			now:               time.Date(2024, 1, 1, 10, 10, 0, 0, time.UTC),
			expectedFirstHour: 91.67, // 50min remaining: 110 * (50/60) = 91.67
			expectedLength:    14,    // hours 10-23 remain (14 hours)
			expectedSecond:    120.0, // hour 11 value unchanged
		},
		{
			name:              "near end of day - hour 23",
			now:               time.Date(2024, 1, 1, 23, 30, 0, 0, time.UTC),
			expectedFirstHour: 120.0, // 30min remaining: 240 * 0.5 = 120
			expectedLength:    1,     // only hour 23 remains
			expectedSecond:    0.0,   // no second hour
		},
	}

	for _, tt := range tests {
		t.Run(tt.name, func(t *testing.T) {
			result := prorateFirstHour(tt.now, profile)
			require.Equal(t, tt.expectedLength, len(result), "length mismatch")
			if len(result) > 0 {
				require.InDelta(t, tt.expectedFirstHour, result[0], 0.01, "first hour value mismatch")
				// Verify second hour is unchanged (if exists)
				if len(result) > 1 {
					require.Equal(t, tt.expectedSecond, result[1], "second hour should be unchanged")
				}
			}
		})
	}
}

func TestLoadpointProfile(t *testing.T) {
	ctrl := gomock.NewController(t)

	lp := loadpoint.NewMockAPI(ctrl)
	lp.EXPECT().GetMode().Return(api.ModeMinPV).AnyTimes()
	lp.EXPECT().GetStatus().Return(api.StatusC).AnyTimes()
	lp.EXPECT().GetChargePower().Return(10000.0).AnyTimes()   // 1 0kW
	lp.EXPECT().EffectiveMinPower().Return(1000.0).AnyTimes() // 1 kW
	lp.EXPECT().GetRemainingEnergy().Return(2.0).AnyTimes()   // 2 kWh

	// expected slots: 0.25/ 1.0 / 0.75 kWh
	require.Equal(t, []float64{250, 1000, 750}, loadpointProfile(lp, 15*time.Minute, 3))
}<|MERGE_RESOLUTION|>--- conflicted
+++ resolved
@@ -139,13 +139,8 @@
 			name:              "start of hour 0 - no proration",
 			now:               time.Date(2024, 1, 1, 0, 0, 0, 0, time.UTC),
 			expectedFirstHour: 10.0, // full hour: no proration applied
-<<<<<<< HEAD
-			expectedLength:    24,    // all 24 hours remain
-			expectedSecond:    20.0,  // hour 1 value
-=======
 			expectedLength:    24,   // all 24 hours remain
 			expectedSecond:    20.0, // hour 1 value
->>>>>>> e4d6cd58
 		},
 		{
 			name:              "30 minutes into hour 0",
