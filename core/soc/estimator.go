package soc

import (
	"math"
	"time"

	"github.com/andig/evcc/util"
)

const chargeEfficiency = 0.9 // assume charge 90% efficiency

// Estimator provides vehicle soc and charge duration
// Vehicle SoC can be estimated to provide more granularity
type Estimator struct {
	log      *util.Logger
	estimate bool

	capacity          float64 // vehicle capacity in Wh cached to simplify testing
	virtualCapacity   float64 // estimated virtual vehicle capacity in Wh
	estimatedSoC      float64 // estimated vehicle SoC
	measuredSoC       float64 // previous vehicle SoC in %
	prevChargedEnergy float64 // previous charged energy in Wh
	energyPerSocStep  float64 // Energy per SoC percent in Wh
}

// NewEstimator creates new estimator
func NewEstimator(log *util.Logger, capacity int64, estimate bool) *Estimator {
	s := &Estimator{
		log:      log,
		estimate: estimate,
	}

	s.ResetCapacity(capacity)

	return s
}

// Reset resets the estimation process to default values
func (s *Estimator) ResetCapacity(capacity int64) {
	s.measuredSoC = 0
	s.prevChargedEnergy = 0

	s.capacity = float64(capacity) * 1e3              // cache to simplify debugging
	s.virtualCapacity = s.capacity / chargeEfficiency // initial capacity taking efficiency into account
	s.energyPerSocStep = s.virtualCapacity / 100
}

// SoC replaces the api.Vehicle.SoC interface to take charged energy into account
// func (s *Estimator) SoC(chargedEnergy float64) (float64, error) {
// 	f, err := s.vehicle.SoC()

// 	if err != nil {
// 		if errors.Is(err, api.ErrMustRetry) {
// 			return 0, err
// 		}

// 		s.log.WARN.Printf("updating soc failed: %v", err)

// 		// try to recover from temporary vehicle-api errors
// 		if s.measuredSoC == 0 { // never received a soc value
// 			return s.estimatedSoC, err
// 		}

// 		f = s.measuredSoC // recover last received soc
// 	}

// 	return s.UpdateSoC(f, chargedEnergy), err
// }

func (s *Estimator) SoC(soc, chargedEnergy float64, socKnown bool) float64 {
	estimatedSoC := soc

	if socKnown {
		s.measuredSoC = soc
	} else if s.estimate {
		socDelta := soc - s.measuredSoC
		energyDelta := math.Max(chargedEnergy, 0) - s.prevChargedEnergy

		if socDelta != 0 || energyDelta < 0 { // soc value change or unexpected energy reset
			// calculate gradient, wh per soc %
			// TODO: drop samples with unmatching state of evse and vehicle
			if socDelta > 2 && energyDelta > 0 && s.measuredSoC > 0 {
				s.energyPerSocStep = energyDelta / socDelta
				s.virtualCapacity = s.energyPerSocStep * 100
				s.log.TRACE.Printf("soc gradient updated: energyPerSocStep: %0.0fWh, virtualCapacity: %0.0fWh", s.energyPerSocStep, s.virtualCapacity)
			}

			// sample charged energy at soc change, reset energy delta
			s.prevChargedEnergy = math.Max(chargedEnergy, 0)
		} else {
			estimatedSoC = math.Min(soc+energyDelta/s.energyPerSocStep, 100)
			s.log.TRACE.Printf("soc estimated: %.2f%% (vehicle: %.2f%%)", estimatedSoC, soc)
		}

		s.measuredSoC = soc
	}

	// store estimate for use with remaining time/energy
	s.estimatedSoC = estimatedSoC

	return estimatedSoC
}

// RemainingChargeEnergy returns the remaining charge energy in kWh
func (s *Estimator) RemainingChargeEnergy(targetSoC int) float64 {
	percentRemaining := float64(targetSoC) - s.estimatedSoC
	if percentRemaining <= 0 {
		return 0
	}

	// estimate remaining energy
	whRemaining := percentRemaining / 100 * s.virtualCapacity
	return whRemaining / 1e3
}

// RemainingChargeDuration returns the remaining duration estimate based on SoC, target and charge power
func (s *Estimator) RemainingChargeDuration(targetSoC int, chargePower float64, timeRemaining time.Duration) time.Duration {
	if chargePower <= 50 {
		return -1
	}

<<<<<<< HEAD
	percentRemaining := float64(targetSoC) - s.estimatedSoC
	if percentRemaining <= 0 {
		return 0
	}

	// use vehicle api value if available
	if timeRemaining > 0 {
		return time.Duration(float64(timeRemaining) * percentRemaining / (100 - s.estimatedSoC))
=======
	s.socCharge = f

	if s.estimate {
		socDelta := s.socCharge - s.prevSoC
		energyDelta := math.Max(chargedEnergy, 0) - s.prevChargedEnergy

		if socDelta != 0 || energyDelta < 0 { // soc value change or unexpected energy reset
			// calculate gradient, wh per soc %
			// TODO: drop samples with unmatching state of evse and vehicle
			if socDelta > 2 && energyDelta > 0 && s.prevSoC > 0 {
				s.energyPerSocStep = energyDelta / socDelta
				s.virtualCapacity = s.energyPerSocStep * 100
				s.log.DEBUG.Printf("soc gradient updated: energyPerSocStep: %0.0fWh, virtualCapacity: %0.0fWh", s.energyPerSocStep, s.virtualCapacity)
			}

			// sample charged energy at soc change, reset energy delta
			s.prevChargedEnergy = math.Max(chargedEnergy, 0)
			s.prevSoC = s.socCharge
		} else {
			s.socCharge = math.Min(f+energyDelta/s.energyPerSocStep, 100)
			s.log.DEBUG.Printf("soc estimated: %.2f%% (vehicle: %.2f%%)", s.socCharge, f)
		}
>>>>>>> bb910a5c
	}

	// estimate remaining time
	whRemaining := percentRemaining / 100 * s.virtualCapacity
	return time.Duration(float64(time.Hour) * whRemaining / chargePower).Round(time.Second)
}<|MERGE_RESOLUTION|>--- conflicted
+++ resolved
@@ -1,9 +1,11 @@
 package soc
 
 import (
+	"errors"
 	"math"
 	"time"
 
+	"github.com/andig/evcc/api"
 	"github.com/andig/evcc/util"
 )
 
@@ -13,97 +15,71 @@
 // Vehicle SoC can be estimated to provide more granularity
 type Estimator struct {
 	log      *util.Logger
+	vehicle  api.Vehicle
 	estimate bool
 
 	capacity          float64 // vehicle capacity in Wh cached to simplify testing
 	virtualCapacity   float64 // estimated virtual vehicle capacity in Wh
-	estimatedSoC      float64 // estimated vehicle SoC
-	measuredSoC       float64 // previous vehicle SoC in %
+	socCharge         float64 // estimated vehicle SoC
+	prevSoC           float64 // previous vehicle SoC in %
 	prevChargedEnergy float64 // previous charged energy in Wh
 	energyPerSocStep  float64 // Energy per SoC percent in Wh
 }
 
 // NewEstimator creates new estimator
-func NewEstimator(log *util.Logger, capacity int64, estimate bool) *Estimator {
+func NewEstimator(log *util.Logger, vehicle api.Vehicle, estimate bool) *Estimator {
 	s := &Estimator{
 		log:      log,
+		vehicle:  vehicle,
 		estimate: estimate,
 	}
 
-	s.ResetCapacity(capacity)
+	s.Reset()
 
 	return s
 }
 
 // Reset resets the estimation process to default values
-func (s *Estimator) ResetCapacity(capacity int64) {
-	s.measuredSoC = 0
+func (s *Estimator) Reset() {
+	s.prevSoC = 0
 	s.prevChargedEnergy = 0
-
-	s.capacity = float64(capacity) * 1e3              // cache to simplify debugging
+	s.capacity = float64(s.vehicle.Capacity()) * 1e3  // cache to simplify debugging
 	s.virtualCapacity = s.capacity / chargeEfficiency // initial capacity taking efficiency into account
 	s.energyPerSocStep = s.virtualCapacity / 100
 }
 
-// SoC replaces the api.Vehicle.SoC interface to take charged energy into account
-// func (s *Estimator) SoC(chargedEnergy float64) (float64, error) {
-// 	f, err := s.vehicle.SoC()
+// RemainingChargeDuration returns the remaining duration estimate based on SoC, target and charge power
+func (s *Estimator) RemainingChargeDuration(chargePower float64, targetSoC int) time.Duration {
+	if chargePower > 0 {
+		percentRemaining := float64(targetSoC) - s.socCharge
+		if percentRemaining <= 0 {
+			return 0
+		}
 
-// 	if err != nil {
-// 		if errors.Is(err, api.ErrMustRetry) {
-// 			return 0, err
-// 		}
-
-// 		s.log.WARN.Printf("updating soc failed: %v", err)
-
-// 		// try to recover from temporary vehicle-api errors
-// 		if s.measuredSoC == 0 { // never received a soc value
-// 			return s.estimatedSoC, err
-// 		}
-
-// 		f = s.measuredSoC // recover last received soc
-// 	}
-
-// 	return s.UpdateSoC(f, chargedEnergy), err
-// }
-
-func (s *Estimator) SoC(soc, chargedEnergy float64, socKnown bool) float64 {
-	estimatedSoC := soc
-
-	if socKnown {
-		s.measuredSoC = soc
-	} else if s.estimate {
-		socDelta := soc - s.measuredSoC
-		energyDelta := math.Max(chargedEnergy, 0) - s.prevChargedEnergy
-
-		if socDelta != 0 || energyDelta < 0 { // soc value change or unexpected energy reset
-			// calculate gradient, wh per soc %
-			// TODO: drop samples with unmatching state of evse and vehicle
-			if socDelta > 2 && energyDelta > 0 && s.measuredSoC > 0 {
-				s.energyPerSocStep = energyDelta / socDelta
-				s.virtualCapacity = s.energyPerSocStep * 100
-				s.log.TRACE.Printf("soc gradient updated: energyPerSocStep: %0.0fWh, virtualCapacity: %0.0fWh", s.energyPerSocStep, s.virtualCapacity)
+		// use vehicle api if available
+		if vr, ok := s.vehicle.(api.VehicleFinishTimer); ok {
+			finishTime, err := vr.FinishTime()
+			if err == nil {
+				timeRemaining := time.Until(finishTime)
+				return time.Duration(float64(timeRemaining) * percentRemaining / (100 - s.socCharge))
 			}
 
-			// sample charged energy at soc change, reset energy delta
-			s.prevChargedEnergy = math.Max(chargedEnergy, 0)
-		} else {
-			estimatedSoC = math.Min(soc+energyDelta/s.energyPerSocStep, 100)
-			s.log.TRACE.Printf("soc estimated: %.2f%% (vehicle: %.2f%%)", estimatedSoC, soc)
+			if !errors.Is(err, api.ErrNotAvailable) {
+				s.log.WARN.Printf("updating remaining time failed: %v", err)
+			}
 		}
 
-		s.measuredSoC = soc
+		// estimate remaining time
+		whRemaining := percentRemaining / 100 * s.virtualCapacity
+		return time.Duration(float64(time.Hour) * whRemaining / chargePower).Round(time.Second)
 	}
 
-	// store estimate for use with remaining time/energy
-	s.estimatedSoC = estimatedSoC
-
-	return estimatedSoC
+	return -1
 }
 
 // RemainingChargeEnergy returns the remaining charge energy in kWh
 func (s *Estimator) RemainingChargeEnergy(targetSoC int) float64 {
-	percentRemaining := float64(targetSoC) - s.estimatedSoC
+	percentRemaining := float64(targetSoC) - s.socCharge
 	if percentRemaining <= 0 {
 		return 0
 	}
@@ -113,22 +89,24 @@
 	return whRemaining / 1e3
 }
 
-// RemainingChargeDuration returns the remaining duration estimate based on SoC, target and charge power
-func (s *Estimator) RemainingChargeDuration(targetSoC int, chargePower float64, timeRemaining time.Duration) time.Duration {
-	if chargePower <= 50 {
-		return -1
+// SoC replaces the api.Vehicle.SoC interface to take charged energy into account
+func (s *Estimator) SoC(chargedEnergy float64) (float64, error) {
+	f, err := s.vehicle.SoC()
+	if err != nil {
+		if errors.Is(err, api.ErrMustRetry) {
+			return 0, err
+		}
+
+		s.log.WARN.Printf("updating soc failed: %v", err)
+
+		// try to recover from temporary vehicle-api errors
+		if s.prevSoC == 0 { // never received a soc value
+			return s.socCharge, err
+		}
+
+		f = s.prevSoC // recover last received soc
 	}
 
-<<<<<<< HEAD
-	percentRemaining := float64(targetSoC) - s.estimatedSoC
-	if percentRemaining <= 0 {
-		return 0
-	}
-
-	// use vehicle api value if available
-	if timeRemaining > 0 {
-		return time.Duration(float64(timeRemaining) * percentRemaining / (100 - s.estimatedSoC))
-=======
 	s.socCharge = f
 
 	if s.estimate {
@@ -151,10 +129,7 @@
 			s.socCharge = math.Min(f+energyDelta/s.energyPerSocStep, 100)
 			s.log.DEBUG.Printf("soc estimated: %.2f%% (vehicle: %.2f%%)", s.socCharge, f)
 		}
->>>>>>> bb910a5c
 	}
 
-	// estimate remaining time
-	whRemaining := percentRemaining / 100 * s.virtualCapacity
-	return time.Duration(float64(time.Hour) * whRemaining / chargePower).Round(time.Second)
+	return s.socCharge, nil
 }