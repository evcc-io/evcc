--- conflicted
+++ resolved
@@ -783,15 +783,7 @@
 	lp.vmu.RLock()
 	defer lp.vmu.RUnlock()
 
-<<<<<<< HEAD
-	if lp.socEstimator == nil {
-		return 0
-	}
-
-	return lp.socEstimator.EstimatedSoc()
-=======
 	return lp.vehicleSoc
->>>>>>> 14430276
 }
 
 // StartVehicleDetection allows triggering vehicle detection for debugging purposes
