--- conflicted
+++ resolved
@@ -158,24 +158,9 @@
 		charger := api.NewMockCharger(ctrl)
 
 		lp := &Loadpoint{
-<<<<<<< HEAD
-			log:           util.NewLogger("foo"),
-			bus:           evbus.New(),
-			clock:         clock,
-			charger:       charger,
-			chargeMeter:   &Null{}, // silence nil panics
-			chargeRater:   &Null{}, // silence nil panics
-			chargeTimer:   &Null{}, // silence nil panics
-			wakeUpTimer:   NewTimer(),
-			sessionEnergy: NewEnergyMetrics(),
-			minCurrent:    minA,
-			maxCurrent:    maxA,
-			phases:        1,
-			status:        tc.status, // no status change
-=======
 			log:         util.NewLogger("foo"),
 			bus:         evbus.New(),
-			clock:       clck,
+			clock:       clock,
 			charger:     charger,
 			chargeMeter: &Null{}, // silence nil panics
 			chargeRater: &Null{}, // silence nil panics
@@ -185,7 +170,6 @@
 			maxCurrent:  maxA,
 			phases:      1,
 			status:      tc.status, // no status change
->>>>>>> 86c66080
 		}
 
 		attachListeners(t, lp)
@@ -419,28 +403,15 @@
 		progress:    NewProgress(0, 10), // silence nil panics
 		wakeUpTimer: NewTimer(),         // silence nil panics
 		// coordinator:   coordinator.NewDummy(), // silence nil panics
-<<<<<<< HEAD
-		minCurrent:    minA,
-		maxCurrent:    maxA,
-		vehicle:       vehicle,      // needed for targetSoc check
-		socEstimator:  socEstimator, // instead of vehicle: vehicle,
-		mode:          api.ModeNow,
-		sessionEnergy: NewEnergyMetrics(),
-		limitSoc:      90, // session limit
-		Soc: loadpoint.SocConfig{
-			Poll: loadpoint.PollConfig{
-				Mode:     loadpoint.PollConnected, // allow polling when connected
-=======
 		minCurrent:   minA,
 		maxCurrent:   maxA,
 		vehicle:      vehicle,      // needed for targetSoc check
 		socEstimator: socEstimator, // instead of vehicle: vehicle,
 		mode:         api.ModeNow,
 		limitSoc:     90, // session limit
-		Soc: SocConfig{
-			Poll: PollConfig{
-				Mode:     pollConnected, // allow polling when connected
->>>>>>> 86c66080
+		Soc: loadpoint.SocConfig{
+			Poll: loadpoint.PollConfig{
+				Mode:     loadpoint.PollConnected, // allow polling when connected
 				Interval: pollInterval,
 			},
 		},
@@ -501,25 +472,10 @@
 	charger := api.NewMockCharger(ctrl)
 
 	lp := &Loadpoint{
-<<<<<<< HEAD
-		log:           util.NewLogger("foo"),
-		bus:           evbus.New(),
-		clock:         clock,
-		settings:      settings.NewDatabaseSettingsAdapter("foo"),
-		charger:       charger,
-		chargeMeter:   &Null{}, // silence nil panics
-		chargeRater:   &Null{}, // silence nil panics
-		chargeTimer:   &Null{}, // silence nil panics
-		wakeUpTimer:   NewTimer(),
-		sessionEnergy: NewEnergyMetrics(),
-		minCurrent:    minA,
-		maxCurrent:    maxA,
-		status:        api.StatusC,
-		DefaultMode:   api.ModeOff, // default mode
-=======
 		log:         util.NewLogger("foo"),
 		bus:         evbus.New(),
 		clock:       clock,
+		settings:    settings.NewDatabaseSettingsAdapter("foo"),
 		charger:     charger,
 		chargeMeter: &Null{}, // silence nil panics
 		chargeRater: &Null{}, // silence nil panics
@@ -528,8 +484,7 @@
 		minCurrent:  minA,
 		maxCurrent:  maxA,
 		status:      api.StatusC,
-		Mode_:       api.ModeOff, // default mode
->>>>>>> 86c66080
+		DefaultMode: api.ModeOff, // default mode
 	}
 
 	attachListeners(t, lp)
