--- conflicted
+++ resolved
@@ -97,43 +97,43 @@
 		{api.StatusA, api.ModeOff, func(h *mock.MockCharger) {
 			h.EXPECT().Enable(false)
 		}},
-		// {api.StatusA, api.ModeNow, func(h *mock.MockCharger) {
-		// 	h.EXPECT().Enable(false)
-		// }},
-		// {api.StatusA, api.ModeMinPV, func(h *mock.MockCharger) {
-		// 	h.EXPECT().Enable(false)
-		// }},
-		// {api.StatusA, api.ModePV, func(h *mock.MockCharger) {
-		// 	h.EXPECT().Enable(false) // zero since update called with 0
-		// }},
-
-		// {api.StatusB, api.ModeOff, func(h *mock.MockCharger) {
-		// 	h.EXPECT().Enable(false)
-		// }},
-		// {api.StatusB, api.ModeNow, func(h *mock.MockCharger) {
-		// 	h.EXPECT().MaxCurrent(maxA) // true
-		// }},
-		// {api.StatusB, api.ModeMinPV, func(h *mock.MockCharger) {
-		// 	// MaxCurrent omitted since identical value
-		// }},
-		// {api.StatusB, api.ModePV, func(h *mock.MockCharger) {
-		// 	// zero since update called with 0
-		// 	// force = false due to pv mode climater check
-		// 	h.EXPECT().Enable(false)
-		// }},
-
-		// {api.StatusC, api.ModeOff, func(h *mock.MockCharger) {
-		// 	h.EXPECT().Enable(false)
-		// }},
-		// {api.StatusC, api.ModeNow, func(h *mock.MockCharger) {
-		// 	h.EXPECT().MaxCurrent(maxA) // true
-		// }},
-		// {api.StatusC, api.ModeMinPV, func(h *mock.MockCharger) {
-		// 	// MaxCurrent omitted since identical value
-		// }},
-		// {api.StatusC, api.ModePV, func(h *mock.MockCharger) {
-		// 	// omitted since PV balanced
-		// }},
+		{api.StatusA, api.ModeNow, func(h *mock.MockCharger) {
+			h.EXPECT().Enable(false)
+		}},
+		{api.StatusA, api.ModeMinPV, func(h *mock.MockCharger) {
+			h.EXPECT().Enable(false)
+		}},
+		{api.StatusA, api.ModePV, func(h *mock.MockCharger) {
+			h.EXPECT().Enable(false) // zero since update called with 0
+		}},
+
+		{api.StatusB, api.ModeOff, func(h *mock.MockCharger) {
+			h.EXPECT().Enable(false)
+		}},
+		{api.StatusB, api.ModeNow, func(h *mock.MockCharger) {
+			h.EXPECT().MaxCurrent(int64(maxA)) // true
+		}},
+		{api.StatusB, api.ModeMinPV, func(h *mock.MockCharger) {
+			// MaxCurrent omitted since identical value
+		}},
+		{api.StatusB, api.ModePV, func(h *mock.MockCharger) {
+			// zero since update called with 0
+			// force = false due to pv mode climater check
+			h.EXPECT().Enable(false)
+		}},
+
+		{api.StatusC, api.ModeOff, func(h *mock.MockCharger) {
+			h.EXPECT().Enable(false)
+		}},
+		{api.StatusC, api.ModeNow, func(h *mock.MockCharger) {
+			h.EXPECT().MaxCurrent(int64(maxA)) // true
+		}},
+		{api.StatusC, api.ModeMinPV, func(h *mock.MockCharger) {
+			// MaxCurrent omitted since identical value
+		}},
+		{api.StatusC, api.ModePV, func(h *mock.MockCharger) {
+			// omitted since PV balanced
+		}},
 	}
 
 	for _, tc := range tc {
@@ -369,21 +369,22 @@
 	vehicle := mock.NewMockVehicle(ctrl)
 
 	// wrap vehicle with estimator
-	estimator := soc.NewEstimator(util.NewLogger("foo"), 10, false)
+	vehicle.EXPECT().Capacity().Return(int64(10))
+	socEstimator := soc.NewEstimator(util.NewLogger("foo"), vehicle, false)
 
 	lp := &LoadPoint{
-		log:         util.NewLogger("foo"),
-		bus:         evbus.New(),
-		clock:       clock,
-		charger:     charger,
-		chargeMeter: &Null{}, // silence nil panics
-		chargeRater: &Null{}, // silence nil panics
-		chargeTimer: &Null{}, // silence nil panics
-		MinCurrent:  minA,
-		MaxCurrent:  maxA,
-		vehicle:     vehicle,   // needed for targetSoC check
-		estimator:   estimator, // instead of vehicle: vehicle,
-		Mode:        api.ModeNow,
+		log:          util.NewLogger("foo"),
+		bus:          evbus.New(),
+		clock:        clock,
+		charger:      charger,
+		chargeMeter:  &Null{}, // silence nil panics
+		chargeRater:  &Null{}, // silence nil panics
+		chargeTimer:  &Null{}, // silence nil panics
+		MinCurrent:   minA,
+		MaxCurrent:   maxA,
+		vehicle:      vehicle,      // needed for targetSoC check
+		socEstimator: socEstimator, // instead of vehicle: vehicle,
+		Mode:         api.ModeNow,
 		SoC: SoCConfig{
 			Target: 90,
 			Poll: PollConfig{
@@ -474,21 +475,12 @@
 	charger.EXPECT().MaxCurrent(int64(maxA)).Return(nil)
 	lp.Update(500, false)
 
-<<<<<<< HEAD
-	// t.Log("switch off when disconnected")
-	// clock.Add(5 * time.Minute)
-	// charger.EXPECT().Enabled().Return(lp.enabled, nil)
-	// charger.EXPECT().Status().Return(api.StatusA, nil)
-	// charger.EXPECT().Enable(false).Return(nil)
-	// lp.Update(-3000)
-=======
 	t.Log("switch off when disconnected")
 	clock.Add(5 * time.Minute)
 	charger.EXPECT().Enabled().Return(lp.enabled, nil)
 	charger.EXPECT().Status().Return(api.StatusA, nil)
 	charger.EXPECT().Enable(false).Return(nil)
 	lp.Update(-3000, false)
->>>>>>> bb910a5c
 
 	if lp.Mode != api.ModeOff {
 		t.Error("unexpected mode", lp.Mode)
