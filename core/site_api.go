--- conflicted
+++ resolved
@@ -21,7 +21,6 @@
 	PlannerTariff = "planner"
 )
 
-<<<<<<< HEAD
 // GetTitle returns the title
 func (site *Site) GetTitle() string {
 	site.Lock()
@@ -88,7 +87,8 @@
 	site.Meters.BatteryMetersRef = ref
 	// site.publish("siteGridMeterRef", meter)
 	settings.SetString("site.battery", strings.Join(ref, ","))
-=======
+}
+
 // Loadpoints returns the list loadpoints
 func (site *Site) Loadpoints() []loadpoint.API {
 	res := make([]loadpoint.API, len(site.loadpoints))
@@ -101,7 +101,6 @@
 // Vehicles returns the site vehicles
 func (site *Site) Vehicles() site.Vehicles {
 	return &vehicles{log: site.log}
->>>>>>> 93efec25
 }
 
 // GetPrioritySoc returns the PrioritySoc
