package core

import (
	"context"
	"errors"
	"fmt"
	"math"
	"strings"
	"sync"
	"testing"
	"time"

	"github.com/cenkalti/backoff/v4"
	"github.com/evcc-io/evcc/api"
	"github.com/evcc-io/evcc/cmd/shutdown"
	"github.com/evcc-io/evcc/core/coordinator"
	"github.com/evcc-io/evcc/core/keys"
	"github.com/evcc-io/evcc/core/loadpoint"
	"github.com/evcc-io/evcc/core/planner"
	"github.com/evcc-io/evcc/core/prioritizer"
	"github.com/evcc-io/evcc/core/session"
	"github.com/evcc-io/evcc/core/soc"
	"github.com/evcc-io/evcc/core/vehicle"
	"github.com/evcc-io/evcc/push"
	"github.com/evcc-io/evcc/server/db"
	"github.com/evcc-io/evcc/server/db/settings"
	"github.com/evcc-io/evcc/tariff"
	"github.com/evcc-io/evcc/util"
	"github.com/evcc-io/evcc/util/config"
	"github.com/evcc-io/evcc/util/telemetry"
	"github.com/smallnest/chanx"
)

const standbyPower = 10 // consider less than 10W as charger in standby

// updater abstracts the Loadpoint implementation for testing
type updater interface {
	loadpoint.API
	Update(availablePower float64, autoCharge, batteryBuffered, batteryStart bool, greenShare float64, effectivePrice, effectiveCo2 *float64)
}

// meterMeasurement is used as slice element for publishing structured data
type meterMeasurement struct {
	Power  float64 `json:"power"`
	Energy float64 `json:"energy,omitempty"`
}

// batteryMeasurement is used as slice element for publishing structured data
type batteryMeasurement struct {
	Power        float64 `json:"power"`
	Energy       float64 `json:"energy,omitempty"`
	Soc          float64 `json:"soc,omitempty"`
	Capacity     float64 `json:"capacity,omitempty"`
	Controllable bool    `json:"controllable"`
}

// Site is the main configuration container. A site can host multiple loadpoints.
type Site struct {
	uiChan       chan<- util.Param // client push messages
	lpUpdateChan chan *Loadpoint

	*Health

	sync.RWMutex
	log *util.Logger

	// configuration
	Title         string       `mapstructure:"title"`         // UI title
	Voltage       float64      `mapstructure:"voltage"`       // Operating voltage. 230V for Germany.
	ResidualPower float64      `mapstructure:"residualPower"` // PV meter only: household usage. Grid meter: household safety margin
	Meters        MetersConfig // Meter references

	// meters
	gridMeter     api.Meter   // Grid usage meter
	pvMeters      []api.Meter // PV generation meters
	batteryMeters []api.Meter // Battery charging meters
	auxMeters     []api.Meter // Auxiliary meters

	// battery settings
	prioritySoc                       float64 // prefer battery up to this Soc
	bufferSoc                         float64 // continue charging on battery above this Soc
	bufferStartSoc                    float64 // start charging on battery above this Soc
	maxGridSupplyWhileBatteryCharging float64 // ignore battery charging if AC consumption is above this value
	batteryDischargeControl           bool    // prevent battery discharge for fast and planned charging

	loadpoints  []*Loadpoint             // Loadpoints
	tariffs     *tariff.Tariffs          // Tariffs
	coordinator *coordinator.Coordinator // Vehicles
	prioritizer *prioritizer.Prioritizer // Power budgets
	stats       *Stats                   // Stats

	// cached state
	gridPower    float64         // Grid power
	pvPower      float64         // PV power
	batteryPower float64         // Battery charge power
	batterySoc   float64         // Battery soc
	batteryMode  api.BatteryMode // Battery mode

	publishCache map[string]any // store last published values to avoid unnecessary republishing
}

// MetersConfig contains the loadpoint's meter configuration
type MetersConfig struct {
	GridMeterRef     string   `mapstructure:"grid"`    // Grid usage meter
	PVMetersRef      []string `mapstructure:"pv"`      // PV meter
	BatteryMetersRef []string `mapstructure:"battery"` // Battery charging meter
	AuxMetersRef     []string `mapstructure:"aux"`     // Auxiliary meters
}

// NewSiteFromConfig creates a new site
func NewSiteFromConfig(
	log *util.Logger,
	other map[string]interface{},
	loadpoints []*Loadpoint,
	tariffs *tariff.Tariffs,
) (*Site, error) {
	site := NewSite()
	if err := util.DecodeOther(other, site); err != nil {
		return nil, err
	}

	Voltage = site.Voltage
	site.loadpoints = loadpoints
	site.tariffs = tariffs

	handler := config.Vehicles()
	site.coordinator = coordinator.New(log, config.Instances(handler.Devices()))
	handler.Subscribe(site.updateVehicles)

	site.prioritizer = prioritizer.New(log)
	site.stats = NewStats()

	// upload telemetry on shutdown
	if telemetry.Enabled() {
		shutdown.Register(func() {
			telemetry.Persist(log)
		})
	}

	tariff := site.GetTariff(PlannerTariff)

	// give loadpoints access to vehicles and database
	for _, lp := range loadpoints {
		lp.coordinator = coordinator.NewAdapter(lp, site.coordinator)
		lp.planner = planner.New(lp.log, tariff)

		if db.Instance != nil {
			var err error
			if lp.db, err = session.NewStore(lp.Title(), db.Instance); err != nil {
				return nil, err
			}
			// Fix any dangling history
			if err := lp.db.ClosePendingSessionsInHistory(lp.chargeMeterTotal()); err != nil {
				return nil, err
			}

			// NOTE: this requires stopSession to respect async access
			shutdown.Register(lp.stopSession)
		}
	}

	// add meters from config
	site.restoreMeters()

	// grid meter
	if site.Meters.GridMeterRef != "" {
		dev, err := config.Meters().ByName(site.Meters.GridMeterRef)
		if err != nil {
			return nil, err
		}
		site.gridMeter = dev.Instance()
	}

	// multiple pv
	for _, ref := range site.Meters.PVMetersRef {
		dev, err := config.Meters().ByName(ref)
		if err != nil {
			return nil, err
		}
		site.pvMeters = append(site.pvMeters, dev.Instance())
	}

	// multiple batteries
	for _, ref := range site.Meters.BatteryMetersRef {
		dev, err := config.Meters().ByName(ref)
		if err != nil {
			return nil, err
		}
		site.batteryMeters = append(site.batteryMeters, dev.Instance())
	}

	if len(site.batteryMeters) > 0 && site.ResidualPower <= 0 {
		site.log.WARN.Println("battery configured but residualPower is missing or <= 0 (add residualPower: 100 to site), see https://docs.evcc.io/en/docs/reference/configuration/site#residualpower")
	}

	// auxiliary meters
	for _, ref := range site.Meters.AuxMetersRef {
		dev, err := config.Meters().ByName(ref)
		if err != nil {
			return nil, err
		}
		site.auxMeters = append(site.auxMeters, dev.Instance())
	}

	// configure meter from references
	if site.gridMeter == nil && len(site.pvMeters) == 0 {
		return nil, errors.New("missing either grid or pv meter")
	}

	// revert battery mode on shutdown
	shutdown.Register(func() {
		if mode := site.GetBatteryMode(); batteryModeModified(mode) {
			if err := site.applyBatteryMode(api.BatteryNormal); err != nil {
				site.log.ERROR.Println("battery mode:", err)
			}
		}
	})

	return site, nil
}

// NewSite creates a Site with sane defaults
func NewSite() *Site {
	lp := &Site{
		log:          util.NewLogger("site"),
		publishCache: make(map[string]any),
		Voltage:      230, // V
	}

	return lp
}

// restoreMeters restores site meter configuration
func (site *Site) restoreMeters() {
	if testing.Testing() {
		return
	}
	if v, err := settings.String(keys.GridMeter); err == nil && v != "" {
		site.Meters.GridMeterRef = v
	}
	if v, err := settings.String(keys.PvMeters); err == nil && v != "" {
		site.Meters.PVMetersRef = append(site.Meters.PVMetersRef, filterConfigurable(strings.Split(v, ","))...)
	}
	if v, err := settings.String(keys.BatteryMeters); err == nil && v != "" {
		site.Meters.BatteryMetersRef = append(site.Meters.BatteryMetersRef, filterConfigurable(strings.Split(v, ","))...)
	}
	if v, err := settings.String(keys.AuxMeters); err == nil && v != "" {
		site.Meters.AuxMetersRef = append(site.Meters.AuxMetersRef, filterConfigurable(strings.Split(v, ","))...)
	}
}

// restoreSettings restores site settings
func (site *Site) restoreSettings() error {
	if testing.Testing() {
		return nil
	}
	if v, err := settings.String(keys.Title); err == nil {
		site.Title = v
	}
	if v, err := settings.Float(keys.BufferSoc); err == nil {
		if err := site.SetBufferSoc(v); err != nil {
			return err
		}
	}
	if v, err := settings.Float(keys.BufferStartSoc); err == nil {
		if err := site.SetBufferStartSoc(v); err != nil {
			return err
		}
	}
	// TODO migrate from YAML
	if v, err := settings.Float(keys.MaxGridSupplyWhileBatteryCharging); err == nil {
		if err := site.SetMaxGridSupplyWhileBatteryCharging(v); err != nil {
			return err
		}
	}
	if v, err := settings.Float(keys.PrioritySoc); err == nil {
		if err := site.SetPrioritySoc(v); err != nil {
			return err
		}
	}
	if v, err := settings.Bool(keys.BatteryDischargeControl); err == nil {
		if err := site.SetBatteryDischargeControl(v); err != nil {
			return err
		}
	}
	return nil
}

func meterCapabilities(name string, meter interface{}) string {
	_, power := meter.(api.Meter)
	_, energy := meter.(api.MeterEnergy)
	_, currents := meter.(api.PhaseCurrents)

	name += ":"
	return fmt.Sprintf("    %-10s power %s energy %s currents %s",
		name,
		presence[power],
		presence[energy],
		presence[currents],
	)
}

// DumpConfig site configuration
func (site *Site) DumpConfig() {
	// verify vehicle detection
	if vehicles := site.Vehicles().Instances(); len(vehicles) > 1 {
		for _, v := range vehicles {
			if _, ok := v.(api.ChargeState); !ok {
				site.log.WARN.Printf("vehicle '%s' does not support automatic detection", v.Title())
			}
		}
	}

	site.log.INFO.Println("site config:")
	site.log.INFO.Printf("  meters:      grid %s pv %s battery %s",
		presence[site.gridMeter != nil],
		presence[len(site.pvMeters) > 0],
		presence[len(site.batteryMeters) > 0],
	)

	if site.gridMeter != nil {
		site.log.INFO.Println(meterCapabilities("grid", site.gridMeter))
	}

	if len(site.pvMeters) > 0 {
		for i, pv := range site.pvMeters {
			site.log.INFO.Println(meterCapabilities(fmt.Sprintf("pv %d", i+1), pv))
		}
	}

	if len(site.batteryMeters) > 0 {
		for i, battery := range site.batteryMeters {
			_, ok := battery.(api.Battery)
			_, hasCapacity := battery.(api.BatteryCapacity)

			site.log.INFO.Println(
				meterCapabilities(fmt.Sprintf("battery %d", i+1), battery),
				fmt.Sprintf("soc %s capacity %s", presence[ok], presence[hasCapacity]),
			)
		}
	}

	if vehicles := site.Vehicles().Instances(); len(vehicles) > 0 {
		site.log.INFO.Println("  vehicles:")

		for i, v := range vehicles {
			_, rng := v.(api.VehicleRange)
			_, finish := v.(api.VehicleFinishTimer)
			_, status := v.(api.ChargeState)
			_, climate := v.(api.VehicleClimater)
			_, wakeup := v.(api.Resurrector)
			site.log.INFO.Printf("    vehicle %d: range %s finish %s status %s climate %s wakeup %s",
				i+1, presence[rng], presence[finish], presence[status], presence[climate], presence[wakeup],
			)
		}
	}

	for i, lp := range site.loadpoints {
		lp.log.INFO.Printf("loadpoint %d:", i+1)
		lp.log.INFO.Printf("  mode:        %s", lp.GetMode())

		_, power := lp.charger.(api.Meter)
		_, energy := lp.charger.(api.MeterEnergy)
		_, currents := lp.charger.(api.PhaseCurrents)
		_, phases := lp.charger.(api.PhaseSwitcher)
		_, wakeup := lp.charger.(api.Resurrector)

		lp.log.INFO.Printf("  charger:     power %s energy %s currents %s phases %s wakeup %s",
			presence[power],
			presence[energy],
			presence[currents],
			presence[phases],
			presence[wakeup],
		)

		lp.log.INFO.Printf("  meters:      charge %s", presence[lp.HasChargeMeter()])

		if lp.HasChargeMeter() {
			lp.log.INFO.Printf(meterCapabilities("charge", lp.chargeMeter))
		}
	}
}

// publish sends values to UI and databases
func (site *Site) publish(key string, val interface{}) {
	// test helper
	if site.uiChan == nil {
		return
	}

	site.uiChan <- util.Param{Key: key, Val: val}
}

// publishDelta deduplicates messages before publishing
func (site *Site) publishDelta(key string, val interface{}) {
	if v, ok := site.publishCache[key]; ok && v == val {
		return
	}

	site.publishCache[key] = val
	site.publish(key, val)
}

// updatePvMeters updates pv meters. All measurements are optional.
func (site *Site) updatePvMeters() {
	if len(site.pvMeters) == 0 {
		return
	}

	var totalEnergy float64

	site.pvPower = 0

	mm := make([]meterMeasurement, len(site.pvMeters))

	for i, meter := range site.pvMeters {
		// pv power
		power, err := backoff.RetryWithData(meter.CurrentPower, bo())
		if err == nil {
			// ignore negative values which represent self-consumption
			site.pvPower += max(0, power)
			if power < -500 {
				site.log.WARN.Printf("pv %d power: %.0fW is negative - check configuration if sign is correct", i+1, power)
			}
		} else {
			site.log.ERROR.Printf("pv %d power: %v", i+1, err)
		}

		// pv energy (production)
		var energy float64
		if m, ok := meter.(api.MeterEnergy); err == nil && ok {
			energy, err = m.TotalEnergy()
			if err == nil {
				totalEnergy += energy
			} else {
				site.log.ERROR.Printf("pv %d energy: %v", i+1, err)
			}
		}

		mm[i] = meterMeasurement{
			Power:  power,
			Energy: energy,
		}
	}

	site.log.DEBUG.Printf("pv power: %.0fW", site.pvPower)
	site.publish(keys.PvPower, site.pvPower)
	site.publish(keys.PvEnergy, totalEnergy)
	site.publish(keys.Pv, mm)
}

// updateBatteryMeters updates battery meters. Power is retried, other measurements are optional.
func (site *Site) updateBatteryMeters() error {
	if len(site.batteryMeters) == 0 {
		return nil
	}

	var totalCapacity, totalEnergy float64

	site.batteryPower = 0
	site.batterySoc = 0

	mm := make([]batteryMeasurement, len(site.batteryMeters))

	for i, meter := range site.batteryMeters {
		power, err := backoff.RetryWithData(meter.CurrentPower, bo())
		if err != nil {
			// power is required- return on error
			return fmt.Errorf("battery %d power: %v", i+1, err)
		}

		site.batteryPower += power
		if len(site.batteryMeters) > 1 {
			site.log.DEBUG.Printf("battery %d power: %.0fW", i+1, power)
		}

		// battery energy (discharge)
		var energy float64
		if m, ok := meter.(api.MeterEnergy); ok {
			energy, err = m.TotalEnergy()
			if err == nil {
				totalEnergy += energy
			} else {
				site.log.ERROR.Printf("battery %d energy: %v", i+1, err)
			}
		}

		// battery soc and capacity
		var batSoc, capacity float64
		if meter, ok := meter.(api.Battery); ok {
			batSoc, err = soc.Guard(meter.Soc())

			if err == nil {
				// weigh soc by capacity and accumulate total capacity
				weighedSoc := batSoc
				if m, ok := meter.(api.BatteryCapacity); ok {
					capacity = m.Capacity()
					totalCapacity += capacity
					weighedSoc *= capacity
				}

				site.batterySoc += weighedSoc
				if len(site.batteryMeters) > 1 {
					site.log.DEBUG.Printf("battery %d soc: %.0f%%", i+1, batSoc)
				}
			} else {
				site.log.ERROR.Printf("battery %d soc: %v", i+1, err)
			}
		}

		_, controllable := meter.(api.BatteryController)

		mm[i] = batteryMeasurement{
			Power:        power,
			Energy:       energy,
			Soc:          batSoc,
			Capacity:     capacity,
			Controllable: controllable,
		}
	}

	site.publish(keys.BatteryCapacity, totalCapacity)

	// convert weighed socs to total soc
	if totalCapacity == 0 {
		totalCapacity = float64(len(site.batteryMeters))
	}
	site.batterySoc /= totalCapacity

	site.log.DEBUG.Printf("battery soc: %.0f%%", math.Round(site.batterySoc))
	site.publish(keys.BatterySoc, site.batterySoc)

	site.log.DEBUG.Printf("battery power: %.0fW", site.batteryPower)
	site.publish(keys.BatteryPower, site.batteryPower)
	site.publish(keys.BatteryEnergy, totalEnergy)
	site.publish(keys.Battery, mm)

	return nil
}

// updateGridMeter updates grid meter. Power is retried, other measurements are optional.
func (site *Site) updateGridMeter() error {
	if site.gridMeter == nil {
		return nil
	}

	if res, err := backoff.RetryWithData(site.gridMeter.CurrentPower, bo()); err == nil {
		site.gridPower = res
		site.log.DEBUG.Printf("grid meter: %.0fW", res)
		site.publish(keys.GridPower, res)
	} else {
		return fmt.Errorf("grid meter: %v", err)
	}

	// grid phase powers
	var p1, p2, p3 float64
	if phaseMeter, ok := site.gridMeter.(api.PhasePowers); ok {
		if p1, p2, p3, err := phaseMeter.Powers(); err == nil {
			phases := []float64{p1, p2, p3}
			site.log.DEBUG.Printf("grid powers: %.0fW", phases)
			site.publish(keys.GridPowers, phases)
		} else {
			site.log.ERROR.Printf("grid powers: %v", err)
		}
	}

	// grid phase currents (signed)
	if phaseMeter, ok := site.gridMeter.(api.PhaseCurrents); ok {
		if i1, i2, i3, err := phaseMeter.Currents(); err == nil {
			phases := []float64{util.SignFromPower(i1, p1), util.SignFromPower(i2, p2), util.SignFromPower(i3, p3)}
			site.log.DEBUG.Printf("grid currents: %.3gA", phases)
			site.publish(keys.GridCurrents, phases)
		} else {
			site.log.ERROR.Printf("grid currents: %v", err)
		}
	}

	// grid energy (import)
	if energyMeter, ok := site.gridMeter.(api.MeterEnergy); ok {
		if f, err := energyMeter.TotalEnergy(); err == nil {
			site.publish(keys.GridEnergy, f)
		} else {
			site.log.ERROR.Printf("grid energy: %v", err)
		}
	}

	return nil
}

// updateMeter updates and publishes single meter
func (site *Site) updateMeters() error {
	// TODO parallelize once modbus supports that
	site.updatePvMeters()
	if err := site.updateBatteryMeters(); err != nil {
		return err
	}
	return site.updateGridMeter()
}

// sitePower returns
//   - the net power exported by the site minus a residual margin
//     (negative values mean grid: export, battery: charging
//   - if battery buffer can be used for charging
func (site *Site) sitePower(totalChargePower, flexiblePower float64) (float64, bool, bool, error) {
	if err := site.updateMeters(); err != nil {
		return 0, false, false, err
	}

	// allow using PV as estimate for grid power
	if site.gridMeter == nil {
		site.gridPower = totalChargePower - site.pvPower
	}

	// allow using grid and charge as estimate for pv power
	if site.pvMeters == nil {
		site.pvPower = totalChargePower - site.gridPower + site.ResidualPower
		if site.pvPower < 0 {
			site.pvPower = 0
		}
		site.log.DEBUG.Printf("pv power: %.0fW", site.pvPower)
		site.publish(keys.PvPower, site.pvPower)
	}

	// honour battery priority
	batteryPower := site.batteryPower

	// handed to loadpoint
	var batteryBuffered, batteryStart bool

	if len(site.batteryMeters) > 0 {
		site.RLock()
		defer site.RUnlock()

		// if battery is charging below prioritySoc give it priority
		if site.batterySoc < site.prioritySoc && batteryPower < 0 {
			site.log.DEBUG.Printf("battery has priority at soc %.0f%% (< %.0f%%)", site.batterySoc, site.prioritySoc)
			batteryPower = 0
		} else {
			// if battery is above bufferSoc allow using it for charging
			batteryBuffered = site.bufferSoc > 0 && site.batterySoc > site.bufferSoc
			batteryStart = site.bufferStartSoc > 0 && site.batterySoc > site.bufferStartSoc
		}
	}

	sitePower := sitePower(site.log, site.GetMaxGridSupplyWhileBatteryCharging(), site.gridPower, batteryPower, site.ResidualPower)

	// deduct smart loads
	if len(site.auxMeters) > 0 {
		var auxPower float64
		mm := make([]meterMeasurement, len(site.auxMeters))

		for i, meter := range site.auxMeters {
			if power, err := meter.CurrentPower(); err == nil {
				auxPower += power
				mm[i].Power = power
				site.log.DEBUG.Printf("aux power %d: %.0fW", i+1, power)
			} else {
				site.log.ERROR.Printf("aux meter %d: %v", i+1, err)
			}
		}

		sitePower -= auxPower

		site.log.DEBUG.Printf("aux power: %.0fW", auxPower)
		site.publish(keys.AuxPower, auxPower)

		site.publish(keys.Aux, mm)
	}

	// handle priority
	if flexiblePower > 0 {
		site.log.DEBUG.Printf("giving loadpoint priority for additional: %.0fW", flexiblePower)
		sitePower -= flexiblePower
	}

	site.log.DEBUG.Printf("site power: %.0fW", sitePower)

	return sitePower, batteryBuffered, batteryStart, nil
}

// greenShare returns
//   - the current green share, calculated for the part of the consumption between powerFrom and powerTo
//     the consumption below powerFrom will get the available green power first
func (site *Site) greenShare(powerFrom float64, powerTo float64) float64 {
	greenPower := math.Max(0, site.pvPower) + math.Max(0, site.batteryPower)
	greenPowerAvailable := math.Max(0, greenPower-powerFrom)

	power := powerTo - powerFrom
	share := math.Min(greenPowerAvailable, power) / power

	if math.IsNaN(share) {
		if greenPowerAvailable > 0 {
			share = 1
		} else {
			share = 0
		}
	}

	return share
}

// effectivePrice calculates the real energy price based on self-produced and grid-imported energy.
func (site *Site) effectivePrice(greenShare float64) *float64 {
	if grid, err := site.tariffs.CurrentGridPrice(); err == nil {
		feedin, err := site.tariffs.CurrentFeedInPrice()
		if err != nil {
			feedin = 0
		}
		effPrice := grid*(1-greenShare) + feedin*greenShare
		return &effPrice
	}
	return nil
}

// effectiveCo2 calculates the amount of emitted co2 based on self-produced and grid-imported energy.
func (site *Site) effectiveCo2(greenShare float64) *float64 {
	if co2, err := site.tariffs.CurrentCo2(); err == nil {
		effCo2 := co2 * (1 - greenShare)
		return &effCo2
	}
	return nil
}

func (site *Site) publishTariffs(greenShareHome float64, greenShareLoadpoints float64) {
	site.publish(keys.GreenShareHome, greenShareHome)
	site.publish(keys.GreenShareLoadpoints, greenShareLoadpoints)

	if gridPrice, err := site.tariffs.CurrentGridPrice(); err == nil {
		site.publishDelta(keys.TariffGrid, gridPrice)
	}
	if feedInPrice, err := site.tariffs.CurrentFeedInPrice(); err == nil {
		site.publishDelta(keys.TariffFeedIn, feedInPrice)
	}
	if co2, err := site.tariffs.CurrentCo2(); err == nil {
		site.publishDelta(keys.TariffCo2, co2)
	}
	if price := site.effectivePrice(greenShareHome); price != nil {
		site.publish(keys.TariffPriceHome, price)
	}
	if co2 := site.effectiveCo2(greenShareHome); co2 != nil {
		site.publish(keys.TariffCo2Home, co2)
	}
	if price := site.effectivePrice(greenShareLoadpoints); price != nil {
		site.publish(keys.TariffPriceLoadpoints, price)
	}
	if co2 := site.effectiveCo2(greenShareLoadpoints); co2 != nil {
		site.publish(keys.TariffCo2Loadpoints, co2)
	}
}

func (site *Site) update(lp updater) {
	site.log.DEBUG.Println("----")

	// update all loadpoint's charge power
	var totalChargePower float64
	for _, lp := range site.loadpoints {
		lp.UpdateChargePower()
		totalChargePower += lp.GetChargePower()

		site.prioritizer.UpdateChargePowerFlexibility(lp)
	}

	// prioritize if possible
	var flexiblePower float64
	if lp.GetMode() == api.ModePV {
		flexiblePower = site.prioritizer.GetChargePowerFlexibility(lp)
	}

	var smartCostActive bool
	if rate, err := site.plannerRate(); err == nil {
		smartCostActive = site.smartCostActive(lp, rate)
	} else {
		site.log.WARN.Println("smartCost:", err)
	}

	if sitePower, batteryBuffered, batteryStart, err := site.sitePower(totalChargePower, flexiblePower); err == nil {
		// ignore negative pvPower values as that means it is not an energy source but consumption
		homePower := site.gridPower + max(0, site.pvPower) + site.batteryPower - totalChargePower
		homePower = max(homePower, 0)
		site.publish(keys.HomePower, homePower)

		// add battery charging power to homePower to ignore all consumption which does not occur on loadpoints
		// fix for: https://github.com/evcc-io/evcc/issues/11032
		nonChargePower := homePower + max(0, -site.batteryPower)
		greenShareHome := site.greenShare(0, homePower)
		greenShareLoadpoints := site.greenShare(nonChargePower, nonChargePower+totalChargePower)

		lp.Update(sitePower, smartCostActive, batteryBuffered, batteryStart, greenShareLoadpoints, site.effectivePrice(greenShareLoadpoints), site.effectiveCo2(greenShareLoadpoints))

		site.Health.Update()

		site.publishTariffs(greenShareHome, greenShareLoadpoints)

		if telemetry.Enabled() && totalChargePower > standbyPower {
			go telemetry.UpdateChargeProgress(site.log, totalChargePower, greenShareLoadpoints)
		}
	} else {
		site.log.ERROR.Println(err)
	}

	if site.batteryDischargeControl {
		site.updateBatteryMode()
	}

	site.stats.Update(site)
}

// prepare publishes initial values
func (site *Site) prepare() {
	if err := site.restoreSettings(); err != nil {
		site.log.ERROR.Println(err)
	}

	site.publish(keys.SiteTitle, site.Title)

	site.publish(keys.GridConfigured, site.gridMeter != nil)
	site.publish(keys.Pv, make([]api.Meter, len(site.pvMeters)))
	site.publish(keys.Battery, make([]api.Meter, len(site.batteryMeters)))
	site.publish(keys.PrioritySoc, site.prioritySoc)
	site.publish(keys.BufferSoc, site.bufferSoc)
	site.publish(keys.BufferStartSoc, site.bufferStartSoc)
	site.publish(keys.MaxGridSupplyWhileBatteryCharging, site.maxGridSupplyWhileBatteryCharging)
	site.publish(keys.BatteryMode, site.batteryMode)
	site.publish(keys.BatteryDischargeControl, site.batteryDischargeControl)
	site.publish(keys.ResidualPower, site.ResidualPower)

	site.publish(keys.Currency, site.tariffs.Currency)
	if tariff := site.GetTariff(PlannerTariff); tariff != nil {
		site.publish(keys.SmartCostType, tariff.Type())
	} else {
		site.publish(keys.SmartCostType, nil)
	}

	site.publishVehicles()
	vehicle.Publish = site.publishVehicles
}

// Prepare attaches communication channels to site and loadpoints
func (site *Site) Prepare(uiChan chan<- util.Param, pushChan chan<- push.Event) {
	// https://github.com/evcc-io/evcc/issues/11191 prevent deadlock
	// https://github.com/evcc-io/evcc/pull/11675 maintain message order

	// infinite queue with channel semantics
	ch := chanx.NewUnboundedChan[util.Param](context.Background(), 2)

	// use ch.In for writing
	site.uiChan = ch.In

	// use ch.Out for reading
	go func() {
		for p := range ch.Out {
			uiChan <- p
		}
	}()

	site.lpUpdateChan = make(chan *Loadpoint, 1) // 1 capacity to avoid deadlock

	site.prepare()

	for id, lp := range site.loadpoints {
		lpUIChan := make(chan util.Param)
		lpPushChan := make(chan push.Event)

		// pipe messages through go func to add id
		go func(id int) {
			for {
				select {
				case param := <-lpUIChan:
					param.Loadpoint = &id
					site.uiChan <- param
				case ev := <-lpPushChan:
					ev.Loadpoint = &id
					pushChan <- ev
				}
			}
		}(id)

		lp.Prepare(lpUIChan, lpPushChan, site.lpUpdateChan)
	}
}

// loopLoadpoints keeps iterating across loadpoints sending the next to the given channel
func (site *Site) loopLoadpoints(next chan<- updater) {
	for {
		for _, lp := range site.loadpoints {
			next <- lp
		}
	}
}

// Run is the main control loop. It reacts to trigger events by
// updating measurements and executing control logic.
func (site *Site) Run(stopC chan struct{}, interval time.Duration) {
	site.Health = NewHealth(time.Minute + interval)

	if max := 30 * time.Second; interval < max {
		site.log.WARN.Printf("interval <%.0fs can lead to unexpected behavior, see https://docs.evcc.io/docs/reference/configuration/interval", max.Seconds())
	}

	loadpointChan := make(chan updater)
	go site.loopLoadpoints(loadpointChan)

	ticker := time.NewTicker(interval)
<<<<<<< HEAD
<<<<<<< HEAD
	site.publish(keys.Interval, interval)
=======
	site.publish(keys.Interval, interval.Seconds())
>>>>>>> 334ffc15b (Log Viewer: Allow retrieving logs from ring buffer (#13330))
=======
	site.publish(keys.Interval, interval.Seconds())
>>>>>>> 9d8e2b19
	site.update(<-loadpointChan) // start immediately

	for {
		select {
		case <-ticker.C:
			site.update(<-loadpointChan)
		case lp := <-site.lpUpdateChan:
			site.update(lp)
		case <-stopC:
			return
		}
	}
}<|MERGE_RESOLUTION|>--- conflicted
+++ resolved
@@ -901,15 +901,7 @@
 	go site.loopLoadpoints(loadpointChan)
 
 	ticker := time.NewTicker(interval)
-<<<<<<< HEAD
-<<<<<<< HEAD
 	site.publish(keys.Interval, interval)
-=======
-	site.publish(keys.Interval, interval.Seconds())
->>>>>>> 334ffc15b (Log Viewer: Allow retrieving logs from ring buffer (#13330))
-=======
-	site.publish(keys.Interval, interval.Seconds())
->>>>>>> 9d8e2b19
 	site.update(<-loadpointChan) // start immediately
 
 	for {
