package core

import (
	"errors"
	"fmt"
	"math"
	"sync"
	"time"

	"github.com/avast/retry-go/v4"
	"github.com/evcc-io/evcc/api"
	"github.com/evcc-io/evcc/cmd/shutdown"
	"github.com/evcc-io/evcc/core/coordinator"
	"github.com/evcc-io/evcc/core/loadpoint"
	"github.com/evcc-io/evcc/core/planner"
	"github.com/evcc-io/evcc/core/prioritizer"
	"github.com/evcc-io/evcc/core/session"
	"github.com/evcc-io/evcc/push"
	"github.com/evcc-io/evcc/server/db"
	"github.com/evcc-io/evcc/server/db/settings"
	"github.com/evcc-io/evcc/tariff"
	"github.com/evcc-io/evcc/util"
	"github.com/evcc-io/evcc/util/config"
	"github.com/evcc-io/evcc/util/telemetry"
)

const standbyPower = 10 // consider less than 10W as charger in standby

// Updater abstracts the Loadpoint implementation for testing
type Updater interface {
	loadpoint.API
	Update(availablePower float64, autoCharge, batteryBuffered, batteryStart bool, greenShare float64, effectivePrice, effectiveCo2 *float64)
}

// meterMeasurement is used as slice element for publishing structured data
type meterMeasurement struct {
	Power  float64 `json:"power"`
	Energy float64 `json:"energy"`
}

// batteryMeasurement is used as slice element for publishing structured data
type batteryMeasurement struct {
	Power    float64 `json:"power"`
	Energy   float64 `json:"energy"`
	Soc      float64 `json:"soc"`
	Capacity float64 `json:"capacity"`
}

// Site is the main configuration container. A site can host multiple loadpoints.
type Site struct {
	uiChan       chan<- util.Param // client push messages
	lpUpdateChan chan *Loadpoint

	*Health

	sync.Mutex
	log *util.Logger

	// configuration
	Title                             string       `mapstructure:"title"`         // UI title
	Voltage                           float64      `mapstructure:"voltage"`       // Operating voltage. 230V for Germany.
	ResidualPower                     float64      `mapstructure:"residualPower"` // PV meter only: household usage. Grid meter: household safety margin
	Meters                            MetersConfig // Meter references
	PrioritySoc                       float64      `mapstructure:"prioritySoc"`                       // prefer battery up to this Soc
	BufferSoc                         float64      `mapstructure:"bufferSoc"`                         // continue charging on battery above this Soc
	BufferStartSoc                    float64      `mapstructure:"bufferStartSoc"`                    // start charging on battery above this Soc
	MaxGridSupplyWhileBatteryCharging float64      `mapstructure:"maxGridSupplyWhileBatteryCharging"` // ignore battery charging if AC consumption is above this value
	SmartCostLimit                    float64      `mapstructure:"smartCostLimit"`                    // always charge if cost is below this value

	// meters
	gridMeter     api.Meter   // Grid usage meter
	pvMeters      []api.Meter // PV generation meters
	batteryMeters []api.Meter // Battery charging meters
	auxMeters     []api.Meter // Auxiliary meters

	tariffs     tariff.Tariffs           // Tariff
	loadpoints  []*Loadpoint             // Loadpoints
	coordinator *coordinator.Coordinator // Vehicles
	prioritizer *prioritizer.Prioritizer // Power budgets
	savings     *Savings                 // Savings

	// cached state
	gridPower    float64 // Grid power
	pvPower      float64 // PV power
	batteryPower float64 // Battery charge power
	batterySoc   float64 // Battery soc

	publishCache map[string]any // store last published values to avoid unnecessary republishing
}

// MetersConfig contains the loadpoint's meter configuration
type MetersConfig struct {
	GridMeterRef      string   `mapstructure:"grid"`      // Grid usage meter
	PVMetersRef       []string `mapstructure:"pv"`        // PV meter
	PVMetersRef_      []string `mapstructure:"pvs"`       // TODO deprecated
	BatteryMetersRef  []string `mapstructure:"battery"`   // Battery charging meter
	BatteryMetersRef_ []string `mapstructure:"batteries"` // TODO deprecated
	AuxMetersRef      []string `mapstructure:"aux"`       // Auxiliary meters
}

// NewSiteFromConfig creates a new site
func NewSiteFromConfig(
	log *util.Logger,
	other map[string]interface{},
	loadpoints []*Loadpoint,
	vehicles []api.Vehicle,
	tariffs tariff.Tariffs,
) (*Site, error) {
	site := NewSite()
	if err := util.DecodeOther(other, site); err != nil {
		return nil, err
	}

	Voltage = site.Voltage
	site.loadpoints = loadpoints
	site.tariffs = tariffs
	site.coordinator = coordinator.New(log, vehicles)
	site.prioritizer = prioritizer.New(log)
	site.savings = NewSavings(tariffs)

	site.restoreSettings()

	// upload telemetry on shutdown
	if telemetry.Enabled() {
		shutdown.Register(func() {
			telemetry.Persist(log)
		})
	}

	tariff := site.GetTariff(PlannerTariff)

	// give loadpoints access to vehicles and database
	for _, lp := range loadpoints {
		lp.coordinator = coordinator.NewAdapter(lp, site.coordinator)
		lp.planner = planner.New(lp.log, tariff)

		if db.Instance != nil {
			var err error
			if lp.db, err = session.NewStore(lp.Title(), db.Instance); err != nil {
				return nil, err
			}

			// NOTE: this requires stopSession to respect async access
			shutdown.Register(lp.stopSession)
		}
	}

	// grid meter
	if site.Meters.GridMeterRef != "" {
		dev, err := config.Meters().ByName(site.Meters.GridMeterRef)
		if err != nil {
			return nil, err
		}
		site.gridMeter = dev.Instance()
	}

	// multiple pv
	for _, ref := range append(site.Meters.PVMetersRef, site.Meters.PVMetersRef_...) {
		dev, err := config.Meters().ByName(ref)
		if err != nil {
			return nil, err
		}
		site.pvMeters = append(site.pvMeters, dev.Instance())
	}

	// TODO deprecated
	if len(site.Meters.PVMetersRef_) > 0 {
		site.log.WARN.Println("deprecated: use 'pv' instead of 'pvs'")
	}

	// multiple batteries
	for _, ref := range append(site.Meters.BatteryMetersRef, site.Meters.BatteryMetersRef_...) {
		dev, err := config.Meters().ByName(ref)
		if err != nil {
			return nil, err
		}
		site.batteryMeters = append(site.batteryMeters, dev.Instance())
	}

	// TODO deprecated
	if len(site.Meters.BatteryMetersRef_) > 0 {
		site.log.WARN.Println("deprecated: use 'battery' instead of 'batteries'")
	}

	if len(site.batteryMeters) > 0 && site.ResidualPower <= 0 {
		site.log.WARN.Println("battery configured but residualPower is missing (add residualPower: 100 to site)")
	}

	// auxiliary meters
	for _, ref := range site.Meters.AuxMetersRef {
		dev, err := config.Meters().ByName(ref)
		if err != nil {
			return nil, err
		}
		site.auxMeters = append(site.auxMeters, dev.Instance())
	}

	// configure meter from references
	if site.gridMeter == nil && len(site.pvMeters) == 0 {
		return nil, errors.New("missing either grid or pv meter")
	}

	if site.BufferStartSoc != 0 && site.BufferStartSoc <= site.BufferSoc {
		site.log.WARN.Println("bufferStartSoc must be larger than bufferSoc")
	}

	if site.BufferSoc != 0 && site.BufferSoc <= site.PrioritySoc {
		site.log.WARN.Println("bufferSoc must be larger than prioritySoc")
	}

	return site, nil
}

// NewSite creates a Site with sane defaults
func NewSite() *Site {
	lp := &Site{
		log:          util.NewLogger("site"),
		publishCache: make(map[string]any),
		Voltage:      230, // V
	}

	return lp
}

// Loadpoints returns the array of associated loadpoints
func (site *Site) Loadpoints() []loadpoint.API {
	res := make([]loadpoint.API, len(site.loadpoints))
	for id, lp := range site.loadpoints {
		res[id] = lp
	}
	return res
}

func (site *Site) restoreSettings() {
	if v, err := settings.Float("site.bufferSoc"); err == nil {
		site.BufferSoc = v
	}
	if v, err := settings.Float("site.bufferStartSoc"); err == nil {
		site.BufferStartSoc = v
	}
	if v, err := settings.Float("site.prioritySoc"); err == nil {
		site.PrioritySoc = v
	}
	if v, err := settings.Float("site.smartCostLimit"); err == nil {
		site.SmartCostLimit = v
	}
}

func meterCapabilities(name string, meter interface{}) string {
	_, power := meter.(api.Meter)
	_, energy := meter.(api.MeterEnergy)
	_, currents := meter.(api.PhaseCurrents)

	name += ":"
	return fmt.Sprintf("    %-10s power %s energy %s currents %s",
		name,
		presence[power],
		presence[energy],
		presence[currents],
	)
}

// DumpConfig site configuration
func (site *Site) DumpConfig() {
	// verify vehicle detection
	if vehicles := site.GetVehicles(); len(vehicles) > 1 {
		for _, v := range vehicles {
			if _, ok := v.(api.ChargeState); !ok {
				site.log.WARN.Printf("vehicle '%s' does not support automatic detection", v.Title())
			}
		}
	}

	site.log.INFO.Println("site config:")
	site.log.INFO.Printf("  meters:      grid %s pv %s battery %s",
		presence[site.gridMeter != nil],
		presence[len(site.pvMeters) > 0],
		presence[len(site.batteryMeters) > 0],
	)

	if site.gridMeter != nil {
		site.log.INFO.Println(meterCapabilities("grid", site.gridMeter))
	}

	if len(site.pvMeters) > 0 {
		for i, pv := range site.pvMeters {
			site.log.INFO.Println(meterCapabilities(fmt.Sprintf("pv %d", i+1), pv))
		}
	}

	if len(site.batteryMeters) > 0 {
		for i, battery := range site.batteryMeters {
			_, ok := battery.(api.Battery)
			_, hasCapacity := battery.(api.BatteryCapacity)

			site.log.INFO.Println(
				meterCapabilities(fmt.Sprintf("battery %d", i+1), battery),
				fmt.Sprintf("soc %s capacity %s", presence[ok], presence[hasCapacity]),
			)
		}
	}

	if vehicles := site.GetVehicles(); len(vehicles) > 0 {
		site.log.INFO.Println("  vehicles:")

		for i, v := range vehicles {
			_, rng := v.(api.VehicleRange)
			_, finish := v.(api.VehicleFinishTimer)
			_, status := v.(api.ChargeState)
			_, climate := v.(api.VehicleClimater)
			_, wakeup := v.(api.Resurrector)
			site.log.INFO.Printf("    vehicle %d: range %s finish %s status %s climate %s wakeup %s",
				i+1, presence[rng], presence[finish], presence[status], presence[climate], presence[wakeup],
			)
		}
	}

	for i, lp := range site.loadpoints {
		lp.log.INFO.Printf("loadpoint %d:", i+1)
		lp.log.INFO.Printf("  mode:        %s", lp.GetMode())

		_, power := lp.charger.(api.Meter)
		_, energy := lp.charger.(api.MeterEnergy)
		_, currents := lp.charger.(api.PhaseCurrents)
		_, phases := lp.charger.(api.PhaseSwitcher)
		_, wakeup := lp.charger.(api.Resurrector)

		lp.log.INFO.Printf("  charger:     power %s energy %s currents %s phases %s wakeup %s",
			presence[power],
			presence[energy],
			presence[currents],
			presence[phases],
			presence[wakeup],
		)

		lp.log.INFO.Printf("  meters:      charge %s", presence[lp.HasChargeMeter()])

		if lp.HasChargeMeter() {
			lp.log.INFO.Printf(meterCapabilities("charge", lp.chargeMeter))
		}
	}
}

// publish sends values to UI and databases
func (site *Site) publish(key string, val interface{}) {
	// test helper
	if site.uiChan == nil {
		return
	}

	site.uiChan <- util.Param{
		Key: key,
		Val: val,
	}
}

// publishDelta deduplicates messages before publishing
func (site *Site) publishDelta(key string, val interface{}) {
	if v, ok := site.publishCache[key]; ok && v == val {
		return
	}

	site.publishCache[key] = val
	site.publish(key, val)
}

// updateMeter updates and publishes single meter
func (site *Site) updateMeter(meter api.Meter, power *float64) func() error {
	return func() error {
		value, err := meter.CurrentPower()
		if err == nil {
			*power = value // update value if no error
		}

		return err
	}
}

// retryMeter retries meter update
func (site *Site) retryMeter(name string, meter api.Meter, power *float64) error {
	if meter == nil {
		return nil
	}

	err := retry.Do(site.updateMeter(meter, power), retryOptions...)

	if err == nil {
		site.log.DEBUG.Printf("%s power: %.0fW", name, *power)
		site.publish(name+"Power", *power)
	} else {
		err = fmt.Errorf("%s meter: %v", name, err)
		site.log.ERROR.Println(err)
	}

	return err
}

// updateMeter updates and publishes single meter
func (site *Site) updateMeters() error {
	if len(site.pvMeters) > 0 {
		var totalEnergy float64

		site.pvPower = 0

		mm := make([]meterMeasurement, len(site.pvMeters))

		for i, meter := range site.pvMeters {
			// pv power
			var power float64
			err := retry.Do(site.updateMeter(meter, &power), retryOptions...)

			if err == nil {
				// ignore negative values which represent self-consumption
				site.pvPower += max(0, power)
				if power < -500 {
					site.log.WARN.Printf("pv %d power: %.0fW is negative - check configuration if sign is correct", i+1, power)
				}
			} else {
				err = fmt.Errorf("pv %d power: %v", i+1, err)
				site.log.ERROR.Println(err)
			}

			// pv energy (production)
			var energy float64
			if m, ok := meter.(api.MeterEnergy); err == nil && ok {
				energy, err = m.TotalEnergy()
				if err == nil {
					totalEnergy += energy
				} else {
					site.log.ERROR.Printf("pv %d energy: %v", i+1, err)
				}
			}

			mm[i] = meterMeasurement{
				Power:  power,
				Energy: energy,
			}
		}

		site.log.DEBUG.Printf("pv power: %.0fW", site.pvPower)
		site.publish("pvPower", site.pvPower)

		site.publish("pvEnergy", totalEnergy)

		site.publish("pv", mm)
	}

	if len(site.batteryMeters) > 0 {
		var totalCapacity float64
		var totalEnergy float64

		site.batteryPower = 0
		site.batterySoc = 0

		mm := make([]batteryMeasurement, len(site.batteryMeters))

		for i, meter := range site.batteryMeters {
			// battery power
			var power float64

			// NOTE battery errors are logged but ignored as we don't consider them relevant
			err := retry.Do(site.updateMeter(meter, &power), retryOptions...)

			if err == nil {
				site.batteryPower += power
				if len(site.batteryMeters) > 1 {
					site.log.DEBUG.Printf("battery %d power: %.0fW", i+1, power)
				}
			} else {
				site.log.ERROR.Printf("battery %d power: %v", i+1, err)
			}

			// battery energy (discharge)
			var energy float64
			if m, ok := meter.(api.MeterEnergy); err == nil && ok {
				energy, err = m.TotalEnergy()
				if err == nil {
					totalEnergy += energy
				} else {
					site.log.ERROR.Printf("battery %d energy: %v", i+1, err)
				}
			}

			// battery soc and capacity
			var capacity float64
			soc, err := meter.(api.Battery).Soc()

			if err == nil {
				// weigh soc by capacity and accumulate total capacity
				weighedSoc := soc
				if m, ok := meter.(api.BatteryCapacity); ok {
					capacity = m.Capacity()
					totalCapacity += capacity
					weighedSoc *= capacity
				}

				site.batterySoc += weighedSoc
				if len(site.batteryMeters) > 1 {
					site.log.DEBUG.Printf("battery %d soc: %.0f%%", i+1, soc)
				}
			} else {
				site.log.ERROR.Printf("battery %d soc: %v", i+1, err)
			}

			mm[i] = batteryMeasurement{
				Power:    power,
				Energy:   energy,
				Soc:      soc,
				Capacity: capacity,
			}
		}

		site.publish("batteryCapacity", math.Round(totalCapacity))

		// convert weighed socs to total soc
		if totalCapacity == 0 {
			totalCapacity = float64(len(site.batteryMeters))
		}
		site.batterySoc /= totalCapacity

		site.log.DEBUG.Printf("battery soc: %.0f%%", math.Round(site.batterySoc))
		site.publish("batterySoc", math.Round(site.batterySoc))

		site.log.DEBUG.Printf("battery power: %.0fW", site.batteryPower)
		site.publish("batteryPower", site.batteryPower)

		site.publish("batteryEnergy", totalEnergy)

		site.publish("battery", mm)
	}

	// grid power
	err := site.retryMeter("grid", site.gridMeter, &site.gridPower)

	// grid phase powers
	var p1, p2, p3 float64
	if phaseMeter, ok := site.gridMeter.(api.PhasePowers); err == nil && ok {
		p1, p2, p3, err = phaseMeter.Powers()
		if err == nil {
			phases := []float64{p1, p2, p3}
			site.log.DEBUG.Printf("grid powers: %.0fW", phases)
			site.publish("gridPowers", phases)
		} else {
			err = fmt.Errorf("grid powers: %w", err)
		}
	}

	// grid phase currents (signed)
	if phaseMeter, ok := site.gridMeter.(api.PhaseCurrents); err == nil && ok {
		var i1, i2, i3 float64
		i1, i2, i3, err = phaseMeter.Currents()
		if err == nil {
			phases := []float64{util.SignFromPower(i1, p1), util.SignFromPower(i2, p2), util.SignFromPower(i3, p3)}
			site.log.DEBUG.Printf("grid currents: %.3gA", phases)
			site.publish("gridCurrents", phases)
		} else {
			err = fmt.Errorf("grid currents: %w", err)
		}
	}

	// grid energy (import)
	if energyMeter, ok := site.gridMeter.(api.MeterEnergy); err == nil && ok {
		var f float64
		f, err = energyMeter.TotalEnergy()
		if err == nil {
			site.publish("gridEnergy", f)
		} else {
			site.log.ERROR.Printf("grid energy: %v", err)
		}
	}

	return err
}

// sitePower returns
//   - the net power exported by the site minus a residual margin
//     (negative values mean grid: export, battery: charging
//   - if battery buffer can be used for charging
func (site *Site) sitePower(totalChargePower, flexiblePower float64) (float64, bool, bool, error) {
	if err := site.updateMeters(); err != nil {
		return 0, false, false, err
	}

	// allow using PV as estimate for grid power
	if site.gridMeter == nil {
		site.gridPower = totalChargePower - site.pvPower
	}

	// allow using grid and charge as estimate for pv power
	if site.pvMeters == nil {
		site.pvPower = totalChargePower - site.gridPower + site.ResidualPower
		if site.pvPower < 0 {
			site.pvPower = 0
		}
		site.log.DEBUG.Printf("pv power: %.0fW", site.pvPower)
		site.publish("pvPower", site.pvPower)
	}

	// honour battery priority
	batteryPower := site.batteryPower

	// handed to loadpoint
	var batteryBuffered, batteryStart bool

	if len(site.batteryMeters) > 0 {
		site.Lock()
		defer site.Unlock()

		// if battery is charging below prioritySoc give it priority
		if site.batterySoc < site.PrioritySoc && batteryPower < 0 {
			site.log.DEBUG.Printf("giving priority to battery charging at soc: %.0f%%", site.batterySoc)
			batteryPower = 0
		} else {
			// if battery is above bufferSoc allow using it for charging
			batteryBuffered = site.BufferSoc > 0 && site.batterySoc > site.BufferSoc
			batteryStart = site.BufferStartSoc > 0 && site.batterySoc > site.BufferStartSoc
		}
	}

	sitePower := sitePower(site.log, site.MaxGridSupplyWhileBatteryCharging, site.gridPower, batteryPower, site.ResidualPower)

	// deduct smart loads
	if len(site.auxMeters) > 0 {
		var auxPower float64
		mm := make([]meterMeasurement, len(site.auxMeters))

		for i, meter := range site.auxMeters {
			if power, err := meter.CurrentPower(); err == nil {
				auxPower += power
				mm[i].Power = power
				site.log.DEBUG.Printf("aux power %d: %.0fW", i+1, power)
			} else {
				site.log.ERROR.Printf("aux meter %d: %v", i+1, err)
			}
		}

		sitePower -= auxPower

		site.log.DEBUG.Printf("aux power: %.0fW", auxPower)
		site.publish("auxPower", auxPower)

		site.publish("aux", mm)
	}

	// handle priority
	if flexiblePower > 0 {
		site.log.DEBUG.Printf("giving loadpoint priority for additional: %.0fW", flexiblePower)
		sitePower -= flexiblePower
	}

	site.log.DEBUG.Printf("site power: %.0fW", sitePower)

	return sitePower, batteryBuffered, batteryStart, nil
}

<<<<<<< HEAD
// greenShare returns
//   - the current green share, calculated for the part of the consumption between powerFrom and powerTo
//     the consumption below powerFrom will get the available green power first
func (site *Site) greenShare(powerFrom float64, powerTo float64) float64 {
	greenPower := math.Max(0, site.pvPower) + math.Max(0, site.batteryPower)
	greenPowerAvailable := math.Max(0, greenPower-powerFrom)

	power := powerTo - powerFrom
	share := math.Min(greenPowerAvailable, power) / power
=======
func (site *Site) greenShare() float64 {
	batteryDischarge := max(0, site.batteryPower)
	batteryCharge := -min(0, site.batteryPower)
	pvConsumption := min(site.pvPower, site.pvPower+site.gridPower-batteryCharge)

	gridImport := max(0, site.gridPower)
	selfConsumption := max(0, batteryDischarge+pvConsumption+batteryCharge)

	share := selfConsumption / (gridImport + selfConsumption)
>>>>>>> fc064031

	if math.IsNaN(share) {
		if greenPowerAvailable > 0 {
			share = 1
		} else {
			share = 0
		}
	}

	return share
}

// effectivePrice calculates the real energy price based on self-produced and grid-imported energy.
func (s *Site) effectivePrice(greenShare float64) *float64 {
	if grid, err := s.tariffs.CurrentGridPrice(); err == nil {
		feedin, err := s.tariffs.CurrentFeedInPrice()
		if err != nil {
			feedin = 0
		}
		effPrice := grid*(1-greenShare) + feedin*greenShare
		return &effPrice
	}
	return nil
}

// effectiveCo2 calculates the amount of emitted co2 based on self-produced and grid-imported energy.
func (s *Site) effectiveCo2(greenShare float64) *float64 {
	if co2, err := s.tariffs.CurrentCo2(); err == nil {
		effCo2 := co2 * (1 - greenShare)
		return &effCo2
	}
	return nil
}

func (s *Site) publishTariffs(greenShareHome float64, greenShareLoadpoints float64) {
	s.publish("greenShareHome", greenShareHome)
	s.publish("greenShareLoadpoints", greenShareLoadpoints)

	if gridPrice, err := s.tariffs.CurrentGridPrice(); err == nil {
		s.publishDelta("tariffGrid", gridPrice)
	}
	if feedInPrice, err := s.tariffs.CurrentFeedInPrice(); err == nil {
		s.publishDelta("tariffFeedIn", feedInPrice)
	}
	if co2, err := s.tariffs.CurrentCo2(); err == nil {
		s.publishDelta("tariffCo2", co2)
	}
	if price := s.effectivePrice(greenShareHome); price != nil {
		s.publish("tariffPriceHome", price)
	}
	if co2 := s.effectiveCo2(greenShareHome); co2 != nil {
		s.publish("tariffCo2Home", co2)
	}
	if price := s.effectivePrice(greenShareLoadpoints); price != nil {
		s.publish("tariffPriceLoadpoints", price)
	}
	if co2 := s.effectiveCo2(greenShareLoadpoints); co2 != nil {
		s.publish("tariffCo2Loadpoints", co2)
	}
}

func (site *Site) update(lp Updater) {
	site.log.DEBUG.Println("----")

	// update all loadpoint's charge power
	var totalChargePower float64
	for _, lp := range site.loadpoints {
		lp.UpdateChargePower()
		totalChargePower += lp.GetChargePower()

		site.prioritizer.UpdateChargePowerFlexibility(lp)
	}

	// prioritize if possible
	var flexiblePower float64
	if lp.GetMode() == api.ModePV {
		flexiblePower = site.prioritizer.GetChargePowerFlexibility(lp)
	}

	var autoCharge bool
	if tariff := site.GetTariff(PlannerTariff); tariff != nil {
		rates, err := tariff.Rates()

		var rate api.Rate
		if err == nil {
			rate, err = rates.Current(time.Now())
		}

		if err == nil {
			limit := site.GetSmartCostLimit()
			autoCharge = limit != 0 && rate.Price <= limit
		} else {
			site.log.ERROR.Println("tariff:", err)
		}
	}

	if sitePower, batteryBuffered, batteryStart, err := site.sitePower(totalChargePower, flexiblePower); err == nil {

		// ignore negative pvPower values as that means it is not an energy source but consumption
		homePower := site.gridPower + max(0, site.pvPower) + site.batteryPower - totalChargePower
		homePower = max(homePower, 0)
		site.publish("homePower", homePower)

		greenShareHome := site.greenShare(0, homePower)
		greenShareLoadpoints := site.greenShare(homePower, homePower+totalChargePower)

		lp.Update(sitePower, autoCharge, batteryBuffered, batteryStart, greenShareLoadpoints, site.effectivePrice(greenShareLoadpoints), site.effectiveCo2(greenShareLoadpoints))

		site.Health.Update()

		site.publishTariffs(greenShareHome, greenShareLoadpoints)

		// TODO: use energy instead of current power for better results
		deltaCharged := site.savings.Update(site, greenShareLoadpoints, totalChargePower)
		if telemetry.Enabled() && totalChargePower > standbyPower {
			go telemetry.UpdateChargeProgress(site.log, totalChargePower, deltaCharged, greenShareLoadpoints)
		}
	} else {
		site.log.ERROR.Println(err)
	}
}

// prepare publishes initial values
func (site *Site) prepare() {
	site.publish("siteTitle", site.Title)

	site.publish("gridConfigured", site.gridMeter != nil)
	site.publish("pvConfigured", len(site.pvMeters) > 0)
	site.publish("batteryConfigured", len(site.batteryMeters) > 0)
	site.publish("bufferSoc", site.BufferSoc)
	site.publish("bufferStartSoc", site.BufferStartSoc)
	site.publish("prioritySoc", site.PrioritySoc)
	site.publish("residualPower", site.ResidualPower)
	site.publish("smartCostLimit", site.SmartCostLimit)
	site.publish("smartCostType", nil)
	if tariff := site.GetTariff(PlannerTariff); tariff != nil {
		site.publish("smartCostType", tariff.Type().String())
	}
	site.publish("currency", site.tariffs.Currency.String())
	site.publish("savingsSince", site.savings.Since())

	site.publish("vehicles", vehicleTitles(site.GetVehicles()))
}

// Prepare attaches communication channels to site and loadpoints
func (site *Site) Prepare(uiChan chan<- util.Param, pushChan chan<- push.Event) {
	site.uiChan = uiChan
	site.lpUpdateChan = make(chan *Loadpoint, 1) // 1 capacity to avoid deadlock

	site.prepare()

	for id, lp := range site.loadpoints {
		lpUIChan := make(chan util.Param)
		lpPushChan := make(chan push.Event)

		// pipe messages through go func to add id
		go func(id int) {
			for {
				select {
				case param := <-lpUIChan:
					param.Loadpoint = &id
					uiChan <- param
				case ev := <-lpPushChan:
					ev.Loadpoint = &id
					pushChan <- ev
				}
			}
		}(id)

		lp.Prepare(lpUIChan, lpPushChan, site.lpUpdateChan)
	}
}

// loopLoadpoints keeps iterating across loadpoints sending the next to the given channel
func (site *Site) loopLoadpoints(next chan<- Updater) {
	for {
		for _, lp := range site.loadpoints {
			next <- lp
		}
	}
}

// Run is the main control loop. It reacts to trigger events by
// updating measurements and executing control logic.
func (site *Site) Run(stopC chan struct{}, interval time.Duration) {
	site.Health = NewHealth(time.Minute + interval)

	if max := 30 * time.Second; interval < max {
		site.log.WARN.Printf("interval <%.0fs can lead to unexpected behavior, see https://docs.evcc.io/docs/reference/configuration/interval", max.Seconds())
	}

	loadpointChan := make(chan Updater)
	go site.loopLoadpoints(loadpointChan)

	ticker := time.NewTicker(interval)
	site.update(<-loadpointChan) // start immediately

	for {
		select {
		case <-ticker.C:
			site.update(<-loadpointChan)
		case lp := <-site.lpUpdateChan:
			site.update(lp)
		case <-stopC:
			return
		}
	}
}<|MERGE_RESOLUTION|>--- conflicted
+++ resolved
@@ -653,7 +653,6 @@
 	return sitePower, batteryBuffered, batteryStart, nil
 }
 
-<<<<<<< HEAD
 // greenShare returns
 //   - the current green share, calculated for the part of the consumption between powerFrom and powerTo
 //     the consumption below powerFrom will get the available green power first
@@ -663,17 +662,6 @@
 
 	power := powerTo - powerFrom
 	share := math.Min(greenPowerAvailable, power) / power
-=======
-func (site *Site) greenShare() float64 {
-	batteryDischarge := max(0, site.batteryPower)
-	batteryCharge := -min(0, site.batteryPower)
-	pvConsumption := min(site.pvPower, site.pvPower+site.gridPower-batteryCharge)
-
-	gridImport := max(0, site.gridPower)
-	selfConsumption := max(0, batteryDischarge+pvConsumption+batteryCharge)
-
-	share := selfConsumption / (gridImport + selfConsumption)
->>>>>>> fc064031
 
 	if math.IsNaN(share) {
 		if greenPowerAvailable > 0 {
