package core

import (
	"context"
	"errors"
	"fmt"
	"math"
	"strings"
	"sync"
	"testing"
	"time"

	"github.com/cenkalti/backoff/v4"
	"github.com/evcc-io/evcc/api"
	"github.com/evcc-io/evcc/cmd/shutdown"
	"github.com/evcc-io/evcc/core/coordinator"
	"github.com/evcc-io/evcc/core/keys"
	"github.com/evcc-io/evcc/core/loadpoint"
	"github.com/evcc-io/evcc/core/planner"
	"github.com/evcc-io/evcc/core/prioritizer"
	"github.com/evcc-io/evcc/core/session"
	"github.com/evcc-io/evcc/core/soc"
	"github.com/evcc-io/evcc/core/vehicle"
	"github.com/evcc-io/evcc/push"
	"github.com/evcc-io/evcc/server/db"
	"github.com/evcc-io/evcc/server/db/settings"
	"github.com/evcc-io/evcc/tariff"
	"github.com/evcc-io/evcc/util"
	"github.com/evcc-io/evcc/util/config"
	"github.com/evcc-io/evcc/util/telemetry"
	"github.com/smallnest/chanx"
)

const standbyPower = 10 // consider less than 10W as charger in standby

// updater abstracts the Loadpoint implementation for testing
type updater interface {
	loadpoint.API
	Update(availablePower float64, autoCharge, batteryBuffered, batteryStart bool, greenShare float64, effectivePrice, effectiveCo2 *float64)
}

// meterMeasurement is used as slice element for publishing structured data
type meterMeasurement struct {
	Power  float64 `json:"power"`
	Energy float64 `json:"energy,omitempty"`
}

// batteryMeasurement is used as slice element for publishing structured data
type batteryMeasurement struct {
	Power        float64 `json:"power"`
	Energy       float64 `json:"energy,omitempty"`
	Soc          float64 `json:"soc,omitempty"`
	Capacity     float64 `json:"capacity,omitempty"`
	Controllable bool    `json:"controllable"`
}

// Site is the main configuration container. A site can host multiple loadpoints.
type Site struct {
	uiChan       chan<- util.Param // client push messages
	lpUpdateChan chan *Loadpoint

	*Health

	sync.RWMutex
	log *util.Logger

	// configuration
	Title         string       `mapstructure:"title"`         // UI title
	Voltage       float64      `mapstructure:"voltage"`       // Operating voltage. 230V for Germany.
	ResidualPower float64      `mapstructure:"residualPower"` // PV meter only: household usage. Grid meter: household safety margin
<<<<<<< HEAD
	Meters        MetersConfig // Meter references
=======
	Meters        MetersConfig `mapstructure:"meters"`        // Meter references
	CircuitRef    string       `mapstructure:"circuit"`       // Circuit reference

	MaxGridSupplyWhileBatteryCharging float64 `mapstructure:"maxGridSupplyWhileBatteryCharging"` // ignore battery charging if AC consumption is above this value
>>>>>>> 3dc6caf8

	// meters
	circuit       api.Circuit // Circuit
	gridMeter     api.Meter   // Grid usage meter
	pvMeters      []api.Meter // PV generation meters
	batteryMeters []api.Meter // Battery charging meters
	auxMeters     []api.Meter // Auxiliary meters

	// battery settings
	prioritySoc                       float64 // prefer battery up to this Soc
	bufferSoc                         float64 // continue charging on battery above this Soc
	bufferStartSoc                    float64 // start charging on battery above this Soc
	maxGridSupplyWhileBatteryCharging float64 // ignore battery charging if AC consumption is above this value
	batteryDischargeControl           bool    // prevent battery discharge for fast and planned charging

	loadpoints  []*Loadpoint             // Loadpoints
	tariffs     *tariff.Tariffs          // Tariffs
	coordinator *coordinator.Coordinator // Vehicles
	prioritizer *prioritizer.Prioritizer // Power budgets
	stats       *Stats                   // Stats

	// cached state
	gridPower    float64         // Grid power
	pvPower      float64         // PV power
	batteryPower float64         // Battery charge power
	batterySoc   float64         // Battery soc
	batteryMode  api.BatteryMode // Battery mode

	publishCache map[string]any // store last published values to avoid unnecessary republishing
}

// MetersConfig contains the site's meter configuration
type MetersConfig struct {
	GridMeterRef     string   `mapstructure:"grid"`    // Grid usage meter
	PVMetersRef      []string `mapstructure:"pv"`      // PV meter
	BatteryMetersRef []string `mapstructure:"battery"` // Battery charging meter
	AuxMetersRef     []string `mapstructure:"aux"`     // Auxiliary meters
}

// NewSiteFromConfig creates a new site
func NewSiteFromConfig(other map[string]interface{}) (*Site, error) {
	site := NewSite()

	// TODO remove
	if err := util.DecodeOther(other, site); err != nil {
		return nil, err
	}

	// add meters from config
	site.restoreMetersAndTitle()

	// TODO title
	Voltage = site.Voltage

	return site, nil
}

func (site *Site) Boot(log *util.Logger, loadpoints []*Loadpoint, tariffs *tariff.Tariffs) error {
	site.loadpoints = loadpoints
	site.tariffs = tariffs

	handler := config.Vehicles()
	site.coordinator = coordinator.New(log, config.Instances(handler.Devices()))
	handler.Subscribe(site.updateVehicles)

	site.prioritizer = prioritizer.New(log)
	site.stats = NewStats()

	// upload telemetry on shutdown
	if telemetry.Enabled() {
		shutdown.Register(func() {
			telemetry.Persist(log)
		})
	}

	tariff := site.GetTariff(PlannerTariff)

	// give loadpoints access to vehicles and database
	for _, lp := range loadpoints {
		lp.coordinator = coordinator.NewAdapter(lp, site.coordinator)
		lp.planner = planner.New(lp.log, tariff)

		if db.Instance != nil {
			var err error
			if lp.db, err = session.NewStore(lp.Title(), db.Instance); err != nil {
				return err
			}
			// Fix any dangling history
			if err := lp.db.ClosePendingSessionsInHistory(lp.chargeMeterTotal()); err != nil {
				return err
			}

			// NOTE: this requires stopSession to respect async access
			shutdown.Register(lp.stopSession)
		}
	}

<<<<<<< HEAD
=======
	// add meters from config
	site.restoreMeters()

	// circuit
	if site.CircuitRef != "" {
		dev, err := config.Circuits().ByName(site.CircuitRef)
		if err != nil {
			return nil, err
		}
		site.circuit = dev.Instance()
	}

>>>>>>> 3dc6caf8
	// grid meter
	if site.Meters.GridMeterRef != "" {
		dev, err := config.Meters().ByName(site.Meters.GridMeterRef)
		if err != nil {
			return err
		}
		site.gridMeter = dev.Instance()
	}

	// multiple pv
	for _, ref := range site.Meters.PVMetersRef {
		dev, err := config.Meters().ByName(ref)
		if err != nil {
			return err
		}
		site.pvMeters = append(site.pvMeters, dev.Instance())
	}

	// multiple batteries
	for _, ref := range site.Meters.BatteryMetersRef {
		dev, err := config.Meters().ByName(ref)
		if err != nil {
			return err
		}
		site.batteryMeters = append(site.batteryMeters, dev.Instance())
	}

	if len(site.batteryMeters) > 0 && site.ResidualPower <= 0 {
		site.log.WARN.Println("battery configured but residualPower is missing or <= 0 (add residualPower: 100 to site), see https://docs.evcc.io/en/docs/reference/configuration/site#residualpower")
	}

	// auxiliary meters
	for _, ref := range site.Meters.AuxMetersRef {
		dev, err := config.Meters().ByName(ref)
		if err != nil {
			return err
		}
		site.auxMeters = append(site.auxMeters, dev.Instance())
	}

	// configure meter from references
	if site.gridMeter == nil && len(site.pvMeters) == 0 {
		return errors.New("missing either grid or pv meter")
	}

	// revert battery mode on shutdown
	shutdown.Register(func() {
		if mode := site.GetBatteryMode(); batteryModeModified(mode) {
			if err := site.applyBatteryMode(api.BatteryNormal); err != nil {
				site.log.ERROR.Println("battery mode:", err)
			}
		}
	})

	return nil
}

// NewSite creates a Site with sane defaults
func NewSite() *Site {
	lp := &Site{
		log:          util.NewLogger("site"),
		publishCache: make(map[string]any),
		Voltage:      230, // V
	}

	return lp
}

// restoreMetersAndTitle restores site meter configuration
func (site *Site) restoreMetersAndTitle() {
	if testing.Testing() {
		return
	}
	if v, err := settings.String(keys.Title); err == nil {
		site.Title = v
	}
	if v, err := settings.String(keys.GridMeter); err == nil && v != "" {
		site.Meters.GridMeterRef = v
	}
	if v, err := settings.String(keys.PvMeters); err == nil && v != "" {
		site.Meters.PVMetersRef = append(site.Meters.PVMetersRef, filterConfigurable(strings.Split(v, ","))...)
	}
	if v, err := settings.String(keys.BatteryMeters); err == nil && v != "" {
		site.Meters.BatteryMetersRef = append(site.Meters.BatteryMetersRef, filterConfigurable(strings.Split(v, ","))...)
	}
	if v, err := settings.String(keys.AuxMeters); err == nil && v != "" {
		site.Meters.AuxMetersRef = append(site.Meters.AuxMetersRef, filterConfigurable(strings.Split(v, ","))...)
	}
}

// restoreSettings restores site settings
func (site *Site) restoreSettings() error {
	if testing.Testing() {
		return nil
	}
	if v, err := settings.Float(keys.BufferSoc); err == nil {
		if err := site.SetBufferSoc(v); err != nil {
			return err
		}
	}
	if v, err := settings.Float(keys.BufferStartSoc); err == nil {
		if err := site.SetBufferStartSoc(v); err != nil {
			return err
		}
	}
	// TODO migrate from YAML
	if v, err := settings.Float(keys.MaxGridSupplyWhileBatteryCharging); err == nil {
		if err := site.SetMaxGridSupplyWhileBatteryCharging(v); err != nil {
			return err
		}
	}
	if v, err := settings.Float(keys.PrioritySoc); err == nil {
		if err := site.SetPrioritySoc(v); err != nil {
			return err
		}
	}
	if v, err := settings.Bool(keys.BatteryDischargeControl); err == nil {
		if err := site.SetBatteryDischargeControl(v); err != nil {
			return err
		}
	}
	return nil
}

func meterCapabilities(name string, meter interface{}) string {
	_, power := meter.(api.Meter)
	_, energy := meter.(api.MeterEnergy)
	_, currents := meter.(api.PhaseCurrents)

	name += ":"
	return fmt.Sprintf("    %-10s power %s energy %s currents %s",
		name,
		presence[power],
		presence[energy],
		presence[currents],
	)
}

// DumpConfig site configuration
func (site *Site) DumpConfig() {
	// verify vehicle detection
	if vehicles := site.Vehicles().Instances(); len(vehicles) > 1 {
		for _, v := range vehicles {
			if _, ok := v.(api.ChargeState); !ok {
				site.log.WARN.Printf("vehicle '%s' does not support automatic detection", v.Title())
			}
		}
	}

	site.log.INFO.Println("site config:")
	site.log.INFO.Printf("  meters:      grid %s pv %s battery %s",
		presence[site.gridMeter != nil],
		presence[len(site.pvMeters) > 0],
		presence[len(site.batteryMeters) > 0],
	)

	if site.gridMeter != nil {
		site.log.INFO.Println(meterCapabilities("grid", site.gridMeter))
	}

	if len(site.pvMeters) > 0 {
		for i, pv := range site.pvMeters {
			site.log.INFO.Println(meterCapabilities(fmt.Sprintf("pv %d", i+1), pv))
		}
	}

	if len(site.batteryMeters) > 0 {
		for i, battery := range site.batteryMeters {
			_, ok := battery.(api.Battery)
			_, hasCapacity := battery.(api.BatteryCapacity)

			site.log.INFO.Println(
				meterCapabilities(fmt.Sprintf("battery %d", i+1), battery),
				fmt.Sprintf("soc %s capacity %s", presence[ok], presence[hasCapacity]),
			)
		}
	}

	if vehicles := site.Vehicles().Instances(); len(vehicles) > 0 {
		site.log.INFO.Println("  vehicles:")

		for i, v := range vehicles {
			_, rng := v.(api.VehicleRange)
			_, finish := v.(api.VehicleFinishTimer)
			_, status := v.(api.ChargeState)
			_, climate := v.(api.VehicleClimater)
			_, wakeup := v.(api.Resurrector)
			site.log.INFO.Printf("    vehicle %d: range %s finish %s status %s climate %s wakeup %s",
				i+1, presence[rng], presence[finish], presence[status], presence[climate], presence[wakeup],
			)
		}
	}

	for i, lp := range site.loadpoints {
		lp.log.INFO.Printf("loadpoint %d:", i+1)
		lp.log.INFO.Printf("  mode:        %s", lp.GetMode())

		_, power := lp.charger.(api.Meter)
		_, energy := lp.charger.(api.MeterEnergy)
		_, currents := lp.charger.(api.PhaseCurrents)
		_, phases := lp.charger.(api.PhaseSwitcher)
		_, wakeup := lp.charger.(api.Resurrector)

		lp.log.INFO.Printf("  charger:     power %s energy %s currents %s phases %s wakeup %s",
			presence[power],
			presence[energy],
			presence[currents],
			presence[phases],
			presence[wakeup],
		)

		lp.log.INFO.Printf("  meters:      charge %s", presence[lp.HasChargeMeter()])

		if lp.HasChargeMeter() {
			lp.log.INFO.Printf(meterCapabilities("charge", lp.chargeMeter))
		}
	}
}

// publish sends values to UI and databases
func (site *Site) publish(key string, val interface{}) {
	// test helper
	if site.uiChan == nil {
		return
	}

	site.uiChan <- util.Param{Key: key, Val: val}
}

// publishDelta deduplicates messages before publishing
func (site *Site) publishDelta(key string, val interface{}) {
	if v, ok := site.publishCache[key]; ok && v == val {
		return
	}

	site.publishCache[key] = val
	site.publish(key, val)
}

// updatePvMeters updates pv meters. All measurements are optional.
func (site *Site) updatePvMeters() {
	if len(site.pvMeters) == 0 {
		return
	}

	var totalEnergy float64

	site.pvPower = 0

	mm := make([]meterMeasurement, len(site.pvMeters))

	for i, meter := range site.pvMeters {
		// pv power
		power, err := backoff.RetryWithData(meter.CurrentPower, bo())
		if err == nil {
			// ignore negative values which represent self-consumption
			site.pvPower += max(0, power)
			if power < -500 {
				site.log.WARN.Printf("pv %d power: %.0fW is negative - check configuration if sign is correct", i+1, power)
			}
		} else {
			site.log.ERROR.Printf("pv %d power: %v", i+1, err)
		}

		// pv energy (production)
		var energy float64
		if m, ok := meter.(api.MeterEnergy); err == nil && ok {
			energy, err = m.TotalEnergy()
			if err == nil {
				totalEnergy += energy
			} else {
				site.log.ERROR.Printf("pv %d energy: %v", i+1, err)
			}
		}

		mm[i] = meterMeasurement{
			Power:  power,
			Energy: energy,
		}
	}

	site.log.DEBUG.Printf("pv power: %.0fW", site.pvPower)
	site.publish(keys.PvPower, site.pvPower)
	site.publish(keys.PvEnergy, totalEnergy)
	site.publish(keys.Pv, mm)
}

// updateBatteryMeters updates battery meters. Power is retried, other measurements are optional.
func (site *Site) updateBatteryMeters() error {
	if len(site.batteryMeters) == 0 {
		return nil
	}

	var totalCapacity, totalEnergy float64

	site.batteryPower = 0
	site.batterySoc = 0

	mm := make([]batteryMeasurement, len(site.batteryMeters))

	for i, meter := range site.batteryMeters {
		power, err := backoff.RetryWithData(meter.CurrentPower, bo())
		if err != nil {
			// power is required- return on error
			return fmt.Errorf("battery %d power: %v", i+1, err)
		}

		site.batteryPower += power
		if len(site.batteryMeters) > 1 {
			site.log.DEBUG.Printf("battery %d power: %.0fW", i+1, power)
		}

		// battery energy (discharge)
		var energy float64
		if m, ok := meter.(api.MeterEnergy); ok {
			energy, err = m.TotalEnergy()
			if err == nil {
				totalEnergy += energy
			} else {
				site.log.ERROR.Printf("battery %d energy: %v", i+1, err)
			}
		}

		// battery soc and capacity
		var batSoc, capacity float64
		if meter, ok := meter.(api.Battery); ok {
			batSoc, err = soc.Guard(meter.Soc())

			if err == nil {
				// weigh soc by capacity and accumulate total capacity
				weighedSoc := batSoc
				if m, ok := meter.(api.BatteryCapacity); ok {
					capacity = m.Capacity()
					totalCapacity += capacity
					weighedSoc *= capacity
				}

				site.batterySoc += weighedSoc
				if len(site.batteryMeters) > 1 {
					site.log.DEBUG.Printf("battery %d soc: %.0f%%", i+1, batSoc)
				}
			} else {
				site.log.ERROR.Printf("battery %d soc: %v", i+1, err)
			}
		}

		_, controllable := meter.(api.BatteryController)

		mm[i] = batteryMeasurement{
			Power:        power,
			Energy:       energy,
			Soc:          batSoc,
			Capacity:     capacity,
			Controllable: controllable,
		}
	}

	site.publish(keys.BatteryCapacity, totalCapacity)

	// convert weighed socs to total soc
	if totalCapacity == 0 {
		totalCapacity = float64(len(site.batteryMeters))
	}
	site.batterySoc /= totalCapacity

	site.log.DEBUG.Printf("battery soc: %.0f%%", math.Round(site.batterySoc))
	site.publish(keys.BatterySoc, site.batterySoc)

	site.log.DEBUG.Printf("battery power: %.0fW", site.batteryPower)
	site.publish(keys.BatteryPower, site.batteryPower)
	site.publish(keys.BatteryEnergy, totalEnergy)
	site.publish(keys.Battery, mm)

	return nil
}

// updateGridMeter updates grid meter. Power is retried, other measurements are optional.
func (site *Site) updateGridMeter() error {
	if site.gridMeter == nil {
		return nil
	}

	if res, err := backoff.RetryWithData(site.gridMeter.CurrentPower, bo()); err == nil {
		site.gridPower = res
		site.log.DEBUG.Printf("grid meter: %.0fW", res)
		site.publish(keys.GridPower, res)
	} else {
		return fmt.Errorf("grid meter: %v", err)
	}

	// grid phase powers
	var p1, p2, p3 float64
	if phaseMeter, ok := site.gridMeter.(api.PhasePowers); ok {
		var err error // phases needed for signed currents
		if p1, p2, p3, err = phaseMeter.Powers(); err == nil {
			phases := []float64{p1, p2, p3}
			site.log.DEBUG.Printf("grid powers: %.0fW", phases)
			site.publish(keys.GridPowers, phases)
		} else {
			site.log.ERROR.Printf("grid powers: %v", err)
		}
	}

	// grid phase currents (signed)
	if phaseMeter, ok := site.gridMeter.(api.PhaseCurrents); ok {
		if i1, i2, i3, err := phaseMeter.Currents(); err == nil {
			phases := []float64{util.SignFromPower(i1, p1), util.SignFromPower(i2, p2), util.SignFromPower(i3, p3)}
			site.log.DEBUG.Printf("grid currents: %.3gA", phases)
			site.publish(keys.GridCurrents, phases)
		} else {
			site.log.ERROR.Printf("grid currents: %v", err)
		}
	}

	// grid energy (import)
	if energyMeter, ok := site.gridMeter.(api.MeterEnergy); ok {
		if f, err := energyMeter.TotalEnergy(); err == nil {
			site.publish(keys.GridEnergy, f)
		} else {
			site.log.ERROR.Printf("grid energy: %v", err)
		}
	}

	return nil
}

// updateMeter updates and publishes single meter
func (site *Site) updateMeters() error {
	// TODO parallelize once modbus supports that
	site.updatePvMeters()
	if err := site.updateBatteryMeters(); err != nil {
		return err
	}
	return site.updateGridMeter()
}

// sitePower returns
//   - the net power exported by the site minus a residual margin
//     (negative values mean grid: export, battery: charging
//   - if battery buffer can be used for charging
func (site *Site) sitePower(totalChargePower, flexiblePower float64) (float64, bool, bool, error) {
	if err := site.updateMeters(); err != nil {
		return 0, false, false, err
	}

	// allow using PV as estimate for grid power
	if site.gridMeter == nil {
		site.gridPower = totalChargePower - site.pvPower
	}

	// allow using grid and charge as estimate for pv power
	if site.pvMeters == nil {
		site.pvPower = totalChargePower - site.gridPower + site.ResidualPower
		if site.pvPower < 0 {
			site.pvPower = 0
		}
		site.log.DEBUG.Printf("pv power: %.0fW", site.pvPower)
		site.publish(keys.PvPower, site.pvPower)
	}

	// honour battery priority
	batteryPower := site.batteryPower

	// handed to loadpoint
	var batteryBuffered, batteryStart bool

	if len(site.batteryMeters) > 0 {
		site.RLock()
		defer site.RUnlock()

		// if battery is charging below prioritySoc give it priority
		if site.batterySoc < site.prioritySoc && batteryPower < 0 {
			site.log.DEBUG.Printf("battery has priority at soc %.0f%% (< %.0f%%)", site.batterySoc, site.prioritySoc)
			batteryPower = 0
		} else {
			// if battery is above bufferSoc allow using it for charging
			batteryBuffered = site.bufferSoc > 0 && site.batterySoc > site.bufferSoc
			batteryStart = site.bufferStartSoc > 0 && site.batterySoc > site.bufferStartSoc
		}
	}

	sitePower := sitePower(site.log, site.GetMaxGridSupplyWhileBatteryCharging(), site.gridPower, batteryPower, site.ResidualPower)

	// deduct smart loads
	if len(site.auxMeters) > 0 {
		var auxPower float64
		mm := make([]meterMeasurement, len(site.auxMeters))

		for i, meter := range site.auxMeters {
			if power, err := meter.CurrentPower(); err == nil {
				auxPower += power
				mm[i].Power = power
				site.log.DEBUG.Printf("aux power %d: %.0fW", i+1, power)
			} else {
				site.log.ERROR.Printf("aux meter %d: %v", i+1, err)
			}
		}

		sitePower -= auxPower

		site.log.DEBUG.Printf("aux power: %.0fW", auxPower)
		site.publish(keys.AuxPower, auxPower)

		site.publish(keys.Aux, mm)
	}

	// handle priority
	if flexiblePower > 0 {
		site.log.DEBUG.Printf("giving loadpoint priority for additional: %.0fW", flexiblePower)
		sitePower -= flexiblePower
	}

	site.log.DEBUG.Printf("site power: %.0fW", sitePower)

	return sitePower, batteryBuffered, batteryStart, nil
}

// greenShare returns
//   - the current green share, calculated for the part of the consumption between powerFrom and powerTo
//     the consumption below powerFrom will get the available green power first
func (site *Site) greenShare(powerFrom float64, powerTo float64) float64 {
	greenPower := math.Max(0, site.pvPower) + math.Max(0, site.batteryPower)
	greenPowerAvailable := math.Max(0, greenPower-powerFrom)

	power := powerTo - powerFrom
	share := math.Min(greenPowerAvailable, power) / power

	if math.IsNaN(share) {
		if greenPowerAvailable > 0 {
			share = 1
		} else {
			share = 0
		}
	}

	return share
}

// effectivePrice calculates the real energy price based on self-produced and grid-imported energy.
func (site *Site) effectivePrice(greenShare float64) *float64 {
	if grid, err := site.tariffs.CurrentGridPrice(); err == nil {
		feedin, err := site.tariffs.CurrentFeedInPrice()
		if err != nil {
			feedin = 0
		}
		effPrice := grid*(1-greenShare) + feedin*greenShare
		return &effPrice
	}
	return nil
}

// effectiveCo2 calculates the amount of emitted co2 based on self-produced and grid-imported energy.
func (site *Site) effectiveCo2(greenShare float64) *float64 {
	if co2, err := site.tariffs.CurrentCo2(); err == nil {
		effCo2 := co2 * (1 - greenShare)
		return &effCo2
	}
	return nil
}

func (site *Site) publishTariffs(greenShareHome float64, greenShareLoadpoints float64) {
	site.publish(keys.GreenShareHome, greenShareHome)
	site.publish(keys.GreenShareLoadpoints, greenShareLoadpoints)

	if gridPrice, err := site.tariffs.CurrentGridPrice(); err == nil {
		site.publishDelta(keys.TariffGrid, gridPrice)
	}
	if feedInPrice, err := site.tariffs.CurrentFeedInPrice(); err == nil {
		site.publishDelta(keys.TariffFeedIn, feedInPrice)
	}
	if co2, err := site.tariffs.CurrentCo2(); err == nil {
		site.publishDelta(keys.TariffCo2, co2)
	}
	if price := site.effectivePrice(greenShareHome); price != nil {
		site.publish(keys.TariffPriceHome, price)
	}
	if co2 := site.effectiveCo2(greenShareHome); co2 != nil {
		site.publish(keys.TariffCo2Home, co2)
	}
	if price := site.effectivePrice(greenShareLoadpoints); price != nil {
		site.publish(keys.TariffPriceLoadpoints, price)
	}
	if co2 := site.effectiveCo2(greenShareLoadpoints); co2 != nil {
		site.publish(keys.TariffCo2Loadpoints, co2)
	}
}

func (site *Site) update(lp updater) {
	site.log.DEBUG.Println("----")

	// update all loadpoint's charge power
	var totalChargePower float64
	for _, lp := range site.loadpoints {
		lp.UpdateChargePowerAndCurrents()
		totalChargePower += lp.GetChargePower()

		site.prioritizer.UpdateChargePowerFlexibility(lp)
	}

	// update all circuits' power and currents
	if site.circuit != nil {
		if err := site.circuit.Update(site.loadpointsAsCircuitDevices()); err != nil {
			site.log.ERROR.Println(err)
		}

		site.publishCircuits()
	}

	// prioritize if possible
	var flexiblePower float64
	if lp.GetMode() == api.ModePV {
		flexiblePower = site.prioritizer.GetChargePowerFlexibility(lp)
	}

	var smartCostActive bool
	if rate, err := site.plannerRate(); err == nil {
		smartCostActive = site.smartCostActive(lp, rate)
	} else {
		site.log.WARN.Println("smartCost:", err)
	}

	if sitePower, batteryBuffered, batteryStart, err := site.sitePower(totalChargePower, flexiblePower); err == nil {
		// ignore negative pvPower values as that means it is not an energy source but consumption
		homePower := site.gridPower + max(0, site.pvPower) + site.batteryPower - totalChargePower
		homePower = max(homePower, 0)
		site.publish(keys.HomePower, homePower)

		// add battery charging power to homePower to ignore all consumption which does not occur on loadpoints
		// fix for: https://github.com/evcc-io/evcc/issues/11032
		nonChargePower := homePower + max(0, -site.batteryPower)
		greenShareHome := site.greenShare(0, homePower)
		greenShareLoadpoints := site.greenShare(nonChargePower, nonChargePower+totalChargePower)

		lp.Update(sitePower, smartCostActive, batteryBuffered, batteryStart, greenShareLoadpoints, site.effectivePrice(greenShareLoadpoints), site.effectiveCo2(greenShareLoadpoints))

		site.Health.Update()

		site.publishTariffs(greenShareHome, greenShareLoadpoints)

		if telemetry.Enabled() && totalChargePower > standbyPower {
			go telemetry.UpdateChargeProgress(site.log, totalChargePower, greenShareLoadpoints)
		}
	} else {
		site.log.ERROR.Println(err)
	}

	if site.batteryDischargeControl {
		site.updateBatteryMode()
	}

	site.stats.Update(site)
}

// prepare publishes initial values
func (site *Site) prepare() {
	if err := site.restoreSettings(); err != nil {
		site.log.ERROR.Println(err)
	}

	site.publish(keys.SiteTitle, site.Title)

	site.publish(keys.GridConfigured, site.gridMeter != nil)
	site.publish(keys.Pv, make([]api.Meter, len(site.pvMeters)))
	site.publish(keys.Battery, make([]api.Meter, len(site.batteryMeters)))
	site.publish(keys.PrioritySoc, site.prioritySoc)
	site.publish(keys.BufferSoc, site.bufferSoc)
	site.publish(keys.BufferStartSoc, site.bufferStartSoc)
	site.publish(keys.MaxGridSupplyWhileBatteryCharging, site.maxGridSupplyWhileBatteryCharging)
	site.publish(keys.BatteryMode, site.batteryMode)
	site.publish(keys.BatteryDischargeControl, site.batteryDischargeControl)
	site.publish(keys.ResidualPower, site.ResidualPower)

	site.publish(keys.Currency, site.tariffs.Currency)
	if tariff := site.GetTariff(PlannerTariff); tariff != nil {
		site.publish(keys.SmartCostType, tariff.Type())
	} else {
		site.publish(keys.SmartCostType, nil)
	}

	site.publishVehicles()
	vehicle.Publish = site.publishVehicles
}

// Prepare attaches communication channels to site and loadpoints
func (site *Site) Prepare(uiChan chan<- util.Param, pushChan chan<- push.Event) {
	// https://github.com/evcc-io/evcc/issues/11191 prevent deadlock
	// https://github.com/evcc-io/evcc/pull/11675 maintain message order

	// infinite queue with channel semantics
	ch := chanx.NewUnboundedChan[util.Param](context.Background(), 2)

	// use ch.In for writing
	site.uiChan = ch.In

	// use ch.Out for reading
	go func() {
		for p := range ch.Out {
			uiChan <- p
		}
	}()

	site.lpUpdateChan = make(chan *Loadpoint, 1) // 1 capacity to avoid deadlock

	site.prepare()

	for id, lp := range site.loadpoints {
		lpUIChan := make(chan util.Param)
		lpPushChan := make(chan push.Event)

		// pipe messages through go func to add id
		go func(id int) {
			for {
				select {
				case param := <-lpUIChan:
					param.Loadpoint = &id
					site.uiChan <- param
				case ev := <-lpPushChan:
					ev.Loadpoint = &id
					pushChan <- ev
				}
			}
		}(id)

		lp.Prepare(lpUIChan, lpPushChan, site.lpUpdateChan)
	}
}

// loopLoadpoints keeps iterating across loadpoints sending the next to the given channel
func (site *Site) loopLoadpoints(next chan<- updater) {
	for {
		for _, lp := range site.loadpoints {
			next <- lp
		}
	}
}

// Run is the main control loop. It reacts to trigger events by
// updating measurements and executing control logic.
func (site *Site) Run(stopC chan struct{}, interval time.Duration) {
	site.Health = NewHealth(time.Minute + interval)

	if max := 30 * time.Second; interval < max {
		site.log.WARN.Printf("interval <%.0fs can lead to unexpected behavior, see https://docs.evcc.io/docs/reference/configuration/interval", max.Seconds())
	}

	loadpointChan := make(chan updater)
	go site.loopLoadpoints(loadpointChan)

	ticker := time.NewTicker(interval)
	site.publish(keys.Interval, interval)
	site.update(<-loadpointChan) // start immediately

	for {
		select {
		case <-ticker.C:
			site.update(<-loadpointChan)
		case lp := <-site.lpUpdateChan:
			site.update(lp)
		case <-stopC:
			return
		}
	}
}<|MERGE_RESOLUTION|>--- conflicted
+++ resolved
@@ -68,14 +68,10 @@
 	Title         string       `mapstructure:"title"`         // UI title
 	Voltage       float64      `mapstructure:"voltage"`       // Operating voltage. 230V for Germany.
 	ResidualPower float64      `mapstructure:"residualPower"` // PV meter only: household usage. Grid meter: household safety margin
-<<<<<<< HEAD
-	Meters        MetersConfig // Meter references
-=======
 	Meters        MetersConfig `mapstructure:"meters"`        // Meter references
 	CircuitRef    string       `mapstructure:"circuit"`       // Circuit reference
 
 	MaxGridSupplyWhileBatteryCharging float64 `mapstructure:"maxGridSupplyWhileBatteryCharging"` // ignore battery charging if AC consumption is above this value
->>>>>>> 3dc6caf8
 
 	// meters
 	circuit       api.Circuit // Circuit
@@ -173,21 +169,15 @@
 		}
 	}
 
-<<<<<<< HEAD
-=======
-	// add meters from config
-	site.restoreMeters()
-
 	// circuit
 	if site.CircuitRef != "" {
 		dev, err := config.Circuits().ByName(site.CircuitRef)
 		if err != nil {
-			return nil, err
+			return err
 		}
 		site.circuit = dev.Instance()
 	}
 
->>>>>>> 3dc6caf8
 	// grid meter
 	if site.Meters.GridMeterRef != "" {
 		dev, err := config.Meters().ByName(site.Meters.GridMeterRef)
