package core

import (
	"bytes"
	"context"
	"errors"
	"fmt"
	"math"
	"strings"
	"sync"
	"testing"
	"time"

	"github.com/benbjohnson/clock"
	"github.com/cenkalti/backoff/v4"
	"github.com/evcc-io/evcc/api"
	"github.com/evcc-io/evcc/cmd/shutdown"
	"github.com/evcc-io/evcc/core/circuit"
	"github.com/evcc-io/evcc/core/coordinator"
	"github.com/evcc-io/evcc/core/keys"
	"github.com/evcc-io/evcc/core/loadpoint"
	"github.com/evcc-io/evcc/core/metrics"
	"github.com/evcc-io/evcc/core/planner"
	"github.com/evcc-io/evcc/core/prioritizer"
	"github.com/evcc-io/evcc/core/session"
	"github.com/evcc-io/evcc/core/site"
	"github.com/evcc-io/evcc/core/soc"
	"github.com/evcc-io/evcc/core/vehicle"
	"github.com/evcc-io/evcc/push"
	"github.com/evcc-io/evcc/server/db"
	"github.com/evcc-io/evcc/server/db/settings"
	"github.com/evcc-io/evcc/tariff"
	"github.com/evcc-io/evcc/util"
	"github.com/evcc-io/evcc/util/config"
	"github.com/evcc-io/evcc/util/modbus"
	"github.com/evcc-io/evcc/util/sponsor"
	"github.com/evcc-io/evcc/util/telemetry"
	"github.com/samber/lo"
	"github.com/smallnest/chanx"
	"golang.org/x/sync/errgroup"
)

const standbyPower = 10 // consider less than 10W as charger in standby

// updater abstracts the Loadpoint implementation for testing
type updater interface {
	loadpoint.API
	Update(sitePower, batteryBoostPower float64, consumption, feedin api.Rates, batteryBuffered, batteryStart bool, greenShare float64, effectivePrice, effectiveCo2 *float64)
}

// measurement is used as slice element for publishing structured data
type measurement struct {
	Title         string    `json:"title,omitempty"`
	Icon          string    `json:"icon,omitempty"`
	Power         float64   `json:"power"`
	Energy        float64   `json:"energy,omitempty"`
	Powers        []float64 `json:"powers,omitempty"`
	Currents      []float64 `json:"currents,omitempty"`
	ExcessDCPower float64   `json:"excessdcpower,omitempty"`
	Capacity      *float64  `json:"capacity,omitempty"`
	Soc           *float64  `json:"soc,omitempty"`
	Controllable  *bool     `json:"controllable,omitempty"`
}

var _ site.API = (*Site)(nil)

// Site is the main configuration container. A site can host multiple loadpoints.
type Site struct {
	uiChan       chan<- util.Param // client push messages
	lpUpdateChan chan *Loadpoint

	*Health

	sync.RWMutex
	log *util.Logger

	// configuration
	Title         string       `mapstructure:"title"`         // UI title
	Voltage       float64      `mapstructure:"voltage"`       // Operating voltage. 230V for Germany.
	ResidualPower float64      `mapstructure:"residualPower"` // PV meter only: household usage. Grid meter: household safety margin
	Meters        MetersConfig `mapstructure:"meters"`        // Meter references

	// meters
	circuit       api.Circuit                // Circuit
	gridMeter     api.Meter                  // Grid usage meter
	pvMeters      []config.Device[api.Meter] // PV generation meters
	batteryMeters []config.Device[api.Meter] // Battery charging meters
	extMeters     []config.Device[api.Meter] // External meters - for monitoring only
	auxMeters     []config.Device[api.Meter] // Auxiliary meters

	// battery settings
	prioritySoc             float64  // prefer battery up to this Soc
	bufferSoc               float64  // continue charging on battery above this Soc
	bufferStartSoc          float64  // start charging on battery above this Soc
	batteryDischargeControl bool     // prevent battery discharge for fast and planned charging
	batteryGridChargeLimit  *float64 // grid charging limit

	loadpoints  []*Loadpoint             // Loadpoints
	tariffs     *tariff.Tariffs          // Tariffs
	coordinator *coordinator.Coordinator // Vehicles
	prioritizer *prioritizer.Prioritizer // Power budgets
	stats       *Stats                   // Stats
	fcstEnergy  *meterEnergy
	pvEnergy    map[string]*meterEnergy

	householdEnergy    *meterEnergy
	householdSlotStart time.Time

	// cached state
	gridPower                float64         // Grid power
	pvPower                  float64         // PV power
	excessDCPower            float64         // PV excess DC charge power (hybrid only)
	auxPower                 float64         // Aux power
	batteryPower             float64         // Battery power (charge negative, discharge positive)
	batterySoc               float64         // Battery soc
	batteryCapacity          float64         // Battery capacity
	batteryMode              api.BatteryMode // Battery mode (runtime only, not persisted)
	batteryModeExternal      api.BatteryMode // Battery mode (external, runtime only, not persisted)
	batteryModeExternalTimer time.Time       // Battery mode timer for external control
}

// MetersConfig contains the site's meter configuration
type MetersConfig struct {
	GridMeterRef     string   `mapstructure:"grid"`    // Grid usage meter
	PVMetersRef      []string `mapstructure:"pv"`      // PV meter
	BatteryMetersRef []string `mapstructure:"battery"` // Battery charging meter
	ExtMetersRef     []string `mapstructure:"ext"`     // Meters used only for monitoring
	AuxMetersRef     []string `mapstructure:"aux"`     // Auxiliary meters
}

// NewSiteFromConfig creates a new site
func NewSiteFromConfig(other map[string]interface{}) (*Site, error) {
	site := NewSite()

	// TODO remove
	if err := util.DecodeOther(other, site); err != nil {
		return nil, err
	}

	// add meters from config
	site.restoreMetersAndTitle()

	// TODO title
	Voltage = site.Voltage

	return site, nil
}

func (site *Site) Boot(log *util.Logger, loadpoints []*Loadpoint, tariffs *tariff.Tariffs) error {
	site.loadpoints = loadpoints
	site.tariffs = tariffs

	handler := config.Vehicles()
	site.coordinator = coordinator.New(log, config.Instances(handler.Devices()))
	handler.Subscribe(site.updateVehicles)

	site.prioritizer = prioritizer.New(log)
	site.stats = NewStats()

	// upload telemetry on shutdown
	if telemetry.Enabled() {
		shutdown.Register(func() {
			telemetry.Persist(log)
		})
	}

	tariff := site.GetTariff(api.TariffUsagePlanner)

	// give loadpoints access to vehicles and database
	for _, lp := range loadpoints {
		lp.coordinator = coordinator.NewAdapter(lp, site.coordinator)
		lp.planner = planner.New(lp.log, tariff)

		if db.Instance != nil {
			var err error
			if lp.db, err = session.NewStore(lp.GetTitle(), db.Instance); err != nil {
				return err
			}
			// Fix any dangling history
			if err := lp.db.ClosePendingSessionsInHistory(lp.chargeMeterTotal()); err != nil {
				return err
			}

			// NOTE: this requires stopSession to respect async access
			shutdown.Register(lp.stopSession)
		}
	}

	// circuit
	if c := circuit.Root(); c != nil {
		site.circuit = c
	}

	// grid meter
	if site.Meters.GridMeterRef != "" {
		dev, err := config.Meters().ByName(site.Meters.GridMeterRef)
		if err != nil {
			return err
		}
		site.gridMeter = dev.Instance()
		if site.gridMeter == nil {
			return errors.New("missing grid meter instance")
		}
	}

	// multiple pv
	for _, ref := range site.Meters.PVMetersRef {
		dev, err := config.Meters().ByName(ref)
		if err != nil {
			return err
		}
		site.pvMeters = append(site.pvMeters, dev)

		// accumulator
		site.pvEnergy[ref] = &meterEnergy{clock: clock.New()}
	}

	// multiple batteries
	for _, ref := range site.Meters.BatteryMetersRef {
		dev, err := config.Meters().ByName(ref)
		if err != nil {
			return err
		}
		site.batteryMeters = append(site.batteryMeters, dev)
	}

	// meters used only for monitoring
	for _, ref := range site.Meters.ExtMetersRef {
		dev, err := config.Meters().ByName(ref)
		if err != nil {
			return err
		}
		site.extMeters = append(site.extMeters, dev)
	}

	// auxiliary meters
	for _, ref := range site.Meters.AuxMetersRef {
		dev, err := config.Meters().ByName(ref)
		if err != nil {
			return err
		}
		site.auxMeters = append(site.auxMeters, dev)
	}

	// revert battery mode on shutdown
	shutdown.Register(func() {
		if mode := site.GetBatteryMode(); batteryModeModified(mode) {
			if err := site.applyBatteryMode(api.BatteryNormal); err != nil {
				site.log.ERROR.Println("battery mode:", err)
			}
		}
	})

	return nil
}

// NewSite creates a Site with sane defaults
func NewSite() *Site {
	site := &Site{
		log:             util.NewLogger("site"),
		Voltage:         235, // V
		pvEnergy:        make(map[string]*meterEnergy),
		fcstEnergy:      &meterEnergy{clock: clock.New()},
		householdEnergy: &meterEnergy{clock: clock.New()},
	}

	return site
}

// restoreMetersAndTitle restores site meter configuration
func (site *Site) restoreMetersAndTitle() {
	if testing.Testing() {
		return
	}
	if v, err := settings.String(keys.Title); err == nil {
		site.Title = v
	}
	if v, err := settings.String(keys.GridMeter); err == nil && v != "" {
		site.Meters.GridMeterRef = v
	}
	if v, err := settings.String(keys.PvMeters); err == nil && v != "" {
		site.Meters.PVMetersRef = append(site.Meters.PVMetersRef, filterConfigurable(strings.Split(v, ","))...)
	}
	if v, err := settings.String(keys.BatteryMeters); err == nil && v != "" {
		site.Meters.BatteryMetersRef = append(site.Meters.BatteryMetersRef, filterConfigurable(strings.Split(v, ","))...)
	}
	if v, err := settings.String(keys.ExtMeters); err == nil && v != "" {
		site.Meters.ExtMetersRef = append(site.Meters.ExtMetersRef, filterConfigurable(strings.Split(v, ","))...)
	}
	if v, err := settings.String(keys.AuxMeters); err == nil && v != "" {
		site.Meters.AuxMetersRef = append(site.Meters.AuxMetersRef, filterConfigurable(strings.Split(v, ","))...)
	}
}

// restoreSettings restores site settings
func (site *Site) restoreSettings() error {
	if testing.Testing() {
		return nil
	}
	if v, err := settings.Float(keys.BufferSoc); err == nil {
		if err := site.SetBufferSoc(v); err != nil {
			return err
		}
	}
	if v, err := settings.Float(keys.BufferStartSoc); err == nil {
		if err := site.SetBufferStartSoc(v); err != nil {
			return err
		}
	}
	// TODO migrate from YAML
	if v, err := settings.Float(keys.PrioritySoc); err == nil {
		if err := site.SetPrioritySoc(v); err != nil {
			return err
		}
	}
	if v, err := settings.Bool(keys.BatteryDischargeControl); err == nil {
		if err := site.SetBatteryDischargeControl(v); err != nil {
			return err
		}
	}
	if v, err := settings.Float(keys.ResidualPower); err == nil {
		if err := site.SetResidualPower(v); err != nil {
			return err
		}
	}
	if v, err := settings.Float(keys.BatteryGridChargeLimit); err == nil {
		site.SetBatteryGridChargeLimit(&v)
	}

	// restore accumulated energy
	pvEnergy := make(map[string]meterEnergy)
	fcstEnergy, err := settings.Float(keys.SolarAccForecast)

	if err == nil && settings.Json(keys.SolarAccYield, &pvEnergy) == nil {
		var nok bool
		for _, name := range site.Meters.PVMetersRef {
			if fcst, ok := pvEnergy[name]; ok {
				site.pvEnergy[name].Accumulated = fcst.Accumulated
			} else {
				nok = true
				site.log.WARN.Printf("accumulated solar yield: cannot restore %s", name)
			}
		}

		if !nok {
			site.fcstEnergy.Accumulated = fcstEnergy
			site.log.DEBUG.Printf("accumulated solar yield: restored %.3fkWh forecasted, %+v produced", fcstEnergy, pvEnergy)
		} else {
			// reset metrics
			site.log.WARN.Printf("accumulated solar yield: metrics reset")

			settings.Delete(keys.SolarAccForecast)
			settings.Delete(keys.SolarAccYield)

			for _, pe := range site.pvEnergy {
				pe.Accumulated = 0
			}
		}
	}

	return nil
}

func meterCapabilities(name string, meter any) string {
	if _, ok := meter.(api.Meter); !ok {
		panic("not a meter: " + name)
	}

	_, power := meter.(api.Meter)
	_, energy := meter.(api.MeterEnergy)
	_, currents := meter.(api.PhaseCurrents)

	name += ":"
	return fmt.Sprintf("    %-10s power %s energy %s currents %s",
		name,
		presence[power],
		presence[energy],
		presence[currents],
	)
}

// DumpConfig site configuration
func (site *Site) DumpConfig() {
	// verify vehicle detection
	if vehicles := site.Vehicles().Instances(); len(vehicles) > 1 {
		for _, v := range vehicles {
			if _, ok := v.(api.ChargeState); !ok && len(v.Identifiers()) == 0 {
				site.log.WARN.Printf("vehicle '%s' does not support automatic detection", v.GetTitle())
			}
		}
	}

	site.log.INFO.Println("site config:")
	site.log.INFO.Printf("  meters:      grid %s pv %s battery %s",
		presence[site.gridMeter != nil],
		presence[len(site.pvMeters) > 0],
		presence[len(site.batteryMeters) > 0],
	)

	if site.gridMeter != nil {
		site.log.INFO.Println(meterCapabilities("grid", site.gridMeter))
	}

	if len(site.pvMeters) > 0 {
		for i, pv := range site.pvMeters {
			site.log.INFO.Println(meterCapabilities(fmt.Sprintf("pv %d", i+1), pv.Instance()))
		}
	}

	if len(site.batteryMeters) > 0 {
		for i, dev := range site.batteryMeters {
			battery := dev.Instance()
			_, ok := battery.(api.Battery)
			_, hasCapacity := battery.(api.BatteryCapacity)

			site.log.INFO.Println(
				meterCapabilities(fmt.Sprintf("battery %d", i+1), battery),
				fmt.Sprintf("soc %s capacity %s", presence[ok], presence[hasCapacity]),
			)
		}
	}

	if vehicles := site.Vehicles().Instances(); len(vehicles) > 0 {
		site.log.INFO.Println("  vehicles:")

		for i, v := range vehicles {
			_, rng := v.(api.VehicleRange)
			_, finish := v.(api.VehicleFinishTimer)
			_, status := v.(api.ChargeState)
			_, climate := v.(api.VehicleClimater)
			_, wakeup := v.(api.Resurrector)
			site.log.INFO.Printf("    vehicle %d: range %s finish %s status %s climate %s wakeup %s",
				i+1, presence[rng], presence[finish], presence[status], presence[climate], presence[wakeup],
			)
		}
	}

	site.log.INFO.Println("  tariffs:")
	trf := func(u api.TariffUsage) string {
		if t := site.GetTariff(u); t != nil {
			return t.Type().String()
		}
		return presence[false]
	}
	site.log.INFO.Printf("    grid:      %s", trf(api.TariffUsageGrid))
	site.log.INFO.Printf("    feed-in:   %s", trf(api.TariffUsageFeedIn))
	site.log.INFO.Printf("    co2:       %s", presence[site.GetTariff(api.TariffUsageCo2) != nil])
	site.log.INFO.Printf("    solar:     %s", presence[site.GetTariff(api.TariffUsageSolar) != nil])

	for i, lp := range site.loadpoints {
		lp.log.INFO.Printf("loadpoint %d:", i+1)
		lp.log.INFO.Printf("  mode:        %s", lp.GetMode())

		_, power := lp.charger.(api.Meter)
		_, energy := lp.charger.(api.MeterEnergy)
		_, currents := lp.charger.(api.PhaseCurrents)
		_, phases := lp.charger.(api.PhaseSwitcher)
		_, wakeup := lp.charger.(api.Resurrector)

		lp.log.INFO.Printf("  charger:     power %s energy %s currents %s phases %s wakeup %s",
			presence[power],
			presence[energy],
			presence[currents],
			presence[phases],
			presence[wakeup],
		)

		lp.log.INFO.Printf("  meters:      charge %s", presence[lp.HasChargeMeter()])

		if lp.HasChargeMeter() {
			lp.log.INFO.Println(meterCapabilities("charge", lp.chargeMeter))
		}
	}
}

// publish sends values to UI and databases
func (site *Site) publish(key string, val interface{}) {
	// test helper
	if site.uiChan == nil {
		return
	}

	site.uiChan <- util.Param{Key: key, Val: val}
}

func (site *Site) collectMeters(key string, meters []config.Device[api.Meter]) []measurement {
	mm := make([]measurement, len(meters))

	fun := func(i int, dev config.Device[api.Meter]) {
		meter := dev.Instance()

		// power
		var b bytes.Buffer
		power, err := backoff.RetryWithData(func() (float64, error) {
			start := time.Now()
			f, err := meter.CurrentPower()
			if err != nil {
				d := time.Since(start)
				fmt.Fprintf(&b, "%v !! %3dms %v\n", start, d.Milliseconds(), err)
			}
			return f, err
		}, modbus.Backoff())
		if err == nil {
			site.log.DEBUG.Printf("%s %d power: %.0fW", key, i+1, power)
		} else {
			if b.Len() > 0 {
				site.log.ERROR.Println("\n" + b.String())
			}
			site.log.ERROR.Printf("%s %d power: %v", key, i+1, err)
		}

		// energy (production)
		var energy float64
		if m, ok := meter.(api.MeterEnergy); err == nil && ok {
			energy, err = m.TotalEnergy()
			if err != nil {
				site.log.ERROR.Printf("%s %d energy: %v", key, i+1, err)
			}
		}

		props := deviceProperties(dev)
		mm[i] = measurement{
			Title:  props.Title,
			Icon:   props.Icon,
			Power:  power,
			Energy: energy,
		}
	}

	var wg sync.WaitGroup

	for i, meter := range meters {
		wg.Go(func() {
			fun(i, meter)
		})
	}
	wg.Wait()

	return mm
}

// updatePvMeters updates pv meters. All measurements are optional.
func (site *Site) updatePvMeters() {
	if len(site.pvMeters) == 0 {
		return
	}

	mm := site.collectMeters("pv", site.pvMeters)

	for i, dev := range site.pvMeters {
		meter := dev.Instance()

		power := mm[i].Power
		if power < -500 {
			site.log.WARN.Printf("pv %d power: %.0fW is negative - check configuration if sign is correct", i+1, power)
		}

		if m, ok := meter.(api.MaxACPowerGetter); ok {
			if dc := power - m.MaxACPower(); dc > 0 && power > 0 {
				mm[i].ExcessDCPower = dc
				site.log.DEBUG.Printf("pv %d excess DC: %.0fW", i+1, dc)
			}
		}
	}

	site.pvPower = lo.SumBy(mm, func(m measurement) float64 {
		return max(0, m.Power)
	})
	site.excessDCPower = lo.SumBy(mm, func(m measurement) float64 {
		return math.Abs(m.ExcessDCPower)
	})
	totalEnergy := lo.SumBy(mm, func(m measurement) float64 {
		return m.Energy
	})

	if len(site.pvMeters) > 1 {
		var excessStr string
		if site.excessDCPower > 0 {
			excessStr = fmt.Sprintf(" (includes %.0fW excess DC)", site.excessDCPower)
		}

		site.log.DEBUG.Printf("pv power: %.0fW"+excessStr, site.pvPower)
	}

	site.publish(keys.PvPower, site.pvPower)
	site.publish(keys.PvEnergy, totalEnergy)
	site.publish(keys.Pv, mm)

	// update solar yield
	for i, dev := range site.pvMeters {
		// use stored devices, not ui-updated instances!
		name := dev.Config().Name

		prev := site.pvEnergy[name].AccumulatedEnergy()
		if mm[i].Energy > 0 {
			site.log.DEBUG.Printf("!! solar production: accumulate set %s %.3fkWh meter total (was: %s)", name, mm[i].Energy, site.pvEnergy[name])
			site.pvEnergy[name].AddMeterTotal(mm[i].Energy)
		} else {
			site.log.DEBUG.Printf("!! solar production: accumulate add %s %.3fW power (was: %s)", name, mm[i].Energy, site.pvEnergy[name])
			site.pvEnergy[name].AddPower(mm[i].Power)
		}
		site.log.DEBUG.Printf("!! solar production: accumulate moved %s from %.3f to %.3f", name, prev, site.pvEnergy[name].AccumulatedEnergy())
	}

	// store
	if err := settings.SetJson(keys.SolarAccYield, site.pvEnergy); err != nil {
		site.log.ERROR.Println("accumulated solar production:", err)
		for k, v := range site.pvEnergy {
			site.log.ERROR.Printf("!! %s: %+v", k, v)
		}
	}
}

// updateBatteryMeters updates battery meters
func (site *Site) updateBatteryMeters() []measurement {
	if len(site.batteryMeters) == 0 {
		return nil
	}

	mm := site.collectMeters("battery", site.batteryMeters)

	for i, dev := range site.batteryMeters {
		meter := dev.Instance()

		// battery soc and capacity
		var batSoc, capacity float64
		var err error

		if m, ok := meter.(api.Battery); ok {
			batSoc, err = soc.Guard(m.Soc())
			if err == nil {
				if m, ok := m.(api.BatteryCapacity); ok {
					capacity = m.Capacity()
				}

				site.log.DEBUG.Printf("battery %d soc: %.0f%%", i+1, batSoc)
			} else {
				site.log.ERROR.Printf("battery %d soc: %v", i+1, err)
			}
		}

		_, controllable := meter.(api.BatteryController)

		mm[i].Soc = lo.ToPtr(batSoc)
		mm[i].Capacity = lo.ToPtr(capacity)
		mm[i].Controllable = lo.ToPtr(controllable)
	}

	batterySocAcc := lo.SumBy(mm, func(m measurement) float64 {
		// weigh soc by capacity
		if *m.Capacity > 0 {
			return *m.Soc * *m.Capacity
		}
		return *m.Soc
	})
	totalCapacity := lo.SumBy(mm, func(m measurement) float64 {
		return *m.Capacity
	})

	// convert weighed socs to total soc
	if totalCapacity == 0 {
		totalCapacity = float64(len(site.batteryMeters))
	}
	site.batterySoc = batterySocAcc / totalCapacity
	site.batteryCapacity = totalCapacity

	site.batteryPower = lo.SumBy(mm, func(m measurement) float64 {
		return m.Power
	})
	totalEnergy := lo.SumBy(mm, func(m measurement) float64 {
		return m.Energy
	})

	if len(site.batteryMeters) > 1 {
		site.log.DEBUG.Printf("battery power: %.0fW", site.batteryPower)
		site.log.DEBUG.Printf("battery soc: %.0f%%", math.Round(site.batterySoc))
	}

	site.publish(keys.BatteryCapacity, site.batteryCapacity)
	site.publish(keys.BatterySoc, site.batterySoc)

	site.publish(keys.BatteryPower, site.batteryPower)
	site.publish(keys.BatteryEnergy, totalEnergy)
	site.publish(keys.Battery, mm)

	return mm
}

// updateAuxMeters updates aux meters
func (site *Site) updateAuxMeters() {
	if len(site.auxMeters) == 0 {
		return
	}

	mm := site.collectMeters("aux", site.auxMeters)
	site.auxPower = lo.SumBy(mm, func(m measurement) float64 {
		return m.Power
	})

	if len(site.auxMeters) > 1 {
		site.log.DEBUG.Printf("aux power: %.0fW", site.auxPower)
	}

	site.publish(keys.AuxPower, site.auxPower)
	site.publish(keys.Aux, mm)
}

// updateExtMeters updates ext meters
func (site *Site) updateExtMeters() {
	if len(site.extMeters) == 0 {
		return
	}

	mm := site.collectMeters("ext", site.extMeters)
	site.publish(keys.Ext, mm)
}

// updateGridMeter updates grid meter
func (site *Site) updateGridMeter() error {
	if site.gridMeter == nil {
		return nil
	}

	var mm measurement

	if res, err := backoff.RetryWithData(site.gridMeter.CurrentPower, modbus.Backoff()); err == nil {
		mm.Power = res
		site.gridPower = res
		site.log.DEBUG.Printf("grid power: %.0fW", res)
	} else {
		return fmt.Errorf("grid power: %v", err)
	}

	// grid phase currents (signed)
	if phaseMeter, ok := site.gridMeter.(api.PhaseCurrents); ok {
		// grid phase powers
		var p1, p2, p3 float64
		if phaseMeter, ok := site.gridMeter.(api.PhasePowers); ok {
			var err error // phases needed for signed currents
			if p1, p2, p3, err = phaseMeter.Powers(); err == nil {
				mm.Powers = []float64{p1, p2, p3}
				site.log.DEBUG.Printf("grid powers: %.0fW", mm.Powers)
			} else {
				site.log.ERROR.Printf("grid powers: %v", err)
			}
		}

		if i1, i2, i3, err := phaseMeter.Currents(); err == nil {
			mm.Currents = []float64{util.SignFromPower(i1, p1), util.SignFromPower(i2, p2), util.SignFromPower(i3, p3)}
			site.log.DEBUG.Printf("grid currents: %.3gA", mm.Currents)
		} else {
			site.log.ERROR.Printf("grid currents: %v", err)
		}
	}

	// grid energy (import)
	if energyMeter, ok := site.gridMeter.(api.MeterEnergy); ok {
		if f, err := energyMeter.TotalEnergy(); err == nil {
			mm.Energy = f
		} else {
			site.log.ERROR.Printf("grid energy: %v", err)
		}
	}

	site.publish(keys.Grid, mm)

	return nil
}

func (site *Site) updateMeters() error {
	var eg errgroup.Group

	var battery []measurement

	eg.Go(func() error { site.updatePvMeters(); return nil })
	eg.Go(func() error { battery = site.updateBatteryMeters(); return nil })
	eg.Go(func() error { site.updateAuxMeters(); return nil })
	eg.Go(func() error { site.updateExtMeters(); return nil })

	eg.Go(site.updateGridMeter)

	if err := eg.Wait(); err != nil {
		return err
<<<<<<< HEAD
	}

	return site.optimizerUpdate(battery)
}

func (site *Site) updateHomeConsumption(homePower float64) {
	site.householdEnergy.AddPower(homePower)

=======
	}

	if sponsor.IsAuthorized() {
		go site.optimizerUpdateAsync(battery)
	}

	return nil
}

func (site *Site) updateHomeConsumption(homePower float64) {
	site.householdEnergy.AddPower(homePower)

>>>>>>> 14430276
	now := site.householdEnergy.clock.Now()
	if site.householdSlotStart.IsZero() {
		site.householdSlotStart = now
		return
	}

	slotDuration := 15 * time.Minute
	slotStart := now.Truncate(slotDuration)

	if slotStart.After(site.householdSlotStart) {
		// next slot has started
		if slotStart.Sub(site.householdSlotStart) >= slotDuration {
			// more or less full slot
			site.log.DEBUG.Printf("15min household consumption: %.0fWh", site.householdEnergy.Accumulated)
			if err := metrics.Persist(site.householdSlotStart, site.householdEnergy.Accumulated); err != nil {
				site.log.ERROR.Printf("persist household consumption: %v", err)
			}
		}

		site.householdSlotStart = slotStart
		site.householdEnergy.Accumulated = 0
	}
}

// sitePower returns
//   - the net power exported by the site minus a residual margin
//     (negative values mean grid: export, battery: charging
//   - if battery buffer can be used for charging
func (site *Site) sitePower(totalChargePower, flexiblePower float64) (float64, bool, bool, error) {
	if err := site.updateMeters(); err != nil {
		return 0, false, false, err
	}

	// allow using PV as estimate for grid power
	if site.gridMeter == nil {
		site.gridPower = totalChargePower - site.pvPower
		site.publish(keys.Grid, measurement{Power: site.gridPower})
	}

	// ensure safe default for residual power
	residualPower := site.GetResidualPower()
	if len(site.batteryMeters) > 0 && site.batterySoc < site.prioritySoc && residualPower <= 0 {
		residualPower = 100 // Wsite.publish(keys.PvPower,
	}

	// allow using grid and charge as estimate for pv power
	if site.pvMeters == nil {
		site.pvPower = totalChargePower - site.gridPower + residualPower
		if site.pvPower < 0 {
			site.pvPower = 0
		}
		site.log.DEBUG.Printf("pv power: %.0fW", site.pvPower)
		site.publish(keys.PvPower, site.pvPower)
	}

	// honour battery priority
	batteryPower := site.batteryPower
	excessDCPower := site.excessDCPower

	// handed to loadpoint
	var batteryBuffered, batteryStart bool

	if len(site.batteryMeters) > 0 {
		site.RLock()
		defer site.RUnlock()

		// if battery is charging below prioritySoc give it priority
		if site.batterySoc < site.prioritySoc && batteryPower < 0 {
			site.log.DEBUG.Printf("battery has priority at soc %.0f%% (< %.0f%%)", site.batterySoc, site.prioritySoc)
			batteryPower = 0
			excessDCPower = 0
		} else {
			// if battery is above bufferSoc allow using it for charging
			batteryBuffered = site.bufferSoc > 0 && site.batterySoc > site.bufferSoc
			batteryStart = site.bufferStartSoc > 0 && site.batterySoc > site.bufferStartSoc
		}
	}

	sitePower := site.gridPower + batteryPower + excessDCPower + residualPower - site.auxPower - flexiblePower

	// handle priority
	var flexStr string
	if flexiblePower > 0 {
		flexStr = fmt.Sprintf(" (including %.0fW prioritized power)", flexiblePower)
	}

	site.log.DEBUG.Printf("site power: %.0fW"+flexStr, sitePower)

	return sitePower, batteryBuffered, batteryStart, nil
}

// updateLoadpoints updates all loadpoints' charge power
func (site *Site) updateLoadpoints(rates api.Rates) float64 {
	var (
		wg  sync.WaitGroup
		mu  sync.Mutex
		sum float64
	)

	for _, lp := range site.loadpoints {
		wg.Go(func() {
			power := lp.UpdateChargePowerAndCurrents()
			site.prioritizer.UpdateChargePowerFlexibility(lp, rates)

			mu.Lock()
			sum += power
			mu.Unlock()
		})
	}
	wg.Wait()

	return sum
}

func (site *Site) update(lp updater) {
	site.log.DEBUG.Println("----")

	// smart cost and battery mode handling
	consumption, err := site.tariffRates(api.TariffUsagePlanner)
	if err != nil {
		site.log.WARN.Println("planner:", err)
	}

	feedin, err := site.tariffRates(api.TariffUsageFeedIn)
	if err != nil {
		site.log.WARN.Println("feed-in:", err)
	}

	// update loadpoints
	totalChargePower := site.updateLoadpoints(consumption)

	// update all circuits' power and currents
	if site.circuit != nil {
		if err := site.circuit.Update(site.loadpointsAsCircuitDevices()); err != nil {
			site.log.ERROR.Println(err)
		}

		site.publishCircuits()
	}

	// prioritize if possible
	var flexiblePower float64
	if lp.GetMode() == api.ModePV {
		flexiblePower = site.prioritizer.GetChargePowerFlexibility(lp)
	}

	rate, err := consumption.At(time.Now())
	if consumption != nil && err != nil {
		msg := fmt.Sprintf("no matching rate for: %s", time.Now().Format(time.RFC3339))
		if len(consumption) > 0 {
			msg += fmt.Sprintf(", %d consumption rates (%s to %s)", len(consumption),
				consumption[0].Start.Local().Format(time.RFC3339),
				consumption[len(consumption)-1].End.Local().Format(time.RFC3339),
			)
		}

		site.log.WARN.Println("planner:", msg)
	}

	batteryGridChargeActive := site.batteryGridChargeActive(rate)
	site.publish(keys.BatteryGridChargeActive, batteryGridChargeActive)
	site.updateBatteryMode(batteryGridChargeActive, rate)

	if sitePower, batteryBuffered, batteryStart, err := site.sitePower(totalChargePower, flexiblePower); err == nil {
		// ignore negative pvPower values as that means it is not an energy source but consumption
		homePower := site.gridPower + max(0, site.pvPower) + site.batteryPower - totalChargePower
		homePower = max(homePower, 0)
		site.publish(keys.HomePower, homePower)

		if homePower > 0 {
			site.updateHomeConsumption(homePower)
		}

		// add battery charging power to homePower to ignore all consumption which does not occur on loadpoints
		// fix for: https://github.com/evcc-io/evcc/issues/11032
		nonChargePower := homePower + max(0, -site.batteryPower)
		greenShareHome := site.greenShare(0, homePower)
		greenShareLoadpoints := site.greenShare(nonChargePower, nonChargePower+totalChargePower)

		// TODO
		lp.Update(
			sitePower, max(0, site.batteryPower), consumption, feedin, batteryBuffered, batteryStart,
			greenShareLoadpoints, site.effectivePrice(greenShareLoadpoints), site.effectiveCo2(greenShareLoadpoints),
		)

		site.Health.Update()

		site.publishTariffs(greenShareHome, greenShareLoadpoints)

		if telemetry.Enabled() && totalChargePower > standbyPower {
			go telemetry.UpdateChargeProgress(site.log, totalChargePower, greenShareLoadpoints)
		}
	} else {
		site.log.ERROR.Println(err)
	}

	site.stats.Update(site)
}

// prepare publishes initial values
func (site *Site) prepare() {
	if err := site.restoreSettings(); err != nil {
		site.log.ERROR.Println(err)
	}

	site.publish(keys.SiteTitle, site.Title)

	site.publish(keys.GridConfigured, site.gridMeter != nil)
	site.publish(keys.Grid, api.Meter(nil))
	site.publish(keys.Pv, []api.Meter{})
	site.publish(keys.Battery, []api.Meter{})
	site.publish(keys.Aux, []api.Meter{})
	site.publish(keys.Ext, []api.Meter{})
	site.publish(keys.PrioritySoc, site.prioritySoc)
	site.publish(keys.BufferSoc, site.bufferSoc)
	site.publish(keys.BufferStartSoc, site.bufferStartSoc)
	site.publish(keys.BatteryMode, site.batteryMode)
	site.publish(keys.BatteryDischargeControl, site.batteryDischargeControl)
	site.publish(keys.ResidualPower, site.GetResidualPower())
	site.publish(keys.SmartCostAvailable, site.isDynamicTariff(api.TariffUsagePlanner))
	site.publish(keys.SmartFeedInPriorityAvailable, site.isDynamicTariff(api.TariffUsageFeedIn))

	site.publish(keys.Currency, site.tariffs.Currency)
	if tariff := site.GetTariff(api.TariffUsagePlanner); tariff != nil {
		site.publish(keys.SmartCostType, tariff.Type())
	} else {
		site.publish(keys.SmartCostType, nil)
	}

	site.publishVehicles()
	site.publishTariffs(0, 0)
	vehicle.Publish = site.publishVehicles
}

// Prepare attaches communication channels to site and loadpoints
func (site *Site) Prepare(uiChan chan<- util.Param, pushChan chan<- push.Event) {
	// https://github.com/evcc-io/evcc/issues/11191 prevent deadlock
	// https://github.com/evcc-io/evcc/pull/11675 maintain message order

	// infinite queue with channel semantics
	ch := chanx.NewUnboundedChan[util.Param](context.Background(), 2)

	// use ch.In for writing
	site.uiChan = ch.In

	// use ch.Out for reading
	go func() {
		for p := range ch.Out {
			uiChan <- p
		}
	}()

	site.lpUpdateChan = make(chan *Loadpoint, 1) // 1 capacity to avoid deadlock

	site.prepare()

	for id, lp := range site.loadpoints {
		lpUIChan := make(chan util.Param)
		lpPushChan := make(chan push.Event)

		// pipe messages through go func to add id
		go func(id int) {
			for {
				select {
				case param := <-lpUIChan:
					param.Loadpoint = &id
					site.uiChan <- param
				case ev := <-lpPushChan:
					ev.Loadpoint = &id
					pushChan <- ev
				}
			}
		}(id)

		lp.Prepare(site, lpUIChan, lpPushChan, site.lpUpdateChan)
	}
}

// loopLoadpoints keeps iterating across loadpoints sending the next to the given channel
func (site *Site) loopLoadpoints(next chan<- updater) {
	for {
		for _, lp := range site.loadpoints {
			next <- lp
		}
	}
}

// Run is the main control loop. It reacts to trigger events by
// updating measurements and executing control logic.
func (site *Site) Run(stopC chan struct{}, interval time.Duration) {
	site.Health = NewHealth(time.Minute + interval)

	if max := 30 * time.Second; interval < max {
		site.log.WARN.Printf("interval <%.0fs can lead to unexpected behavior, see https://docs.evcc.io/docs/reference/configuration/interval", max.Seconds())
	}

	loadpointChan := make(chan updater)
	if len(site.loadpoints) > 0 {
		go site.loopLoadpoints(loadpointChan)
	}

	site.update(<-loadpointChan) // start immediately

	for tick := time.Tick(interval); ; {
		select {
		case <-tick:
			site.update(<-loadpointChan)
		case lp := <-site.lpUpdateChan:
			site.update(lp)
		case <-stopC:
			return
		}
	}
}<|MERGE_RESOLUTION|>--- conflicted
+++ resolved
@@ -781,29 +781,18 @@
 
 	if err := eg.Wait(); err != nil {
 		return err
-<<<<<<< HEAD
-	}
-
-	return site.optimizerUpdate(battery)
+	}
+
+	if sponsor.IsAuthorized() {
+		go site.optimizerUpdateAsync(battery)
+	}
+
+	return nil
 }
 
 func (site *Site) updateHomeConsumption(homePower float64) {
 	site.householdEnergy.AddPower(homePower)
 
-=======
-	}
-
-	if sponsor.IsAuthorized() {
-		go site.optimizerUpdateAsync(battery)
-	}
-
-	return nil
-}
-
-func (site *Site) updateHomeConsumption(homePower float64) {
-	site.householdEnergy.AddPower(homePower)
-
->>>>>>> 14430276
 	now := site.householdEnergy.clock.Now()
 	if site.householdSlotStart.IsZero() {
 		site.householdSlotStart = now
