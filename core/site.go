package core

import (
	"errors"
	"fmt"
	"math"
	"time"

	"github.com/mark-sch/evcc/api"
	"github.com/mark-sch/evcc/push"
	"github.com/mark-sch/evcc/util"
	"github.com/avast/retry-go"
)

//go:generate mockgen -package mock -destination ../mock/mock_loadpoint.go github.com/mark-sch/evcc/core Updater

// Updater abstracts the LoadPoint implementation for testing
type Updater interface {
	Update(float64)
}

// Site is the main configuration container. A site can host multiple loadpoints.
type Site struct {
	uiChan       chan<- util.Param // client push messages
	lpUpdateChan chan *LoadPoint

	*Health

	log *util.Logger

	// configuration
	Title         string       `mapstructure:"title"`         // UI title
	Voltage       float64      `mapstructure:"voltage"`       // Operating voltage. 230V for Germany.
	ResidualPower float64      `mapstructure:"residualPower"` // PV meter only: household usage. Grid meter: household safety margin
	Meters        MetersConfig // Meter references
	PrioritySoC   float64      `mapstructure:"prioritySoC"` // prefer battery up to this SoC
	count 		  int

	// meters
	gridMeter    api.Meter // Grid usage meter
	pvMeter      api.Meter // PV generation meter
	batteryMeter api.Meter // Battery charging meter
	consumptionMeter api.Meter // Household consumption meter

	loadpoints []*LoadPoint // Loadpoints

	// cached state
	gridPower    float64 // Grid power
	pvPower      float64 // PV power
	batteryPower float64 // Battery charge power
	consumptionPower float64 // Consumption power
}

// MetersConfig contains the loadpoint's meter configuration
type MetersConfig struct {
	GridMeterRef    string `mapstructure:"grid"`    // Grid usage meter reference
	PVMeterRef      string `mapstructure:"pv"`      // PV generation meter reference
	BatteryMeterRef string `mapstructure:"battery"` // Battery charging meter reference
	ConsumptionMeterRef	    string `mapstructure:"consumption"` // Home consumption meter reference
}

// NewSiteFromConfig creates a new site
func NewSiteFromConfig(
	log *util.Logger,
	cp configProvider,
	other map[string]interface{},
	loadpoints []*LoadPoint,
) (*Site, error) {
	site := NewSite()
	if err := util.DecodeOther(other, &site); err != nil {
		return nil, err
	}

	Voltage = site.Voltage
	site.loadpoints = loadpoints

	// configure meter from references
	// if site.Meters.PVMeterRef == "" && site.Meters.GridMeterRef == "" {
	// 	nil, errors.New("missing either pv or grid meter")
	// }
	if site.Meters.GridMeterRef == "" {
		return nil, errors.New("missing grid meter")
	}
	if site.Meters.GridMeterRef != "" {
		site.gridMeter = cp.Meter(site.Meters.GridMeterRef)
	}
	if site.Meters.PVMeterRef != "" {
		site.pvMeter = cp.Meter(site.Meters.PVMeterRef)
	}
	if site.Meters.BatteryMeterRef != "" {
		site.batteryMeter = cp.Meter(site.Meters.BatteryMeterRef)
	}
	if site.Meters.ConsumptionMeterRef != "" {
		site.consumptionMeter = cp.Meter(site.Meters.ConsumptionMeterRef)
	}
	site.count = 0

	return site, nil
}

// NewSite creates a Site with sane defaults
func NewSite() *Site {
	lp := &Site{
		log:     util.NewLogger("site"),
		Health:  NewHealth(60 * time.Second),
		Voltage: 230, // V
	}

	return lp
}

<<<<<<< HEAD
// SiteConfiguration contains the global site configuration
type SiteConfiguration struct {
	Title        string                   `json:"title"`
	GridMeter    bool                     `json:"gridMeter"`
	PVMeter      bool                     `json:"pvMeter"`
	BatteryMeter bool                     `json:"batteryMeter"`
	ConsumptionMeter bool                     `json:"consumptionMeter"`
	LoadPoints   []LoadpointConfiguration `json:"loadpoints"`
}

// LoadpointConfiguration is the loadpoint feature structure
type LoadpointConfiguration struct {
	Mode        string `json:"mode"`
	Title       string `json:"title"`
	Phases      int64  `json:"phases"`
	MinCurrent  int64  `json:"minCurrent"`
	MaxCurrent  int64  `json:"maxCurrent"`
	ChargeMeter bool   `json:"chargeMeter"`
	SoC         bool   `json:"soc"`
	SoCCapacity int64  `json:"socCapacity"`
	SoCTitle    string `json:"socTitle"`
	SoCLevels   []int  `json:"socLevels"`
	TargetSoC   int    `json:"targetSoC"`
}

// Configuration returns meter configuration
func (site *Site) Configuration() SiteConfiguration {
	c := SiteConfiguration{
		Title:        site.Title,
		GridMeter:    site.gridMeter != nil,
		PVMeter:      site.pvMeter != nil,
		BatteryMeter: site.batteryMeter != nil,
		ConsumptionMeter:	site.consumptionMeter != nil,
	}

	for _, lp := range site.loadpoints {
		lpc := LoadpointConfiguration{
			Mode:        string(lp.GetMode()),
			Title:       lp.Name(),
			Phases:      lp.Phases,
			MinCurrent:  lp.MinCurrent,
			MaxCurrent:  lp.MaxCurrent,
			ChargeMeter: lp.HasChargeMeter(),
		}

		if lp.vehicle != nil {
			lpc.SoC = true
			lpc.SoCCapacity = lp.vehicle.Capacity()
			lpc.SoCTitle = lp.vehicle.Title()
			lpc.SoCLevels = lp.SoC.Levels
			lpc.TargetSoC = lp.GetTargetSoC()
		}

		c.LoadPoints = append(c.LoadPoints, lpc)
	}

	return c
}

func logMeter(log *util.Logger, meter interface{}) {
=======
func meterCapabilities(name string, meter interface{}) string {
>>>>>>> e1f6341c
	_, power := meter.(api.Meter)
	_, energy := meter.(api.MeterEnergy)
	_, currents := meter.(api.MeterCurrent)

	name += ":"
	return fmt.Sprintf("    %-8s power %s energy %s currents %s",
		name,
		presence[power],
		presence[energy],
		presence[currents],
	)
}

// DumpConfig site configuration
func (site *Site) DumpConfig() {
	site.publish("title", site.Title)

	site.log.INFO.Println("site config:")
<<<<<<< HEAD
	site.log.INFO.Printf("  grid %s", presence[site.gridMeter != nil])
	site.log.INFO.Printf("  pv %s", presence[site.pvMeter != nil])
	site.log.INFO.Printf("  battery %s", presence[site.batteryMeter != nil])
	site.log.INFO.Printf("  consumption %s", presence[site.consumptionMeter != nil])
=======
	site.log.INFO.Printf("  meters:    grid %s pv %s battery %s",
		presence[site.gridMeter != nil],
		presence[site.pvMeter != nil],
		presence[site.batteryMeter != nil],
	)
>>>>>>> e1f6341c

	site.publish("gridConfigured", site.gridMeter != nil)
	if site.gridMeter != nil {
		site.log.INFO.Println(meterCapabilities("grid", site.gridMeter))
	}

	site.publish("pvConfigured", site.pvMeter != nil)
	if site.pvMeter != nil {
		site.log.INFO.Println(meterCapabilities("pv", site.pvMeter))
	}

	site.publish("batteryConfigured", site.batteryMeter != nil)
	if site.batteryMeter != nil {
		_, ok := site.batteryMeter.(api.Battery)
		site.log.INFO.Println(
			meterCapabilities("battery", site.batteryMeter),
			fmt.Sprintf("soc %s", presence[ok]),
		)
	}

	for i, lp := range site.loadpoints {
		lp.log.INFO.Printf("loadpoint %d:", i+1)

		lp.log.INFO.Printf("  mode:      %s", lp.GetMode())

		charger := lp.handler.(*ChargerHandler).charger
		_, power := charger.(api.Meter)
		_, energy := charger.(api.MeterEnergy)
		_, currents := charger.(api.MeterCurrent)
		_, timer := charger.(api.ChargeTimer)

		lp.log.INFO.Printf("  charger:   power %s energy %s currents %s timer %s",
			presence[power],
			presence[energy],
			presence[currents],
			presence[timer],
		)

		lp.log.INFO.Printf("  meters:    charge %s", presence[lp.HasChargeMeter()])

		lp.publish("chargeConfigured", lp.HasChargeMeter())
		if lp.HasChargeMeter() {
			lp.log.INFO.Printf(meterCapabilities("charge", lp.chargeMeter))
		}

		lp.log.INFO.Printf("  vehicles:  %s", presence[len(lp.vehicles) > 0])

		for i, v := range lp.vehicles {
			_, estimate := v.(api.ChargeFinishTimer)
			_, status := v.(api.VehicleStatus)
			_, climate := v.(api.Climater)
			lp.log.INFO.Printf("    car %d:   estimate %s status %s climate %s",
				i, presence[estimate], presence[status], presence[climate],
			)
		}
	}
}

// publish sends values to UI and databases
func (site *Site) publish(key string, val interface{}) {
	// test helper
	if site.uiChan == nil {
		return
	}

	site.uiChan <- util.Param{
		Key: key,
		Val: val,
	}
}

// updateMeter updates and publishes single meter
func (site *Site) updateMeter(name string, meter api.Meter, power *float64) error {
	value, err := meter.CurrentPower()
	if err != nil {
		return err
	}

	*power = value // update value if no error

	site.log.DEBUG.Printf("%s power: %.0fW", name, *power)
	site.publish(name+"Power", *power)

	return nil
}

// updateMeter updates and publishes single meter
func (site *Site) updateMeters() error {
	retryMeter := func(s string, m api.Meter, f *float64) error {
		if m == nil {
			return nil
		}

		err := retry.Do(func() error {
			return site.updateMeter(s, m, f)
		}, retryOptions...)

		if err != nil {
			err = fmt.Errorf("updating %s meter: %v", s, err)
			site.log.ERROR.Println(err)
		}

		return err
	}

	// pv meter is not critical for operation
	_ = retryMeter("pv", site.pvMeter, &site.pvPower)
	_ = retryMeter("consumption", site.consumptionMeter, &site.consumptionPower)

	err := retryMeter("grid", site.gridMeter, &site.gridPower)
	if err == nil {
		err = retryMeter("battery", site.batteryMeter, &site.batteryPower)
	}

	// currents
	if phaseMeter, ok := site.gridMeter.(api.MeterCurrent); err == nil && ok {
		i1, i2, i3, err := phaseMeter.Currents()
		if err == nil {
			site.log.TRACE.Printf("grid currents: %.3gA", []float64{i1, i2, i3})
			site.publish("gridCurrents", []float64{i1, i2, i3})
		}
	}

	return err
}

// consumedPower estimates how much power the charger might have consumed given it was the only load
// func (site *Site) consumedPower() float64 {
// 	return consumedPower(lp.pvPower, lp.batteryPower, lp.gridPower)
// }

// sitePower returns the net power exported by the site minus a residual margin.
// negative values mean grid: export, battery: charging
func (site *Site) sitePower() (float64, error) {
	if err := site.updateMeters(); err != nil {
		return 0, err
	}

	// honour battery priority
	batteryPower := site.batteryPower
	if battery, ok := site.batteryMeter.(api.Battery); ok {
		soc, err := battery.SoC()
		if err != nil {
			site.log.ERROR.Printf("updating battery soc: %v", err)
		} else {
			site.log.DEBUG.Printf("battery soc: %.0f%%", soc)
			site.publish("batterySoC", math.Trunc(soc))

			// if battery is charging give it priority
			if soc < site.PrioritySoC && batteryPower < 0 {
				site.log.DEBUG.Printf("giving priority to battery at soc: %.0f", soc)
				batteryPower = 0
			}
		}
	}

	sitePower := sitePower(site.gridPower, batteryPower, site.ResidualPower)
	site.log.DEBUG.Printf("site power: %.0fW", sitePower)

	return sitePower, nil
}

func (site *Site) update(lp Updater) {
	site.log.DEBUG.Println("----")

	if sitePower, err := site.sitePower(); err == nil && site.count > 15 {
		lp.Update(sitePower)
		site.Health.Update()
		site.count=0
	}
	site.count+=1
}

// Prepare attaches communication channels to site and loadpoints
func (site *Site) Prepare(uiChan chan<- util.Param, pushChan chan<- push.Event) {
	site.uiChan = uiChan
	site.lpUpdateChan = make(chan *LoadPoint, 1) // 1 capacity to avoid deadlock

	for id, lp := range site.loadpoints {
		lpUIChan := make(chan util.Param)
		lpPushChan := make(chan push.Event)

		// pipe messages through go func to add id
		go func(id int) {
			for {
				select {
				case param := <-lpUIChan:
					param.LoadPoint = &id
					uiChan <- param
				case ev := <-lpPushChan:
					ev.LoadPoint = &id
					pushChan <- ev
				}
			}
		}(id)

		lp.Prepare(lpUIChan, lpPushChan, site.lpUpdateChan)
	}
}

// loopLoadpoints keeps iterating across loadpoints sending the next to the given channel
func (site *Site) loopLoadpoints(next chan<- Updater) {
	for {
		for _, lp := range site.loadpoints {
			next <- lp
		}
	}
}

// Run is the main control loop. It reacts to trigger events by
// updating measurements and executing control logic.
func (site *Site) Run(interval time.Duration) {
	loadpointChan := make(chan Updater)
	go site.loopLoadpoints(loadpointChan)

	ticker := time.NewTicker(interval)
	site.update(<-loadpointChan) // start immediately

	for {
		select {
		case <-ticker.C:
			site.update(<-loadpointChan)
		case lp := <-site.lpUpdateChan:
			site.update(lp)
		}
	}
}<|MERGE_RESOLUTION|>--- conflicted
+++ resolved
@@ -109,70 +109,7 @@
 	return lp
 }
 
-<<<<<<< HEAD
-// SiteConfiguration contains the global site configuration
-type SiteConfiguration struct {
-	Title        string                   `json:"title"`
-	GridMeter    bool                     `json:"gridMeter"`
-	PVMeter      bool                     `json:"pvMeter"`
-	BatteryMeter bool                     `json:"batteryMeter"`
-	ConsumptionMeter bool                     `json:"consumptionMeter"`
-	LoadPoints   []LoadpointConfiguration `json:"loadpoints"`
-}
-
-// LoadpointConfiguration is the loadpoint feature structure
-type LoadpointConfiguration struct {
-	Mode        string `json:"mode"`
-	Title       string `json:"title"`
-	Phases      int64  `json:"phases"`
-	MinCurrent  int64  `json:"minCurrent"`
-	MaxCurrent  int64  `json:"maxCurrent"`
-	ChargeMeter bool   `json:"chargeMeter"`
-	SoC         bool   `json:"soc"`
-	SoCCapacity int64  `json:"socCapacity"`
-	SoCTitle    string `json:"socTitle"`
-	SoCLevels   []int  `json:"socLevels"`
-	TargetSoC   int    `json:"targetSoC"`
-}
-
-// Configuration returns meter configuration
-func (site *Site) Configuration() SiteConfiguration {
-	c := SiteConfiguration{
-		Title:        site.Title,
-		GridMeter:    site.gridMeter != nil,
-		PVMeter:      site.pvMeter != nil,
-		BatteryMeter: site.batteryMeter != nil,
-		ConsumptionMeter:	site.consumptionMeter != nil,
-	}
-
-	for _, lp := range site.loadpoints {
-		lpc := LoadpointConfiguration{
-			Mode:        string(lp.GetMode()),
-			Title:       lp.Name(),
-			Phases:      lp.Phases,
-			MinCurrent:  lp.MinCurrent,
-			MaxCurrent:  lp.MaxCurrent,
-			ChargeMeter: lp.HasChargeMeter(),
-		}
-
-		if lp.vehicle != nil {
-			lpc.SoC = true
-			lpc.SoCCapacity = lp.vehicle.Capacity()
-			lpc.SoCTitle = lp.vehicle.Title()
-			lpc.SoCLevels = lp.SoC.Levels
-			lpc.TargetSoC = lp.GetTargetSoC()
-		}
-
-		c.LoadPoints = append(c.LoadPoints, lpc)
-	}
-
-	return c
-}
-
-func logMeter(log *util.Logger, meter interface{}) {
-=======
 func meterCapabilities(name string, meter interface{}) string {
->>>>>>> e1f6341c
 	_, power := meter.(api.Meter)
 	_, energy := meter.(api.MeterEnergy)
 	_, currents := meter.(api.MeterCurrent)
@@ -191,18 +128,12 @@
 	site.publish("title", site.Title)
 
 	site.log.INFO.Println("site config:")
-<<<<<<< HEAD
-	site.log.INFO.Printf("  grid %s", presence[site.gridMeter != nil])
-	site.log.INFO.Printf("  pv %s", presence[site.pvMeter != nil])
-	site.log.INFO.Printf("  battery %s", presence[site.batteryMeter != nil])
-	site.log.INFO.Printf("  consumption %s", presence[site.consumptionMeter != nil])
-=======
-	site.log.INFO.Printf("  meters:    grid %s pv %s battery %s",
+	site.log.INFO.Printf("  meters:    grid %s pv %s battery %s consumption %s",
 		presence[site.gridMeter != nil],
 		presence[site.pvMeter != nil],
 		presence[site.batteryMeter != nil],
+		presence[site.consumptionMeter != nil],
 	)
->>>>>>> e1f6341c
 
 	site.publish("gridConfigured", site.gridMeter != nil)
 	if site.gridMeter != nil {
@@ -221,6 +152,11 @@
 			meterCapabilities("battery", site.batteryMeter),
 			fmt.Sprintf("soc %s", presence[ok]),
 		)
+	}
+
+	site.publish("consumptionConfigured", site.consumptionMeter != nil)
+	if site.consumptionMeter != nil {
+		site.log.INFO.Println(meterCapabilities("consumption", site.consumptionMeter))
 	}
 
 	for i, lp := range site.loadpoints {
