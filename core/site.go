--- conflicted
+++ resolved
@@ -114,12 +114,8 @@
 	log *util.Logger,
 	other map[string]interface{},
 	loadpoints []*Loadpoint,
-<<<<<<< HEAD
-	tariffs tariff.Tariffs,
+	tariffs *tariff.Tariffs,
 	circuits []*Circuit,
-=======
-	tariffs *tariff.Tariffs,
->>>>>>> ffc3ccdc
 ) (*Site, error) {
 	site := NewSite()
 	if err := util.DecodeOther(other, site); err != nil {
