--- conflicted
+++ resolved
@@ -185,14 +185,10 @@
 		return nil, errors.New("missing either grid or pv meter")
 	}
 
-<<<<<<< HEAD
 	// get circuits for regular udpates
 	site.Circuits = circuits
 
-	if site.BufferStartSoc <= site.BufferSoc {
-=======
 	if site.BufferStartSoc != 0 && site.BufferStartSoc <= site.BufferSoc {
->>>>>>> ad250f6d
 		site.log.WARN.Println("bufferStartSoc must be larger than bufferSoc")
 	}
 
