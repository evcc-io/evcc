--- conflicted
+++ resolved
@@ -122,27 +122,15 @@
 		Timeseries: solar,
 	}
 
-<<<<<<< HEAD
-		remainingToday := solar.energy(time.Now(), eod)
-		tomorrow := solar.energy(eod, eot)
-		dayAfterTomorrow := solar.energy(eot, eot.AddDate(0, 0, 1))
-=======
 	last := solar[len(solar)-1].Timestamp
->>>>>>> 788e2ef7
 
 	bod := beginningOfDay(time.Now())
 	eod := bod.AddDate(0, 0, 1)
 	eot := eod.AddDate(0, 0, 1)
 
-<<<<<<< HEAD
-		// accumulate forecasted energy since last update
-		site.fcstEnergy.AddEnergy(solar.energy(site.fcstEnergy.updated, time.Now()) / 1e3)
-		settings.SetFloat(keys.SolarAccForecast, site.fcstEnergy.Accumulated)
-=======
 	remainingToday := solar.energy(time.Now(), eod)
 	tomorrow := solar.energy(eod, eot)
 	dayAfterTomorrow := solar.energy(eot, eot.AddDate(0, 0, 1))
->>>>>>> 788e2ef7
 
 	res.Today = dailyDetails{
 		Yield:    remainingToday,
