--- conflicted
+++ resolved
@@ -171,8 +171,8 @@
 }
 
 func (site *Site) isDynamicTariff(usage api.TariffUsage) bool {
-<<<<<<< HEAD
-	return site.GetTariff(usage).Type() != api.TariffTypePriceStatic
+	tariff := site.GetTariff(usage)
+	return tariff != nil && tariff.Type() != api.TariffTypePriceStatic
 }
 
 func rateAt(rates api.Rates, now time.Time) (api.Rate, error) {
@@ -190,8 +190,4 @@
 	}
 
 	return rate, err
-=======
-	tariff := site.GetTariff(usage)
-	return tariff != nil && tariff.Type() != api.TariffTypePriceStatic
->>>>>>> 0b1c1ebe
 }