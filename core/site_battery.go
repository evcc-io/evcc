package core

import (
	"github.com/evcc-io/evcc/api"
	"github.com/evcc-io/evcc/core/keys"
	"github.com/evcc-io/evcc/core/loadpoint"
)

// GetBatteryMode returns the battery mode
func (site *Site) GetBatteryMode() api.BatteryMode {
	site.Lock()
	defer site.Unlock()
	return site.batteryMode
}

// SetBatteryMode sets the battery mode
func (site *Site) SetBatteryMode(batMode api.BatteryMode) {
	site.Lock()
	defer site.Unlock()
	site.batteryMode = batMode
<<<<<<< HEAD
	site.publish(keys.BatteryMode, batMode)
=======
	site.publish("batteryMode", batMode)
>>>>>>> 519b8dfb
}

func (site *Site) determineBatteryMode(loadpoints []loadpoint.API) api.BatteryMode {
	for _, lp := range loadpoints {
		if lp.GetStatus() == api.StatusC && (lp.GetMode() == api.ModeNow || lp.GetPlanActive()) {
			return api.BatteryHold
		}
	}

	return api.BatteryNormal
}

func (site *Site) updateBatteryMode(mode api.BatteryMode) error {
	// update batteries
	for _, meter := range site.batteryMeters {
		if batCtrl, ok := meter.(api.BatteryController); ok {
			if err := batCtrl.SetBatteryMode(mode); err != nil {
				return err
			}
		}
	}

	// update state and publish
	site.SetBatteryMode(mode)

	return nil
}<|MERGE_RESOLUTION|>--- conflicted
+++ resolved
@@ -18,11 +18,7 @@
 	site.Lock()
 	defer site.Unlock()
 	site.batteryMode = batMode
-<<<<<<< HEAD
 	site.publish(keys.BatteryMode, batMode)
-=======
-	site.publish("batteryMode", batMode)
->>>>>>> 519b8dfb
 }
 
 func (site *Site) determineBatteryMode(loadpoints []loadpoint.API) api.BatteryMode {
