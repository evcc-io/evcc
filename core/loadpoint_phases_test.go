--- conflicted
+++ resolved
@@ -325,11 +325,6 @@
 			lp.phaseTimer = lp.clock.Now().Add(-dt)
 		}},
 
-<<<<<<< HEAD
-		// error states from 1p/3p misconfiguration - no correction for time being (stay at 1p)
-		{"1/3->1, enough power", 1, 3, -1 * Voltage * maxA, 1, false, nil},
-		{"1/3->1, kickoff, correct phase setting", 1, 3, -1 * Voltage * maxA, 1, false, func(lp *Loadpoint) {
-=======
 		// switch down from 3p/0p while not yet charging
 		{"3/0->1, not enough power, not charging", 3, 0, 0, 1, true, func(lp *Loadpoint) {
 			lp.status = api.StatusB
@@ -339,10 +334,11 @@
 			lp.status = api.StatusB
 		}},
 
-		// error states from 1p/3p misconfig - no correction for time being (stay at 1p)
+		// error states from 1p/3p misconfiguration - no correction for time being (stay at 1p)
+//		{"1/3->1, enough power", 1, 3, -1 * Voltage * maxA, 1, false, nil},
+//		{"1/3->1, kickoff, correct phase setting", 1, 3, -1 * Voltage * maxA, 1, false, func(lp *Loadpoint) {
 		{"1/3->1, enough power", 1, 3, 1 * Voltage * maxA, 1, false, nil},
 		{"1/3->1, kickoff, correct phase setting", 1, 3, 1 * Voltage * maxA, 1, false, func(lp *Loadpoint) {
->>>>>>> 6b61239c
 			lp.phaseTimer = time.Time{}
 		}},
 		{"1/3->1, timer running, correct phase setting", 1, 3, -1 * Voltage * maxA, 1, false, func(lp *Loadpoint) {
