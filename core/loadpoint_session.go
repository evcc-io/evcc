package core

import (
	"github.com/evcc-io/evcc/api"
	"github.com/evcc-io/evcc/core/db"
)

func (lp *Loadpoint) chargeMeterTotal() float64 {
	m, ok := lp.chargeMeter.(api.MeterEnergy)
	if !ok {
		return 0
	}

	f, err := m.TotalEnergy()
	if err != nil {
		lp.log.ERROR.Printf("charge meter total import: %v", err)
		return 0
	}

	lp.log.DEBUG.Printf("charge meter total import: %.3fkWh", f)

	return f
}

// createSession creates a charging session. The created timestamp is empty until set by evChargeStartHandler.
// The session is not persisted yet. That will only happen when stopSession is called.
func (lp *Loadpoint) createSession() {
	// test guard
	if lp.db == nil || lp.session != nil {
		return
	}

	lp.session = lp.db.Session(lp.chargeMeterTotal())

	if lp.vehicle != nil {
		lp.session.Vehicle = lp.vehicle.Title()
	}

	if c, ok := lp.charger.(api.Identifier); ok {
		if id, err := c.Identify(); err == nil {
			lp.session.Identifier = id
		}
	}
}

// stopSession ends a charging session segment and persists the session.
func (lp *Loadpoint) stopSession() {
	s := lp.session

	// test guard
	if lp.db == nil || s == nil {
		return
	}

	// abort the session if charging has never started
	if s.Created.IsZero() {
		return
	}

	s.Finished = lp.clock.Now()
	s.MeterStop = lp.chargeMeterTotal()

<<<<<<< HEAD
	chargedEnergy := lp.getChargedEnergy() / 1e3
	if delta := s.MeterStop - s.MeterStart; delta < chargedEnergy && s.MeterStart*s.MeterStop > 0 {
		chargedEnergy = delta
	}
	lp.sessionEnergy.Update(chargedEnergy)

	if chargedEnergy > s.ChargedEnergy {
		s.SolarPercentage = lp.sessionEnergy.SolarPercentage()
		s.Price = lp.sessionEnergy.Price()
		s.PricePerKWh = lp.sessionEnergy.PricePerKWh()
		s.Co2PerKWh = lp.sessionEnergy.Co2PerKWh()
		s.ChargedEnergy = lp.sessionEnergy.TotalWh() / 1e3
=======
	if chargedEnergy := lp.getChargedEnergy() / 1e3; chargedEnergy > lp.session.ChargedEnergy {
		lp.session.ChargedEnergy = chargedEnergy
>>>>>>> 8bd8c2db
	}

	lp.db.Persist(lp.session)
}

type sessionOption func(*db.Session)

// updateSession updates any parameter of a charging session and persists the session.
func (lp *Loadpoint) updateSession(opts ...sessionOption) {
	// test guard
	if lp.db == nil || lp.session == nil {
		return
	}

	for _, opt := range opts {
		opt(lp.session)
	}

	if !lp.session.Created.IsZero() {
		lp.db.Persist(lp.session)
	}
}

// clearSession clears the charging session without persisting it.
func (lp *Loadpoint) clearSession() {
	// test guard
	if lp.db == nil {
		return
	}

	lp.session = nil
}<|MERGE_RESOLUTION|>--- conflicted
+++ resolved
@@ -60,26 +60,17 @@
 	s.Finished = lp.clock.Now()
 	s.MeterStop = lp.chargeMeterTotal()
 
-<<<<<<< HEAD
-	chargedEnergy := lp.getChargedEnergy() / 1e3
-	if delta := s.MeterStop - s.MeterStart; delta < chargedEnergy && s.MeterStart*s.MeterStop > 0 {
-		chargedEnergy = delta
-	}
-	lp.sessionEnergy.Update(chargedEnergy)
-
-	if chargedEnergy > s.ChargedEnergy {
-		s.SolarPercentage = lp.sessionEnergy.SolarPercentage()
-		s.Price = lp.sessionEnergy.Price()
-		s.PricePerKWh = lp.sessionEnergy.PricePerKWh()
-		s.Co2PerKWh = lp.sessionEnergy.Co2PerKWh()
-		s.ChargedEnergy = lp.sessionEnergy.TotalWh() / 1e3
-=======
-	if chargedEnergy := lp.getChargedEnergy() / 1e3; chargedEnergy > lp.session.ChargedEnergy {
-		lp.session.ChargedEnergy = chargedEnergy
->>>>>>> 8bd8c2db
+	if chargedEnergy := lp.getChargedEnergy() / 1e3; chargedEnergy > s.ChargedEnergy {
+		lp.sessionEnergy.Update(chargedEnergy)
 	}
 
-	lp.db.Persist(lp.session)
+	s.SolarPercentage = lp.sessionEnergy.SolarPercentage()
+	s.Price = lp.sessionEnergy.Price()
+	s.PricePerKWh = lp.sessionEnergy.PricePerKWh()
+	s.Co2PerKWh = lp.sessionEnergy.Co2PerKWh()
+	s.ChargedEnergy = lp.sessionEnergy.TotalWh() / 1e3
+
+	lp.db.Persist(s)
 }
 
 type sessionOption func(*db.Session)
