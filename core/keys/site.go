package keys

const (
	Aux                   = "aux"
	AuxPower              = "auxPower"
	Currency              = "currency"
	GreenShareHome        = "greenShareHome"
	GreenShareLoadpoints  = "greenShareLoadpoints"
	GridConfigured        = "gridConfigured"
	GridCurrents          = "gridCurrents"
	GridEnergy            = "gridEnergy"
	GridPower             = "gridPower"
	GridPowers            = "gridPowers"
	HomePower             = "homePower"
	PrioritySoc           = "prioritySoc"
	Pv                    = "pv"
	PvEnergy              = "pvEnergy"
	PvPower               = "pvPower"
	ResidualPower         = "residualPower"
	SiteTitle             = "siteTitle"
	SmartCostType         = "smartCostType"
	Statistics            = "statistics"
	TariffCo2             = "tariffCo2"
	TariffCo2Home         = "tariffCo2Home"
	TariffCo2Loadpoints   = "tariffCo2Loadpoints"
	TariffFeedIn          = "tariffFeedIn"
	TariffGrid            = "tariffGrid"
	TariffPriceHome       = "tariffPriceHome"
	TariffPriceLoadpoints = "tariffPriceLoadpoints"
	Vehicles              = "vehicles"
<<<<<<< HEAD
=======
	PasswordConfigured    = "passwordConfigured"
	Interval              = "interval"
<<<<<<< HEAD
>>>>>>> 334ffc15b (Log Viewer: Allow retrieving logs from ring buffer (#13330))
=======
>>>>>>> 9d8e2b19

	// meters
	GridMeter     = "gridMeter"
	PvMeters      = "pvMeters"
	BatteryMeters = "batteryMeters"
	AuxMeters     = "auxMeters"

	// battery settings
	BatteryCapacity                   = "batteryCapacity"
	BatteryDischargeControl           = "batteryDischargeControl"
	BufferSoc                         = "bufferSoc"
	BufferStartSoc                    = "bufferStartSoc"
	MaxGridSupplyWhileBatteryCharging = "maxGridSupplyWhileBatteryCharging"

	// battery status
	Battery       = "battery"
	BatteryEnergy = "batteryEnergy"
	BatteryMode   = "batteryMode"
	BatteryPower  = "batteryPower"
	BatterySoc    = "batterySoc"
)<|MERGE_RESOLUTION|>--- conflicted
+++ resolved
@@ -28,14 +28,6 @@
 	TariffPriceHome       = "tariffPriceHome"
 	TariffPriceLoadpoints = "tariffPriceLoadpoints"
 	Vehicles              = "vehicles"
-<<<<<<< HEAD
-=======
-	PasswordConfigured    = "passwordConfigured"
-	Interval              = "interval"
-<<<<<<< HEAD
->>>>>>> 334ffc15b (Log Viewer: Allow retrieving logs from ring buffer (#13330))
-=======
->>>>>>> 9d8e2b19
 
 	// meters
 	GridMeter     = "gridMeter"
