--- conflicted
+++ resolved
@@ -77,6 +77,7 @@
 	ChargeRemainingEnergy   = "chargeRemainingEnergy"   // charge remaining energy
 
 	// plan
+  Plan               = "plan"               // charge plan time slots
 	PlanTime           = "planTime"           // charge plan finish time goal
 	PlanEnergy         = "planEnergy"         // charge plan energy goal
 	PlanSoc            = "planSoc"            // charge plan soc goal
@@ -84,13 +85,9 @@
 	PlanProjectedStart = "planProjectedStart" // charge plan start time (earliest slot)
 	PlanProjectedEnd   = "planProjectedEnd"   // charge plan ends (end of last slot)
 	PlanOverrun        = "planOverrun"        // charge plan goal not reachable in time
-<<<<<<< HEAD
 	PlanStrategy       = "planStrategy"       // charge plan strategy (precondition, continuous)
 	PlanPrecondition   = "planPrecondition"   // charge plan precondition duration
 	PlanContinuous     = "planContinuous"     // charge plan continuous planning
-=======
->>>>>>> 01f82ba1
-	Plan               = "plan"               // charge plan time slots
 
 	// repeating plans
 	RepeatingPlans = "repeatingPlans" // key to access all repeating plans in db
