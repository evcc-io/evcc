package vehicle

import (
	"errors"
	"fmt"
	"time"

	"github.com/evcc-io/evcc/api"
	"github.com/evcc-io/evcc/core/keys"
	"github.com/evcc-io/evcc/server/db/settings"
	"github.com/evcc-io/evcc/util"
)

var _ API = (*adapter)(nil)

// Publish publishes vehicle updates at site level
var Publish func()

type adapter struct {
	log         *util.Logger
	name        string
	api.Vehicle // TODO handle instance updates
}

func (v *adapter) key() string {
	return fmt.Sprintf("vehicle.%s.", v.name)
}

func (v *adapter) publish() {
	if Publish != nil {
		Publish()
	}
}

func (v *adapter) Instance() api.Vehicle {
	return v.Vehicle
}

func (v *adapter) Name() string {
	return v.name
}

// GetMinSoc returns the min soc
func (v *adapter) GetMinSoc() int {
	if v, err := settings.Int(v.key() + keys.MinSoc); err == nil {
		return int(v)
	}
	return 0
}

// SetMinSoc sets the min soc
func (v *adapter) SetMinSoc(soc int) {
	v.log.DEBUG.Printf("set %s min soc: %d", v.name, soc)
	settings.SetInt(v.key()+keys.MinSoc, int64(soc))
	v.publish()
}

// GetLimitSoc returns the limit soc
func (v *adapter) GetLimitSoc() int {
	if v, err := settings.Int(v.key() + keys.LimitSoc); err == nil {
		return int(v)
	}
	return 0
}

// SetLimitSoc sets the limit soc
func (v *adapter) SetLimitSoc(soc int) {
	v.log.DEBUG.Printf("set %s limit soc: %d", v.name, soc)
	settings.SetInt(v.key()+keys.LimitSoc, int64(soc))
	v.publish()
}

// GetPlanSoc returns the charge plan soc
func (v *adapter) GetPlanSoc() (time.Time, int) {
	var ts time.Time
	if v, err := settings.Time(v.key() + keys.PlanTime); err == nil {
		ts = v
	}
	var soc int
	if v, err := settings.Int(v.key() + keys.PlanSoc); err == nil {
		soc = int(v)
	}
	return ts, soc
}

// SetPlanSoc sets the charge plan soc
func (v *adapter) SetPlanSoc(ts time.Time, soc int) error {
	if !ts.IsZero() && ts.Before(time.Now()) {
		return errors.New("timestamp is in the past")
	}

	// remove plan
	if soc == 0 {
		ts = time.Time{}
		v.log.DEBUG.Printf("delete %s plan", v.name)
	} else {
		v.log.DEBUG.Printf("set %s plan soc: %d @ %v", v.name, soc, ts.Round(time.Second).Local())
	}

	settings.SetTime(v.key()+keys.PlanTime, ts)
	settings.SetInt(v.key()+keys.PlanSoc, int64(soc))

	v.publish()

	return nil
}

func (v *adapter) SetRepeatingPlans(plans []api.RepeatingPlan) error {
	for _, plan := range plans {
		for _, day := range plan.Weekdays {
			if day < 0 || day > 6 {
				return fmt.Errorf("weekday out of range: %v", day)
			}
		}
		if _, err := time.LoadLocation(plan.Tz); err != nil {
			return fmt.Errorf("invalid timezone: %v", err)
		}
		if _, err := time.Parse("15:04", plan.Time); err != nil {
			return fmt.Errorf("invalid time: %v", err)
		}
	}

	if err := settings.SetJson(v.key()+keys.RepeatingPlans, plans); err != nil {
		return err
	}

	v.log.DEBUG.Printf("update repeating plans for %s to: %v", v.name, plans)
	v.publish()

	return nil
}

func (v *adapter) GetRepeatingPlans() []api.RepeatingPlan {
	var plans []api.RepeatingPlan
<<<<<<< HEAD

	if err := settings.Json(v.key()+keys.RepeatingPlans, &plans); err != nil {
		return nil
	}
	return plans
}

func (v *adapter) GetPlanStrategy() api.PlanStrategy {
	var strategy api.PlanStrategy
	if err := settings.Json(v.key()+keys.PlanStrategy, &strategy); err != nil {
		return api.PlanStrategy{}
	}
	return strategy
}

func (v *adapter) SetPlanStrategy(planStrategy api.PlanStrategy) error {
	if err := settings.SetJson(v.key()+keys.PlanStrategy, planStrategy); err != nil {
		return err
	}

	v.log.DEBUG.Printf("update plan strategy for vehicle %s (precondition: %vs, continuous: %v)", v.name, planStrategy.Continuous, planStrategy.Precondition)
	v.publish()

	return nil
=======

	if err := settings.Json(v.key()+keys.RepeatingPlans, &plans); err != nil {
		return nil
	}

	return plans
>>>>>>> a0d8fd14
}<|MERGE_RESOLUTION|>--- conflicted
+++ resolved
@@ -132,11 +132,11 @@
 
 func (v *adapter) GetRepeatingPlans() []api.RepeatingPlan {
 	var plans []api.RepeatingPlan
-<<<<<<< HEAD
 
 	if err := settings.Json(v.key()+keys.RepeatingPlans, &plans); err != nil {
 		return nil
 	}
+  
 	return plans
 }
 
@@ -157,12 +157,4 @@
 	v.publish()
 
 	return nil
-=======
-
-	if err := settings.Json(v.key()+keys.RepeatingPlans, &plans); err != nil {
-		return nil
-	}
-
-	return plans
->>>>>>> a0d8fd14
 }