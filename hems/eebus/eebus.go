package eebus

import (
	"context"
	"errors"
	"sync"
	"time"

	ucapi "github.com/enbility/eebus-go/usecases/api"
	"github.com/evcc-io/evcc/api"
	"github.com/evcc-io/evcc/core/circuit"
	"github.com/evcc-io/evcc/core/site"
	"github.com/evcc-io/evcc/hems/shared"
	"github.com/evcc-io/evcc/hems/smartgrid"
	"github.com/evcc-io/evcc/plugin"
	"github.com/evcc-io/evcc/server/eebus"
	"github.com/evcc-io/evcc/util"
	"github.com/samber/lo"
)

type EEBus struct {
	mux sync.RWMutex
	log *util.Logger

	*eebus.Connector
	cs *eebus.ControllableSystem

	root        api.Circuit
	passthrough func(bool) error

	smartgridID   uint
	status        status
	statusUpdated time.Time

	failsafeDuration time.Duration

	consumptionLimit          ucapi.LoadLimit // LPC-041
	consumptionLimitActivated time.Time
	failsafeConsumptionLimit  float64

	productionLimit          ucapi.LoadLimit
	productionLimitActivated time.Time
	failsafeProductionLimit  float64

	heartbeat *util.Value[struct{}]
	interval  time.Duration
}

type Limits struct {
	ContractualConsumptionNominalMax    float64
	FailsafeConsumptionActivePowerLimit float64

	ProductionNominalMax               float64
	FailsafeProductionActivePowerLimit float64

	FailsafeDurationMinimum time.Duration
}

// NewFromConfig creates an EEBus HEMS from generic config
func NewFromConfig(ctx context.Context, other map[string]any, site site.API) (*EEBus, error) {
	cc := struct {
		Ski         string
		Limits      `mapstructure:",squash"`
		Passthrough *plugin.Config
		Interval    time.Duration
	}{
		Limits: Limits{
			ContractualConsumptionNominalMax:    24800,
			FailsafeConsumptionActivePowerLimit: 4200,

			ProductionNominalMax:               0,
			FailsafeProductionActivePowerLimit: 0,

			FailsafeDurationMinimum: 2 * time.Hour,
		},
		Interval: 10 * time.Second,
	}

	if err := util.DecodeOther(other, &cc); err != nil {
		return nil, err
	}

	passthroughS, err := cc.Passthrough.BoolSetter(ctx, "dim")
	if err != nil {
		return nil, err
	}

	// get root circuit
	root := circuit.Root()
	if root == nil {
		return nil, errors.New("hems requires load management- please configure root circuit")
	}

	// register LPC circuit if not already registered
	gridcontrol, err := shared.GetOrCreateCircuit("gridcontrol", "eebus")
	if err != nil {
		return nil, err
	}

	// wrap old root with new grid control parent
	if err := root.Wrap(gridcontrol); err != nil {
		return nil, err
	}
	site.SetCircuit(gridcontrol)

<<<<<<< HEAD
	return NewEEBus(ctx, cc.Ski, cc.Limits, gridcontrol, cc.Interval)
}

// NewEEBus creates EEBus HEMS
func NewEEBus(ctx context.Context, ski string, limits Limits, root api.Circuit, interval time.Duration) (*EEBus, error) {
=======
	return NewEEBus(ctx, cc.Ski, cc.Limits, passthroughS, lpc, cc.Interval)
}

// NewEEBus creates EEBus charger
func NewEEBus(ctx context.Context, ski string, limits Limits, passthrough func(bool) error, root api.Circuit, interval time.Duration) (*EEBus, error) {
>>>>>>> 1d6ab6b6
	if eebus.Instance == nil {
		return nil, errors.New("eebus not configured")
	}

	c := &EEBus{
<<<<<<< HEAD
		log:       util.NewLogger("eebus"),
		root:      root,
		cs:        eebus.Instance.ControllableSystem(),
		Connector: eebus.NewConnector(),
		heartbeat: util.NewValue[struct{}](2 * time.Minute), // LPC-031
		interval:  interval,
=======
		log:         util.NewLogger("eebus"),
		root:        root,
		passthrough: passthrough,
		cs:          eebus.Instance.ControllableSystem(),
		ma:          eebus.Instance.MonitoringAppliance(),
		eg:          eebus.Instance.EnergyGuard(),
		Connector:   eebus.NewConnector(),
		heartbeat:   util.NewValue[struct{}](2 * time.Minute), // LPC-031
		interval:    interval,
>>>>>>> 1d6ab6b6

		failsafeDuration:         limits.FailsafeDurationMinimum,
		failsafeConsumptionLimit: limits.FailsafeConsumptionActivePowerLimit,
		failsafeProductionLimit:  limits.FailsafeProductionActivePowerLimit,
	}

	// simulate a received heartbeat
	// otherwise a heartbeat timeout is assumed when the state machine is called for the first time
	c.heartbeat.Set(struct{}{})

	if err := eebus.Instance.RegisterDevice(ski, "", c); err != nil {
		return nil, err
	}

	if err := c.Wait(ctx); err != nil {
		eebus.Instance.UnregisterDevice(ski, c)
		return nil, err
	}

	// controllable system
	for _, s := range c.cs.CsLPCInterface.RemoteEntitiesScenarios() {
		c.log.DEBUG.Printf("ski %s CS LPC scenarios: %v", s.Entity.Device().Ski(), s.Scenarios)
	}
	for _, s := range c.cs.CsLPPInterface.RemoteEntitiesScenarios() {
		c.log.DEBUG.Printf("ski %s CS LPP scenarios: %v", s.Entity.Device().Ski(), s.Scenarios)
	}

	// set initial values
	if err := c.cs.CsLPCInterface.SetConsumptionNominalMax(limits.ContractualConsumptionNominalMax); err != nil {
		c.log.ERROR.Println("CS LPC SetConsumptionNominalMax:", err)
	}
	if c.failsafeConsumptionLimit > 0 {
		if err := c.cs.CsLPCInterface.SetFailsafeConsumptionActivePowerLimit(c.failsafeConsumptionLimit, true); err != nil {
			c.log.ERROR.Println("CS LPC SetFailsafeConsumptionActivePowerLimit:", err)
		}
	}

	if err := c.cs.CsLPPInterface.SetProductionNominalMax(limits.ProductionNominalMax); err != nil {
		c.log.ERROR.Println("CS LPP SetProductionNominalMax:", err)
	}
	if c.failsafeProductionLimit > 0 {
		if err := c.cs.CsLPPInterface.SetFailsafeProductionActivePowerLimit(c.failsafeProductionLimit, true); err != nil {
			c.log.ERROR.Println("CS LPP SetFailsafeProductionActivePowerLimit:", err)
		}
	}

	if c.failsafeDuration > 0 {
		if err := c.cs.CsLPCInterface.SetFailsafeDurationMinimum(c.failsafeDuration, true); err != nil {
			c.log.ERROR.Println("CS LPC SetFailsafeDurationMinimum:", err)
		}
		if err := c.cs.CsLPPInterface.SetFailsafeDurationMinimum(c.failsafeDuration, true); err != nil {
			c.log.ERROR.Println("CS LPP SetFailsafeDurationMinimum:", err)
		}
	}

	return c, nil
}

func (c *EEBus) ConsumptionLimit() float64 {
	return c.consumptionLimit.Value
}

func (c *EEBus) Run() {
	for range time.Tick(c.interval) {
		if err := c.run(); err != nil {
			c.log.ERROR.Println(err)
		}
	}
}

func (c *EEBus) run() error {
	c.mux.Lock()
	defer c.mux.Unlock()

	c.log.TRACE.Println("status:", c.status)

	// check heartbeat
	_, heartbeatErr := c.heartbeat.Get()
	if heartbeatErr != nil && c.status != StatusFailsafe {
		// LPC-914/2
		c.log.WARN.Println("missing heartbeat- entering failsafe mode")
		c.setStatusAndLimit(StatusFailsafe, c.failsafeConsumptionLimit, c.failsafeProductionLimit)

		return nil
	}

	if c.status == StatusFailsafe {
		// LPC-914/2
		if heartbeatErr != nil || time.Since(c.statusUpdated) <= c.failsafeDuration {
			return nil
		}

		c.log.DEBUG.Println("heartbeat returned or failsafe duration exceeded- leaving failsafe mode")
		c.setStatusAndLimit(StatusNormal, 0, 0)
	}

	// LPC-914/1
	if c.consumptionLimitActivated.IsZero() {
		if c.consumptionLimit.IsActive {
			c.log.WARN.Println("activating consumption limit")
			c.setConsumptionLimit(c.consumptionLimit.Value)
		}
	} else {
		if time.Since(c.consumptionLimitActivated) > c.consumptionLimit.Duration {
			c.log.DEBUG.Println("consumption limit duration exceeded")
			c.setConsumptionLimit(0)
		}
	}

	// LPP
	if c.productionLimitActivated.IsZero() {
		if c.productionLimit.IsActive {
			c.log.WARN.Println("activating production limit")
			c.setProductionLimit(c.productionLimit.Value)
		}
	} else {
		if time.Since(c.productionLimitActivated) > c.productionLimit.Duration {
			c.log.DEBUG.Println("production limit duration exceeded")
			c.setProductionLimit(0)
		}
	}

	return nil
}

func (c *EEBus) setStatusAndLimit(status status, consumption, production float64) {
	c.status = status
	c.statusUpdated = time.Now()

<<<<<<< HEAD
	c.setConsumptionLimit(consumption)
	c.setProductionLimit(production)
=======
	c.setLimit(limit)

	if err := c.updateSession(limit); err != nil {
		c.log.ERROR.Printf("smartgrid session: %v", err)
	}
}

// TODO keep in sync across HEMS implementations
func (c *EEBus) updateSession(limit float64) error {
	// start session
	if limit > 0 && c.smartgridID == 0 {
		var power *float64
		if p := c.root.GetChargePower(); p > 0 {
			power = lo.ToPtr(p)
		}

		sid, err := smartgrid.StartManage(smartgrid.Dim, power, limit)
		if err != nil {
			return err
		}

		c.smartgridID = sid
	}

	// stop session
	if limit == 0 && c.smartgridID != 0 {
		if err := smartgrid.StopManage(c.smartgridID); err != nil {
			return err
		}

		c.smartgridID = 0
	}

	return nil
>>>>>>> 1d6ab6b6
}

func (c *EEBus) setConsumptionLimit(limit float64) {
	active := limit > 0

	if active {
		c.consumptionLimitActivated = time.Now()
	} else {
		c.consumptionLimitActivated = time.Time{}
	}

	c.root.Dim(active)
	c.root.SetMaxPower(limit)
<<<<<<< HEAD
}

func (c *EEBus) setProductionLimit(limit float64) {
	active := limit > 0

	if active {
		c.productionLimitActivated = time.Now()
	} else {
		c.productionLimitActivated = time.Time{}
	}

	// TODO curtail
	// c.lpp.Curtail(active)
	// c.lpp.SetMaxProduction(limit)
=======

	if c.passthrough != nil {
		if err := c.passthrough(limit > 0); err != nil {
			c.log.ERROR.Printf("passthrough failed: %v", err)
		}
	}
>>>>>>> 1d6ab6b6
}<|MERGE_RESOLUTION|>--- conflicted
+++ resolved
@@ -28,16 +28,17 @@
 	root        api.Circuit
 	passthrough func(bool) error
 
-	smartgridID   uint
 	status        status
 	statusUpdated time.Time
 
 	failsafeDuration time.Duration
 
+	smartgridConsumptionId    uint
 	consumptionLimit          ucapi.LoadLimit // LPC-041
 	consumptionLimitActivated time.Time
 	failsafeConsumptionLimit  float64
 
+	smartgridProductionId    uint
 	productionLimit          ucapi.LoadLimit
 	productionLimitActivated time.Time
 	failsafeProductionLimit  float64
@@ -103,42 +104,23 @@
 	}
 	site.SetCircuit(gridcontrol)
 
-<<<<<<< HEAD
-	return NewEEBus(ctx, cc.Ski, cc.Limits, gridcontrol, cc.Interval)
+	return NewEEBus(ctx, cc.Ski, cc.Limits, passthroughS, gridcontrol, cc.Interval)
 }
 
 // NewEEBus creates EEBus HEMS
-func NewEEBus(ctx context.Context, ski string, limits Limits, root api.Circuit, interval time.Duration) (*EEBus, error) {
-=======
-	return NewEEBus(ctx, cc.Ski, cc.Limits, passthroughS, lpc, cc.Interval)
-}
-
-// NewEEBus creates EEBus charger
 func NewEEBus(ctx context.Context, ski string, limits Limits, passthrough func(bool) error, root api.Circuit, interval time.Duration) (*EEBus, error) {
->>>>>>> 1d6ab6b6
 	if eebus.Instance == nil {
 		return nil, errors.New("eebus not configured")
 	}
 
 	c := &EEBus{
-<<<<<<< HEAD
-		log:       util.NewLogger("eebus"),
-		root:      root,
-		cs:        eebus.Instance.ControllableSystem(),
-		Connector: eebus.NewConnector(),
-		heartbeat: util.NewValue[struct{}](2 * time.Minute), // LPC-031
-		interval:  interval,
-=======
 		log:         util.NewLogger("eebus"),
 		root:        root,
 		passthrough: passthrough,
 		cs:          eebus.Instance.ControllableSystem(),
-		ma:          eebus.Instance.MonitoringAppliance(),
-		eg:          eebus.Instance.EnergyGuard(),
 		Connector:   eebus.NewConnector(),
 		heartbeat:   util.NewValue[struct{}](2 * time.Minute), // LPC-031
 		interval:    interval,
->>>>>>> 1d6ab6b6
 
 		failsafeDuration:         limits.FailsafeDurationMinimum,
 		failsafeConsumptionLimit: limits.FailsafeConsumptionActivePowerLimit,
@@ -268,45 +250,8 @@
 	c.status = status
 	c.statusUpdated = time.Now()
 
-<<<<<<< HEAD
 	c.setConsumptionLimit(consumption)
 	c.setProductionLimit(production)
-=======
-	c.setLimit(limit)
-
-	if err := c.updateSession(limit); err != nil {
-		c.log.ERROR.Printf("smartgrid session: %v", err)
-	}
-}
-
-// TODO keep in sync across HEMS implementations
-func (c *EEBus) updateSession(limit float64) error {
-	// start session
-	if limit > 0 && c.smartgridID == 0 {
-		var power *float64
-		if p := c.root.GetChargePower(); p > 0 {
-			power = lo.ToPtr(p)
-		}
-
-		sid, err := smartgrid.StartManage(smartgrid.Dim, power, limit)
-		if err != nil {
-			return err
-		}
-
-		c.smartgridID = sid
-	}
-
-	// stop session
-	if limit == 0 && c.smartgridID != 0 {
-		if err := smartgrid.StopManage(c.smartgridID); err != nil {
-			return err
-		}
-
-		c.smartgridID = 0
-	}
-
-	return nil
->>>>>>> 1d6ab6b6
 }
 
 func (c *EEBus) setConsumptionLimit(limit float64) {
@@ -320,7 +265,16 @@
 
 	c.root.Dim(active)
 	c.root.SetMaxPower(limit)
-<<<<<<< HEAD
+
+	if err := c.updateSession(&c.smartgridConsumptionId, smartgrid.Dim, limit); err != nil {
+		c.log.ERROR.Printf("smartgrid dim session: %v", err)
+	}
+
+	if c.passthrough != nil {
+		if err := c.passthrough(limit > 0); err != nil {
+			c.log.ERROR.Printf("passthrough failed: %v", err)
+		}
+	}
 }
 
 func (c *EEBus) setProductionLimit(limit float64) {
@@ -332,15 +286,40 @@
 		c.productionLimitActivated = time.Time{}
 	}
 
-	// TODO curtail
-	// c.lpp.Curtail(active)
-	// c.lpp.SetMaxProduction(limit)
-=======
-
-	if c.passthrough != nil {
-		if err := c.passthrough(limit > 0); err != nil {
-			c.log.ERROR.Printf("passthrough failed: %v", err)
-		}
-	}
->>>>>>> 1d6ab6b6
+	c.root.Curtail(active)
+	// TODO make ProductionNominalMax configurable (Site kWp)
+	// c.root.SetMaxProduction(limit)
+
+	if err := c.updateSession(&c.smartgridProductionId, smartgrid.Curtail, limit); err != nil {
+		c.log.ERROR.Printf("smartgrid curtail session: %v", err)
+	}
+}
+
+// TODO keep in sync across HEMS implementations
+func (c *EEBus) updateSession(id *uint, typ smartgrid.Type, limit float64) error {
+	// start session
+	if limit > 0 && *id == 0 {
+		var power *float64
+		if p := c.root.GetChargePower(); p > 0 {
+			power = lo.ToPtr(p)
+		}
+
+		sid, err := smartgrid.StartManage(typ, power, limit)
+		if err != nil {
+			return err
+		}
+
+		*id = sid
+	}
+
+	// stop session
+	if limit == 0 && *id != 0 {
+		if err := smartgrid.StopManage(*id); err != nil {
+			return err
+		}
+
+		*id = 0
+	}
+
+	return nil
 }