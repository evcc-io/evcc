package relay

import (
	"context"
	"errors"
	"time"

	"github.com/evcc-io/evcc/api"
	"github.com/evcc-io/evcc/core/circuit"
	"github.com/evcc-io/evcc/core/site"
	"github.com/evcc-io/evcc/hems/shared"
	"github.com/evcc-io/evcc/plugin"
	"github.com/evcc-io/evcc/util"
)

type Relay struct {
	log *util.Logger

	root     api.Circuit
	limit    func() (bool, error)
	maxPower float64
	interval time.Duration
}

<<<<<<< HEAD
// NewFromConfig creates an Relay HEMS from generic config
func NewFromConfig(ctx context.Context, other map[string]interface{}, site site.API) (*Relay, error) {
	var cc struct {
=======
// New creates an Relay HEMS from generic config
func New(ctx context.Context, other map[string]interface{}, site site.API) (*Relay, error) {
	cc := struct {
>>>>>>> 0744b683
		MaxPower float64
		Limit    plugin.Config
		Interval time.Duration
	}{
		Interval: 10 * time.Second,
	}

	if err := util.DecodeOther(other, &cc); err != nil {
		return nil, err
	}

	// get root circuit
	root := circuit.Root()
	if root == nil {
		return nil, errors.New("hems requires load management- please configure root circuit")
	}

	// register LPC circuit if not already registered
	lpc, err := shared.GetOrCreateCircuit("lpc", "relay")
	if err != nil {
		return nil, err
	}

	// wrap old root with new pc parent
	if err := root.Wrap(lpc); err != nil {
		return nil, err
	}
	site.SetCircuit(lpc)

	// limit getter
	limitG, err := cc.Limit.BoolGetter(ctx)
	if err != nil {
		return nil, err
	}

	return NewRelay(lpc, limitG, cc.MaxPower, cc.Interval)
}

// NewRelay creates Relay HEMS
func NewRelay(root api.Circuit, limit func() (bool, error), maxPower float64, interval time.Duration) (*Relay, error) {
	c := &Relay{
		log:      util.NewLogger("relay"),
		root:     root,
		maxPower: maxPower,
		limit:    limit,
		interval: interval,
	}

	return c, nil
}

func (c *Relay) Run() {
	for range time.Tick(c.interval) {
		if err := c.run(); err != nil {
			c.log.ERROR.Println(err)
		}
	}
}

func (c *Relay) run() error {
	limit, err := c.limit()
	if err != nil {
		return err
	}

	var power float64
	if limit {
		power = c.maxPower
	}

	c.root.SetMaxPower(power)

	return nil
}<|MERGE_RESOLUTION|>--- conflicted
+++ resolved
@@ -22,15 +22,9 @@
 	interval time.Duration
 }
 
-<<<<<<< HEAD
 // NewFromConfig creates an Relay HEMS from generic config
 func NewFromConfig(ctx context.Context, other map[string]interface{}, site site.API) (*Relay, error) {
-	var cc struct {
-=======
-// New creates an Relay HEMS from generic config
-func New(ctx context.Context, other map[string]interface{}, site site.API) (*Relay, error) {
 	cc := struct {
->>>>>>> 0744b683
 		MaxPower float64
 		Limit    plugin.Config
 		Interval time.Duration
