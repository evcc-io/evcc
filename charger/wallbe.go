package charger

import (
	"encoding/binary"
	"fmt"
	"math"
	"strings"
	"time"

	"github.com/andig/evcc/api"
	"github.com/andig/evcc/util"
	"github.com/andig/evcc/util/modbus"
	"github.com/volkszaehler/mbmd/encoding"
)

const (
	wbSlaveID = 255

	wbRegStatus        = 100 // Input
	wbRegChargeTime    = 102 // Input
	wbRegActualCurrent = 300 // Holding
	wbRegEnable        = 400 // Coil
	wbRegMaxCurrent    = 528 // Holding
	wbRegFirmware      = 149 // Firmware

	wbRegPower  = 120 // power reading
	wbRegEnergy = 128 // energy reading

	encodingSDM = "sdm"
)

var wbRegCurrents = []uint16{114, 116, 118} // current readings

// Wallbe is an api.ChargeController implementation for Wallbe wallboxes.
// It supports both wallbe controllers (post 2019 models) and older ones using the
// Phoenix EV-CC-AC1-M3-CBC-RCM-ETH controller.
// It uses Modbus TCP to communicate with the wallbox at modbus client id 255.
type Wallbe struct {
	conn     *modbus.Connection
	factor   int64
	encoding string
}

type wallbeConfig struct {
	URI    string `validate:"required"`
<<<<<<< HEAD
	Legacy bool   `ui:"1A-Steuerung"`
	Meter  struct {
		Power    bool   `ui:"Leistung (W)"`
		Energy   bool   `ui:"Zählerstand (kWh)"`
		Currents bool   `ui:"Strom (A)"`
		Encoding string `structs:"-"`
	} `ui:"Integrierten Zähler verwenden (optional)"`
=======
	Legacy bool   `ui:"de=1A-Steuerung"`
	Meter  struct {
		Power    bool   `ui:"de=Leistung (W)"`
		Energy   bool   `ui:"de=Zählerstand (kWh)"`
		Currents bool   `ui:"de=Strom (A)"`
		Encoding string `structs:"-"`
	} `ui:"de=Integrierten Zähler verwenden (optional)"`
>>>>>>> 8cab3ac9
}

func wallbeDefaults() wallbeConfig {
	return wallbeConfig{
		URI: "192.168.0.8:502",
	}
}

func init() {
	registry.Add("wallbe", "Wallbe", NewWallbeFromConfig, wallbeDefaults())
}

// go:generate go run ../cmd/tools/decorate.go -p charger -f decorateWallbe -o wallbe_decorators -b *Wallbe -r api.Charger -t "api.Meter,CurrentPower,func() (float64, error)" -t "api.MeterEnergy,TotalEnergy,func() (float64, error)" -t "api.MeterCurrent,Currents,func() (float64, float64, float64, error)" -t "api.ChargerEx,MaxCurrentMillis,func(current float64) error"

// NewWallbeFromConfig creates a Wallbe charger from generic config
func NewWallbeFromConfig(other map[string]interface{}) (api.Charger, error) {
	cc := wallbeDefaults()

	if err := util.DecodeOther(other, &cc); err != nil {
		return nil, err
	}

	wb, err := NewWallbe(cc.URI)
	if err != nil {
		return nil, err
	}

	if cc.Legacy {
		wb.factor = 1
	}

	var currentPower func() (float64, error)
	if cc.Meter.Power {
		currentPower = wb.currentPower
	}

	var totalEnergy func() (float64, error)
	if cc.Meter.Energy {
		totalEnergy = wb.totalEnergy
	}

	var currents func() (float64, float64, float64, error)
	if cc.Meter.Currents {
		currents = wb.currents
	}

	var maxCurrentMillis func(float64) error
	if !cc.Legacy {
		maxCurrentMillis = wb.maxCurrentMillis
	}

	// special case for SDM meters
	if encoding := strings.ToLower(cc.Meter.Encoding); strings.HasPrefix(encoding, encodingSDM) {
		wb.encoding = encodingSDM
	}

	return decorateWallbe(wb, currentPower, totalEnergy, currents, maxCurrentMillis), nil
}

// NewWallbe creates a Wallbe charger
func NewWallbe(uri string) (*Wallbe, error) {
	conn, err := modbus.NewConnection(uri, "", "", 0, false, wbSlaveID)
	if err != nil {
		return nil, err
	}

	log := util.NewLogger("wallbe")
	conn.Logger(log.TRACE)

	wb := &Wallbe{
		conn:   conn,
		factor: 10,
	}

	return wb, nil
}

// Status implements the Charger.Status interface
func (wb *Wallbe) Status() (api.ChargeStatus, error) {
	b, err := wb.conn.ReadInputRegisters(wbRegStatus, 1)
	if err != nil {
		return api.StatusNone, err
	}

	return api.ChargeStatus(string(b[1])), nil
}

// Enabled implements the Charger.Enabled interface
func (wb *Wallbe) Enabled() (bool, error) {
	b, err := wb.conn.ReadCoils(wbRegEnable, 1)
	if err != nil {
		return false, err
	}

	return b[0] == 1, nil
}

// Enable implements the Charger.Enable interface
func (wb *Wallbe) Enable(enable bool) error {
	var u uint16
	if enable {
		u = 0xFF00
	}

	_, err := wb.conn.WriteSingleCoil(wbRegEnable, u)

	return err
}

// MaxCurrent implements the Charger.MaxCurrent interface
func (wb *Wallbe) MaxCurrent(current int64) error {
	if current < 6 {
		return fmt.Errorf("invalid current %d", current)
	}

	u := uint16(current * wb.factor)
	_, err := wb.conn.WriteSingleRegister(wbRegMaxCurrent, u)

	return err
}

// maxCurrentMillis implements the ChargerEx interface
func (wb *Wallbe) maxCurrentMillis(current float64) error {
	if current < 6 {
		return fmt.Errorf("invalid current %.5g", current)
	}

	u := uint16(current * float64(wb.factor))
	_, err := wb.conn.WriteSingleRegister(wbRegMaxCurrent, u)

	return err
}

// ChargingTime yields current charge run duration
func (wb *Wallbe) ChargingTime() (time.Duration, error) {
	b, err := wb.conn.ReadInputRegisters(wbRegChargeTime, 2)
	if err != nil {
		return 0, err
	}

	// 2 words, least significant word first
	secs := uint64(b[3])<<16 | uint64(b[2])<<24 | uint64(b[1]) | uint64(b[0])<<8
	return time.Duration(time.Duration(secs) * time.Second), nil
}

func (wb *Wallbe) decodeReading(b []byte) float64 {
	v := binary.BigEndian.Uint32(b)

	// assuming high register first
	if wb.encoding == encodingSDM {
		bits := uint32(b[3])<<0 | uint32(b[2])<<8 | uint32(b[1])<<16 | uint32(b[0])<<24
		f := math.Float32frombits(bits)
		return float64(f)
	}

	return float64(v)
}

// currentPower implements the Meter.CurrentPower interface
func (wb *Wallbe) currentPower() (float64, error) {
	b, err := wb.conn.ReadInputRegisters(wbRegPower, 2)
	if err != nil {
		return 0, err
	}

	return wb.decodeReading(b), err
}

// totalEnergy implements the Meter.TotalEnergy interface
func (wb *Wallbe) totalEnergy() (float64, error) {
	b, err := wb.conn.ReadInputRegisters(wbRegEnergy, 2)
	if err != nil {
		return 0, err
	}

	return wb.decodeReading(b), err
}

// currents implements the Meter.Currents interface
func (wb *Wallbe) currents() (float64, float64, float64, error) {
	var currents []float64
	for _, regCurrent := range wbRegCurrents {
		b, err := wb.conn.ReadInputRegisters(regCurrent, 2)
		if err != nil {
			return 0, 0, 0, err
		}

		currents = append(currents, wb.decodeReading(b))
	}

	return currents[0], currents[1], currents[2], nil
}

// Diagnose implements the Diagnosis interface
func (wb *Wallbe) Diagnose() {
	if b, err := wb.conn.ReadInputRegisters(wbRegFirmware, 6); err == nil {
		fmt.Printf("Firmware:\t%s\n", encoding.StringSwapped(b))
	}
}<|MERGE_RESOLUTION|>--- conflicted
+++ resolved
@@ -43,15 +43,6 @@
 
 type wallbeConfig struct {
 	URI    string `validate:"required"`
-<<<<<<< HEAD
-	Legacy bool   `ui:"1A-Steuerung"`
-	Meter  struct {
-		Power    bool   `ui:"Leistung (W)"`
-		Energy   bool   `ui:"Zählerstand (kWh)"`
-		Currents bool   `ui:"Strom (A)"`
-		Encoding string `structs:"-"`
-	} `ui:"Integrierten Zähler verwenden (optional)"`
-=======
 	Legacy bool   `ui:"de=1A-Steuerung"`
 	Meter  struct {
 		Power    bool   `ui:"de=Leistung (W)"`
@@ -59,7 +50,6 @@
 		Currents bool   `ui:"de=Strom (A)"`
 		Encoding string `structs:"-"`
 	} `ui:"de=Integrierten Zähler verwenden (optional)"`
->>>>>>> 8cab3ac9
 }
 
 func wallbeDefaults() wallbeConfig {
