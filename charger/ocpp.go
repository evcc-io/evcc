--- conflicted
+++ resolved
@@ -317,21 +317,12 @@
 
 	if c.cp.ChargingRateUnit == types.ChargingRateUnitWatts {
 		period = types.NewChargingSchedulePeriod(0, math.Trunc(230.0*current*float64(phases)))
-<<<<<<< HEAD
-		phases = 0
-	}
-
-	// OCPP assumes phases == 3 if not set
-	if phases != 0 {
-		period.NumberPhases = &phases
-=======
 	} else {
 		// OCPP assumes phases == 3 if not set
 		if phases != 0 {
 			// set explicit phase configuration
 			period.NumberPhases = &phases
 		}
->>>>>>> 37ed54ed
 	}
 
 	res := &types.ChargingProfile{
