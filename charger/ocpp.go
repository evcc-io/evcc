--- conflicted
+++ resolved
@@ -337,22 +337,6 @@
 	return c.wait(err, rc)
 }
 
-<<<<<<< HEAD
-=======
-func (c *OCPP) setChargingProfile(profile *types.ChargingProfile) error {
-	rc := make(chan error, 1)
-	err := ocpp.Instance().SetChargingProfile(c.cp.ID(), func(resp *smartcharging.SetChargingProfileConfirmation, err error) {
-		if err == nil && resp != nil && resp.Status != smartcharging.ChargingProfileStatusAccepted {
-			err = errors.New(string(resp.Status))
-		}
-
-		rc <- err
-	}, c.conn.ID(), profile)
-
-	return c.wait(err, rc)
-}
-
->>>>>>> e3549cfc
 // setCurrent sets the TxDefaultChargingProfile with given current
 func (c *OCPP) setCurrent(current float64) error {
 	err := c.conn.SetChargingProfile(c.createTxDefaultChargingProfile(math.Trunc(10*current) / 10))
@@ -363,38 +347,6 @@
 	return err
 }
 
-<<<<<<< HEAD
-=======
-// getScheduleLimit queries the current or power limit the charge point is currently set to offer
-func (c *OCPP) getScheduleLimit() (float64, error) {
-	const duration = 60 // duration of requested schedule in seconds
-
-	var limit float64
-
-	rc := make(chan error, 1)
-	err := ocpp.Instance().GetCompositeSchedule(c.cp.ID(), func(resp *smartcharging.GetCompositeScheduleConfirmation, err error) {
-		if err == nil && resp != nil && resp.Status != smartcharging.GetCompositeScheduleStatusAccepted {
-			err = errors.New(string(resp.Status))
-		}
-
-		if err == nil {
-			if resp.ChargingSchedule != nil && len(resp.ChargingSchedule.ChargingSchedulePeriod) > 0 {
-				// return first (current) period limit
-				limit = resp.ChargingSchedule.ChargingSchedulePeriod[0].Limit
-			} else {
-				err = fmt.Errorf("invalid ChargingSchedule")
-			}
-		}
-
-		rc <- err
-	}, c.conn.ID(), duration)
-
-	err = c.wait(err, rc)
-
-	return limit, err
-}
-
->>>>>>> e3549cfc
 // createTxDefaultChargingProfile returns a TxDefaultChargingProfile with given current
 func (c *OCPP) createTxDefaultChargingProfile(current float64) *types.ChargingProfile {
 	phases := c.phases
