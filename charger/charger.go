--- conflicted
+++ resolved
@@ -132,11 +132,7 @@
 	}
 
 	// decorate measurements
-<<<<<<< HEAD
-	powerG, energyG, _, _, _, err := meter.BuildMeasurements(cc.Power, cc.Energy, nil, nil, nil)
-=======
 	powerG, energyG, err := meter.BuildMeasurements(cc.Power, cc.Energy)
->>>>>>> f73072d8
 	if err != nil {
 		return nil, err
 	}
