package charger

import (
	"errors"
	"fmt"
	"strings"
	"time"

	"github.com/andig/evcc/api"
	"github.com/andig/evcc/util"
	"github.com/andig/evcc/util/request"
)

const (
	evseGetParameters = "getParameters"
	evseSetStatus     = "setStatus"
	evseSetCurrent    = "setCurrent"

	evseSuccess = "S0_"
)

// EVSEParameterResponse is the getParameters response
type EVSEParameterResponse struct {
	Type string          `json:"type"`
	List []EVSEListEntry `json:"list"`
}

// EVSEListEntry is EVSEParameterResponse.List
type EVSEListEntry struct {
	VehicleState   int64   `json:"vehicleState"`
	EvseState      bool    `json:"evseState"`
	MaxCurrent     int64   `json:"maxCurrent"`
	ActualCurrent  int64   `json:"actualCurrent"`
	ActualPower    float64 `json:"actualPower"`
	Duration       int64   `json:"duration"`
	AlwaysActive   bool    `json:"alwaysActive"`
	UseMeter       bool    `json:"useMeter"`
	LastActionUser string  `json:"lastActionUser"`
	LastActionUID  string  `json:"lastActionUID"`
	Energy         float64 `json:"energy"`
	Mileage        float64 `json:"mileage"`
	MeterReading   float64 `json:"meterReading"`
	CurrentP1      float64 `json:"currentP1"`
	CurrentP2      float64 `json:"currentP2"`
	CurrentP3      float64 `json:"currentP3"`
}

// EVSEWifi charger implementation
type EVSEWifi struct {
	*request.Helper
	log          *util.Logger
	uri          string
	alwaysActive bool
	current      int64
}

type evseConfig = struct {
	URI   string `validate:"required"`
	Meter struct {
<<<<<<< HEAD
		Power    bool `ui:"Leistung (W)"`
		Energy   bool `ui:"Zählerstand (kWh)"`
		Currents bool `ui:"Strom (A)"`
	} `ui:"Integrierten Zähler verwenden (optional)"`
=======
		Power    bool `ui:"de=Leistung (W)"`
		Energy   bool `ui:"de=Zählerstand (kWh)"`
		Currents bool `ui:"de=Strom (A)"`
	} `ui:"de=Integrierten Zähler verwenden (optional)"`
>>>>>>> 8cab3ac9
}

func init() {
	registry.Add("evsewifi", "EVSE Wifi", NewEVSEWifiFromConfig, evseConfig{})
	registry.Add("smartWB", "smartWB", NewEVSEWifiFromConfig, evseConfig{})
}

//go:generate go run ../cmd/tools/decorate.go -p charger -f decorateEVSE -o evsewifi_decorators -b *EVSEWifi -r api.Charger -t "api.Meter,CurrentPower,func() (float64, error)" -t "api.MeterEnergy,TotalEnergy,func() (float64, error)" -t "api.MeterCurrent,Currents,func() (float64, float64, float64, error)"

// NewEVSEWifiFromConfig creates a EVSEWifi charger from generic config
func NewEVSEWifiFromConfig(other map[string]interface{}) (api.Charger, error) {
	var cc evseConfig

	if err := util.DecodeOther(other, &cc); err != nil {
		return nil, err
	}

	evse, err := NewEVSEWifi(util.DefaultScheme(cc.URI, "http"))
	if err != nil {
		return evse, err
	}

	// auto-detect EVSE meter
	if meter, err := evse.HasMeter(); meter && err == nil {
		cc.Meter.Energy = true
		cc.Meter.Energy = true
		cc.Meter.Currents = true
	}

	// decorate Charger with Meter
	var currentPower func() (float64, error)
	if cc.Meter.Energy {
		currentPower = evse.currentPower
	}

	// decorate Charger with MeterEnergy
	var totalEnergy func() (float64, error)
	if cc.Meter.Energy {
		totalEnergy = evse.totalEnergy
	}

	// decorate Charger with MeterCurrent
	var currents func() (float64, float64, float64, error)
	if cc.Meter.Currents {
		currents = evse.currents
	}

	return decorateEVSE(evse, currentPower, totalEnergy, currents), nil
}

// NewEVSEWifi creates EVSEWifi charger
func NewEVSEWifi(uri string) (*EVSEWifi, error) {
	log := util.NewLogger("evse")

	evse := &EVSEWifi{
		log:     log,
		Helper:  request.NewHelper(log),
		uri:     strings.TrimRight(uri, "/"),
		current: 6, // 6A defined value
	}

	return evse, nil
}

func (evse *EVSEWifi) apiURL(service string) string {
	return fmt.Sprintf("%s/%s", evse.uri, service)
}

// query evse parameters
func (evse *EVSEWifi) getParameters() (EVSEListEntry, error) {
	var pr EVSEParameterResponse
	url := evse.apiURL(evseGetParameters)
	err := evse.GetJSON(url, &pr)
	if err != nil {
		return EVSEListEntry{}, err
	}

	if len(pr.List) != 1 {
		var body []byte
		if resp := evse.LastResponse(); resp != nil {
			body, _ = request.ReadBody(resp)
		}
		return EVSEListEntry{}, fmt.Errorf("unexpected response: %s", string(body))
	}

	params := pr.List[0]
	if !params.AlwaysActive {
		evse.log.WARN.Println("evse should be configured to remote mode")
	}

	evse.alwaysActive = params.AlwaysActive
	return params, nil
}

// HasMeter returns the useMeter api response
func (evse *EVSEWifi) HasMeter() (bool, error) {
	params, err := evse.getParameters()
	return params.UseMeter, err
}

// Status implements the Charger.Status interface
func (evse *EVSEWifi) Status() (api.ChargeStatus, error) {
	params, err := evse.getParameters()
	if err != nil {
		return api.StatusNone, err
	}

	switch params.VehicleState {
	case 1: // ready
		return api.StatusA, nil
	case 2: // EV is present
		return api.StatusB, nil
	case 3: // charging
		return api.StatusC, nil
	case 4: // charging with ventilation
		return api.StatusD, nil
	case 5: // failure (e.g. diode check, RCD failure)
		return api.StatusE, nil
	default:
		return api.StatusNone, errors.New("invalid response")
	}
}

// Enabled implements the Charger.Enabled interface
func (evse *EVSEWifi) Enabled() (bool, error) {
	params, err := evse.getParameters()
	return params.EvseState, err
}

// checkError checks for EVSE error response with HTTP 200 status
func (evse *EVSEWifi) checkError(b []byte, err error) error {
	if err == nil && !strings.HasPrefix(string(b), evseSuccess) {
		err = errors.New(string(b))
	}
	return err
}

// Enable implements the Charger.Enable interface
func (evse *EVSEWifi) Enable(enable bool) error {
	url := fmt.Sprintf("%s?active=%v", evse.apiURL(evseSetStatus), enable)

	if evse.alwaysActive {
		var current int64
		if enable {
			current = evse.current
		}
		url = fmt.Sprintf("%s?current=%d", evse.apiURL(evseSetCurrent), current)
	}
	return evse.checkError(evse.GetBody(url))
}

// MaxCurrent implements the Charger.MaxCurrent interface
func (evse *EVSEWifi) MaxCurrent(current int64) error {
	evse.current = current
	url := fmt.Sprintf("%s?current=%d", evse.apiURL(evseSetCurrent), current)
	return evse.checkError(evse.GetBody(url))
}

// ChargingTime yields current charge run duration
func (evse *EVSEWifi) ChargingTime() (time.Duration, error) {
	params, err := evse.getParameters()
	return time.Duration(params.Duration) * time.Millisecond, err
}

// CurrentPower implements the Meter interface
func (evse *EVSEWifi) currentPower() (float64, error) {
	params, err := evse.getParameters()
	return 1000 * params.ActualPower, err
}

// TotalEnergy implements the MeterEnergy interface
func (evse *EVSEWifi) totalEnergy() (float64, error) {
	params, err := evse.getParameters()
	return params.MeterReading, err
}

// Currents implements the MeterCurrents interface
func (evse *EVSEWifi) currents() (float64, float64, float64, error) {
	params, err := evse.getParameters()
	return float64(params.CurrentP1), float64(params.CurrentP2), float64(params.CurrentP3), err
}

// // ChargedEnergy implements the ChargeRater interface
// func (evse *EVSEWifi) ChargedEnergy() (float64, error) {
// 	params, err := evse.getParameters()
// 	return params.Energy, err
// }<|MERGE_RESOLUTION|>--- conflicted
+++ resolved
@@ -57,17 +57,10 @@
 type evseConfig = struct {
 	URI   string `validate:"required"`
 	Meter struct {
-<<<<<<< HEAD
-		Power    bool `ui:"Leistung (W)"`
-		Energy   bool `ui:"Zählerstand (kWh)"`
-		Currents bool `ui:"Strom (A)"`
-	} `ui:"Integrierten Zähler verwenden (optional)"`
-=======
 		Power    bool `ui:"de=Leistung (W)"`
 		Energy   bool `ui:"de=Zählerstand (kWh)"`
 		Currents bool `ui:"de=Strom (A)"`
 	} `ui:"de=Integrierten Zähler verwenden (optional)"`
->>>>>>> 8cab3ac9
 }
 
 func init() {
