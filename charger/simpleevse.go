--- conflicted
+++ resolved
@@ -30,9 +30,6 @@
 }
 
 func init() {
-<<<<<<< HEAD
-	registry.Add("simpleevse", "Simple EVSE", NewSimpleEVSEFromConfig, simpleevseDefaults())
-=======
 	registry.Add("simpleevse", "Simple EVSE", NewSimpleEVSEFromConfig, nil)
 
 	// TCP
@@ -56,7 +53,6 @@
 		Baudrate: 9600,
 		ID:       1,
 	})
->>>>>>> 950b8394
 }
 
 // https://files.ev-power.eu/inc/_doc/attach/StoItem/4418/evse-wb-din_Manual.pdf
