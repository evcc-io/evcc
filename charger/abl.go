--- conflicted
+++ resolved
@@ -43,17 +43,9 @@
 	ablRegAmpsConfig  = 0x14
 	ablRegStatusLong  = 0x2E
 
-<<<<<<< HEAD
 	ablAmpsDisabled   uint16 = 0x03E8
-	ablOutletReset    uint16 = 0x5A5A
 	ablOutletWaiting  uint16 = 0xA1A1
 	ablOutletDisabled uint16 = 0xE0E0
-=======
-	ablAmpsDisabled uint16 = 0x03E8
-	ablOutletReset  uint16 = 0x5A5A
-	//ablOutletWaiting  uint16 = 0xA1A1
-	//ablOutletDisabled uint16 = 0xE0E0
->>>>>>> be1c156d
 
 	ablSensorPresent = 1 << 5
 )
@@ -253,7 +245,6 @@
 
 // WakeUp implements the api.AlarmClock interface
 func (wb *ABLeMH) WakeUp() error {
-<<<<<<< HEAD
 	// force status E0 by activating Outlet locking
 	err := wb.set(ablRegOutletState, ablOutletDisabled)
 	if err == nil {
@@ -262,18 +253,5 @@
 		err = wb.set(ablRegOutletState, ablOutletWaiting)
 	}
 
-=======
-	// try simple outlet reset first
-	err := wb.set(ablRegOutletState, ablOutletReset)
-
-	// force status E0 by activating Outlet locking
-	//err := wb.set(ablRegOutletState, ablOutletDisabled)
-	//if err == nil {
-	//	time.Sleep(3 * time.Second)
-	//	err = wb.set(ablRegOutletState, ablOutletReset)
-	//	// return to state A1 (vehicle disconnected)
-	//	err = wb.set(ablRegOutletState, ablOutletWaiting)
-	//}
->>>>>>> be1c156d
 	return err
 }