package charger

import (
	"encoding/json"
	"errors"
	"fmt"
	"io"
	"net"
	"reflect"
	"strings"
	"time"

	"github.com/mark-sch/evcc/api"
	"github.com/mark-sch/evcc/charger/keba"
	"github.com/mark-sch/evcc/util"
)

// https://www.keba.com/file/downloads/e-mobility/KeContact_P20_P30_UDP_ProgrGuide_en.pdf

const (
	udpTimeout = time.Second
	kebaPort   = "7090"
)

// RFID contains access credentials
type RFID struct {
	Tag string
}

// Keba is an api.Charger implementation with configurable getters and setters.
type Keba struct {
	log     *util.Logger
	conn    string
	rfid    RFID
	timeout time.Duration
	recv    chan keba.UDPMsg
}

func init() {
	registry.Add("keba", NewKebaFromConfig)
}

// NewKebaFromConfig creates a new configurable charger
func NewKebaFromConfig(other map[string]interface{}) (api.Charger, error) {
	cc := struct {
		URI     string
		Serial  string
		Timeout time.Duration
		RFID    RFID
	}{
		Timeout: udpTimeout,
	}
	if err := util.DecodeOther(other, &cc); err != nil {
		return nil, err
	}

	return NewKeba(cc.URI, cc.Serial, cc.RFID, cc.Timeout)
}

// NewKeba creates a new charger
func NewKeba(conn, serial string, rfid RFID, timeout time.Duration) (api.Charger, error) {
	log := util.NewLogger("keba")

	var err error
	if keba.Instance == nil {
		keba.Instance, err = keba.New(log, fmt.Sprintf(":%s", kebaPort))
		if err != nil {
			return nil, err
		}
	}

	// add default port
	if _, _, err = net.SplitHostPort(conn); err != nil {
		conn = fmt.Sprintf("%s:%s", conn, kebaPort)
	}

	c := &Keba{
		log:     log,
		conn:    conn,
		rfid:    rfid,
		timeout: timeout,
		recv:    make(chan keba.UDPMsg),
	}

	// use serial to subscribe if defined for docker scenarios
	if serial == "" {
		serial = conn
	}

	return c, keba.Instance.Subscribe(serial, c.recv)
}

func (c *Keba) send(msg string) error {
	raddr, err := net.ResolveUDPAddr("udp", c.conn)
	if err != nil {
		return err
	}

	conn, err := net.DialUDP("udp", nil, raddr)
	if err != nil {
		return err
	}

	defer conn.Close()

	_, err = io.Copy(conn, strings.NewReader(msg))
	return err
}

func (c *Keba) receive(report int, resC chan<- keba.UDPMsg, errC chan<- error, closeC <-chan struct{}) {
	t := time.NewTimer(c.timeout)
	defer close(resC)
	defer close(errC)
	for {
		select {
		case msg := <-c.recv:
			// matching result message
			if msg.Report == nil && report == 0 {
				resC <- msg
				return
			}
			// matching report id
			if msg.Report != nil && report == msg.Report.ID {
				resC <- msg
				return
			}
		case <-t.C:
			errC <- errors.New("recv timeout")
			return
		case <-closeC:
			return
		}
	}
}

func (c *Keba) roundtrip(msg string, report int, res interface{}) error {
	resC := make(chan keba.UDPMsg)
	errC := make(chan error)
	closeC := make(chan struct{})

	defer close(closeC)

	go c.receive(report, resC, errC, closeC)

	if err := c.send(msg); err != nil {
		return err
	}

	select {
	case resp := <-resC:
		if report == 0 {
			// use reflection to write to simple string
			rv := reflect.ValueOf(res)
			if rv.Kind() != reflect.Ptr || rv.IsNil() || rv.Elem().Kind() != reflect.String {
				return fmt.Errorf("invalid type: %s", reflect.TypeOf(res))
			}

			rv.Elem().SetString(string(resp.Message))
			return nil
		}
		return json.Unmarshal(resp.Message, &res)
	case err := <-errC:
		return err
	}
}

// Status implements the Charger.Status interface
func (c *Keba) Status() (api.ChargeStatus, error) {
	var kr keba.Report2
	err := c.roundtrip("report 2", 2, &kr)
	if err != nil {
		return api.StatusA, err
	}

	if kr.AuthON == 1 && c.rfid.Tag == "" {
		c.log.WARN.Println("missing credentials for RFID authorization")
	}

	if kr.Plug < 5 {
		return api.StatusA, nil
	}
	if kr.State == 3 {
		return api.StatusC, nil
	}
	if kr.State != 4 {
		return api.StatusB, nil
	}

	return api.StatusA, fmt.Errorf("unexpected status: %+v", kr)
}

// Enabled implements the Charger.Enabled interface
func (c *Keba) Enabled() (bool, error) {
	var kr keba.Report2
	err := c.roundtrip("report 2", 2, &kr)
	if err != nil {
		return false, err
	}

	return kr.EnableSys == 1 || kr.EnableUser == 1, nil
}

// enableRFID sends RFID credentials to enable charge
func (c *Keba) enableRFID() error {
	// check if authorization required
	var kr keba.Report2
	if err := c.roundtrip("report 2", 2, &kr); err != nil {
		return err
	}
	if kr.AuthReq == 0 {
		return nil
	}

	// authorize
	var resp string
	if err := c.roundtrip(fmt.Sprintf("start %s", c.rfid.Tag), 0, &resp); err != nil {
		return err
	}
	if resp != keba.OK {
		return fmt.Errorf("start %s unexpected response: %s", c.rfid.Tag, resp)
	}

	return nil
}

// Enable implements the Charger.Enable interface
func (c *Keba) Enable(enable bool) error {
	if enable && c.rfid.Tag != "" {
		if err := c.enableRFID(); err != nil {
			return err
		}
	}

	var d int
	if enable {
		d = 1
	}

	// ignore result...
	var resp string
<<<<<<< HEAD
	_ = c.roundtrip(fmt.Sprintf("ena %d", d), 0, &resp)

	time.Sleep(2 * time.Second)

	// ...and verify value
	res, err := c.Enabled()
	if err == nil && res != enable {
		return fmt.Errorf("ena could not enable: %s", resp)
=======
	if err := c.roundtrip(fmt.Sprintf("ena %d", d), 0, &resp); err != nil {
		return err
>>>>>>> 1bc6a661
	}
	if resp != keba.OK {
		return fmt.Errorf("ena %d unexpected response: %s", d, resp)
	}

	return nil
}

// MaxCurrent implements the Charger.MaxCurrent interface
func (c *Keba) MaxCurrent(current int64) error {
	d := 1000 * current

	var resp string
	if err := c.roundtrip(fmt.Sprintf("curr %d", d), 0, &resp); err != nil {
		return err
	}
	if resp != keba.OK {
		return fmt.Errorf("curr %d unexpected response: %s", d, resp)
	}

	return nil
}

// CurrentPower implements the Meter interface
func (c *Keba) CurrentPower() (float64, error) {
	var kr keba.Report3
	err := c.roundtrip("report 3", 3, &kr)

	// mW to W
	return float64(kr.P) / 1e3, err
}

// TotalEnergy implements the MeterEnergy interface
func (c *Keba) TotalEnergy() (float64, error) {
	var kr keba.Report3
	err := c.roundtrip("report 3", 3, &kr)

	// mW to W
	return float64(kr.ETotal) / 1e4, err
}

// ChargedEnergy implements the ChargeRater interface
func (c *Keba) ChargedEnergy() (float64, error) {
	var kr keba.Report3
	err := c.roundtrip("report 3", 3, &kr)

	// 0,1Wh to kWh
	return float64(kr.EPres) / 1e4, err
}

// Currents implements the MeterCurrents interface
func (c *Keba) Currents() (float64, float64, float64, error) {
	var kr keba.Report3
	err := c.roundtrip("report 3", 3, &kr)

	// 1mA to A
	return float64(kr.I1) / 1e3, float64(kr.I2) / 1e3, float64(kr.I3) / 1e3, err
}

// Diagnosis implements the Diagnosis interface
func (c *Keba) Diagnosis() {
	var kr keba.Report100
	if err := c.roundtrip("report 100", 100, &kr); err == nil {
		fmt.Printf("%+v\n", kr)
	}
}<|MERGE_RESOLUTION|>--- conflicted
+++ resolved
@@ -238,19 +238,8 @@
 
 	// ignore result...
 	var resp string
-<<<<<<< HEAD
-	_ = c.roundtrip(fmt.Sprintf("ena %d", d), 0, &resp)
-
-	time.Sleep(2 * time.Second)
-
-	// ...and verify value
-	res, err := c.Enabled()
-	if err == nil && res != enable {
-		return fmt.Errorf("ena could not enable: %s", resp)
-=======
 	if err := c.roundtrip(fmt.Sprintf("ena %d", d), 0, &resp); err != nil {
 		return err
->>>>>>> 1bc6a661
 	}
 	if resp != keba.OK {
 		return fmt.Errorf("ena %d unexpected response: %s", d, resp)
