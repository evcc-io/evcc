package charger

import (
	"encoding/json"
	"errors"
	"fmt"
	"io"
	"net"
	"reflect"
	"strings"
	"time"

	"github.com/mark-sch/evcc/api"
	"github.com/mark-sch/evcc/charger/keba"
	"github.com/mark-sch/evcc/util"
)

// https://www.keba.com/file/downloads/e-mobility/KeContact_P20_P30_UDP_ProgrGuide_en.pdf

const (
	udpTimeout = 3*time.Second
	kebaPort   = "7090"
)

// RFID contains access credentials
type RFID struct {
	Tag string
}

// Keba is an api.Charger implementation with configurable getters and setters.
type Keba struct {
	log     *util.Logger
	conn    string
	rfid    RFID
	timeout time.Duration
	recv    chan keba.UDPMsg
}

func init() {
	registry.Add("keba", NewKebaFromConfig)
}

// NewKebaFromConfig creates a new configurable charger
func NewKebaFromConfig(other map[string]interface{}) (api.Charger, error) {
	cc := struct {
		URI     string
		Serial  string
		Timeout time.Duration
		RFID    RFID
	}{
		Timeout: udpTimeout,
	}
	if err := util.DecodeOther(other, &cc); err != nil {
		return nil, err
	}

	return NewKeba(cc.URI, cc.Serial, cc.RFID, cc.Timeout)
}

// NewKeba creates a new charger
func NewKeba(conn, serial string, rfid RFID, timeout time.Duration) (api.Charger, error) {
	log := util.NewLogger("keba")

	if keba.Instance == nil {
<<<<<<< HEAD
		keba.Instance, err = keba.New(log, fmt.Sprintf(":%s", kebaPort))
=======
		var err error
		keba.Instance, err = keba.New(log)
>>>>>>> 8ea528ec
		if err != nil {
			return nil, err
		}
	}

	// add default port
<<<<<<< HEAD
	if _, _, err = net.SplitHostPort(conn); err != nil {
		conn = fmt.Sprintf("%s:%s", conn, kebaPort)
	}
=======
	conn := util.DefaultPort(uri, keba.Port)
	sender, err := keba.NewSender(log, conn)
>>>>>>> 8ea528ec

	c := &Keba{
		log:     log,
		conn:    conn,
		rfid:    rfid,
		timeout: timeout,
		recv:    make(chan keba.UDPMsg),
	}

	// use serial to subscribe if defined for docker scenarios
	if serial == "" {
		serial = conn
	}

	return c, keba.Instance.Subscribe(serial, c.recv)
}

func (c *Keba) send(msg string) error {
	raddr, err := net.ResolveUDPAddr("udp", c.conn)
	if err != nil {
		return err
	}

	conn, err := net.DialUDP("udp", nil, raddr)
	if err != nil {
		return err
	}

	defer conn.Close()

	_, err = io.Copy(conn, strings.NewReader(msg))
	return err
}

func (c *Keba) receive(report int, resC chan<- keba.UDPMsg, errC chan<- error, closeC <-chan struct{}) {
	t := time.NewTimer(c.timeout)
	defer close(resC)
	defer close(errC)
	for {
		select {
		case msg := <-c.recv:
			// matching result message
			if msg.Report == nil && report == 0 {
				resC <- msg
				return
			}
			// matching report id
			if msg.Report != nil && report == msg.Report.ID {
				resC <- msg
				return
			}
		case <-t.C:
			errC <- errors.New("recv timeout")
			return
		case <-closeC:
			return
		}
	}
}

func (c *Keba) roundtrip(msg string, report int, res interface{}) error {
	resC := make(chan keba.UDPMsg)
	errC := make(chan error)
	closeC := make(chan struct{})

	defer close(closeC)

	go c.receive(report, resC, errC, closeC)

<<<<<<< HEAD
	if err := c.send(msg); err != nil {
=======
	// add report number to message and send
	if report > 0 {
		msg = fmt.Sprintf("%s %d", msg, report)
	}
	if err := c.sender.Send(msg); err != nil {
>>>>>>> 8ea528ec
		return err
	}

	for {
		select {
		case resp := <-resC:
			if report == 0 {
				// use reflection to write to simple string
				rv := reflect.ValueOf(res)
				if rv.Kind() != reflect.Ptr || rv.IsNil() || rv.Elem().Kind() != reflect.String {
					return fmt.Errorf("invalid type: %s", reflect.TypeOf(res))
				}

				res := string(resp.Message)
				if res != keba.OK {
					continue
				}

				rv.Elem().SetString(res)
				return nil
			}
			return json.Unmarshal(resp.Message, &res)
		case err := <-errC:
			return err
		}
	}
}

// Status implements the Charger.Status interface
func (c *Keba) Status() (api.ChargeStatus, error) {
	var kr keba.Report2
	err := c.roundtrip("report", 2, &kr)
	if err != nil {
		return api.StatusA, err
	}

	if kr.AuthON == 1 && c.rfid.Tag == "" {
		c.log.WARN.Println("missing credentials for RFID authorization")
	}

	if kr.Plug < 5 {
		return api.StatusA, nil
	}
	if kr.State == 3 {
		return api.StatusC, nil
	}
	if kr.State != 4 {
		return api.StatusB, nil
	}

	return api.StatusA, fmt.Errorf("unexpected status: %+v", kr)
}

// Enabled implements the Charger.Enabled interface
func (c *Keba) Enabled() (bool, error) {
	var kr keba.Report2
	err := c.roundtrip("report", 2, &kr)
	if err != nil {
		return false, err
	}

	return kr.EnableSys == 1 || kr.EnableUser == 1, nil
}

// enableRFID sends RFID credentials to enable charge
func (c *Keba) enableRFID() error {
	// check if authorization required
	var kr keba.Report2
	if err := c.roundtrip("report", 2, &kr); err != nil {
		return err
	}
	if kr.AuthReq == 0 {
		return nil
	}

	// authorize
	var resp string
	if err := c.roundtrip(fmt.Sprintf("start %s", c.rfid.Tag), 0, &resp); err != nil {
		return err
	}
<<<<<<< HEAD
	if resp == keba.OK {
		return nil
	}
=======
>>>>>>> 8ea528ec

	return fmt.Errorf("start unexpected response: %s", resp)
}

// Enable implements the Charger.Enable interface
func (c *Keba) Enable(enable bool) error {
	if enable && c.rfid.Tag != "" {
		if err := c.enableRFID(); err != nil {
			return err
		}
	}

	var d int
	if enable {
		d = 1
	}

	// ignore result...
	var resp string
	_ = c.roundtrip(fmt.Sprintf("ena %d", d), 0, &resp)

	time.Sleep(1 * time.Second)

	// ...and verify value
	res, err := c.Enabled()
	if err == nil && res != enable {
		return fmt.Errorf("ena could not enable: %s", resp)
	}
<<<<<<< HEAD

	return err
}

// actualCurrent returns the actual current
func (c *Keba) actualCurrent() (int64, error) {
	var kr keba.Report2
	err := c.roundtrip("report 2", 2, &kr)
	if err != nil {
		return 0, err
	}
=======
>>>>>>> 8ea528ec

	return int64(kr.Curruser) / 1000, nil
}

// MaxCurrent implements the Charger.MaxCurrent interface
func (c *Keba) MaxCurrent(current int64) error {
	// ignore result...
	var resp string
<<<<<<< HEAD
	_ = c.roundtrip(fmt.Sprintf("curr %d", 1000*current), 0, &resp)

	// ...and verify value
	res, err := c.actualCurrent()
	if err == nil && res != current {
		return fmt.Errorf("curr could not set: %s", resp)
=======
	if err := c.roundtrip(fmt.Sprintf("curr %d", d), 0, &resp); err != nil {
		return err
	}

	return nil
}

// MaxCurrentMillis implements the ChargerEx interface
func (c *Keba) MaxCurrentMillis(current float64) error {
	d := int(1000 * current)

	var resp string
	if err := c.roundtrip(fmt.Sprintf("curr %d", d), 0, &resp); err != nil {
		return err
	}
	if resp != keba.OK {
		return fmt.Errorf("curr %d unexpected response: %s", d, resp)
>>>>>>> 8ea528ec
	}

	return err
}

// CurrentPower implements the Meter interface
func (c *Keba) CurrentPower() (float64, error) {
	var kr keba.Report3
	err := c.roundtrip("report", 3, &kr)

	// mW to W
	return float64(kr.P) / 1e3, err
}

// TotalEnergy implements the MeterEnergy interface
func (c *Keba) TotalEnergy() (float64, error) {
	var kr keba.Report3
	err := c.roundtrip("report", 3, &kr)

	// mW to W
	return float64(kr.ETotal) / 1e4, err
}

// ChargedEnergy implements the ChargeRater interface
func (c *Keba) ChargedEnergy() (float64, error) {
	var kr keba.Report3
	err := c.roundtrip("report", 3, &kr)

	// 0,1Wh to kWh
	return float64(kr.EPres) / 1e4, err
}

// Currents implements the MeterCurrents interface
func (c *Keba) Currents() (float64, float64, float64, error) {
	var kr keba.Report3
	err := c.roundtrip("report", 3, &kr)

	// 1mA to A
	return float64(kr.I1) / 1e3, float64(kr.I2) / 1e3, float64(kr.I3) / 1e3, err
}

// Diagnose implements the Diagnosis interface
func (c *Keba) Diagnose() {
	var kr keba.Report100
	if err := c.roundtrip("report", 100, &kr); err == nil {
		fmt.Printf("%+v\n", kr)
	}
}<|MERGE_RESOLUTION|>--- conflicted
+++ resolved
@@ -4,10 +4,7 @@
 	"encoding/json"
 	"errors"
 	"fmt"
-	"io"
-	"net"
 	"reflect"
-	"strings"
 	"time"
 
 	"github.com/mark-sch/evcc/api"
@@ -18,8 +15,7 @@
 // https://www.keba.com/file/downloads/e-mobility/KeContact_P20_P30_UDP_ProgrGuide_en.pdf
 
 const (
-	udpTimeout = 3*time.Second
-	kebaPort   = "7090"
+	udpTimeout = time.Second
 )
 
 // RFID contains access credentials
@@ -34,6 +30,7 @@
 	rfid    RFID
 	timeout time.Duration
 	recv    chan keba.UDPMsg
+	sender  *keba.Sender
 }
 
 func init() {
@@ -58,30 +55,20 @@
 }
 
 // NewKeba creates a new charger
-func NewKeba(conn, serial string, rfid RFID, timeout time.Duration) (api.Charger, error) {
+func NewKeba(uri, serial string, rfid RFID, timeout time.Duration) (api.Charger, error) {
 	log := util.NewLogger("keba")
 
 	if keba.Instance == nil {
-<<<<<<< HEAD
-		keba.Instance, err = keba.New(log, fmt.Sprintf(":%s", kebaPort))
-=======
 		var err error
 		keba.Instance, err = keba.New(log)
->>>>>>> 8ea528ec
 		if err != nil {
 			return nil, err
 		}
 	}
 
 	// add default port
-<<<<<<< HEAD
-	if _, _, err = net.SplitHostPort(conn); err != nil {
-		conn = fmt.Sprintf("%s:%s", conn, kebaPort)
-	}
-=======
 	conn := util.DefaultPort(uri, keba.Port)
 	sender, err := keba.NewSender(log, conn)
->>>>>>> 8ea528ec
 
 	c := &Keba{
 		log:     log,
@@ -89,6 +76,7 @@
 		rfid:    rfid,
 		timeout: timeout,
 		recv:    make(chan keba.UDPMsg),
+		sender:  sender,
 	}
 
 	// use serial to subscribe if defined for docker scenarios
@@ -96,24 +84,9 @@
 		serial = conn
 	}
 
-	return c, keba.Instance.Subscribe(serial, c.recv)
-}
-
-func (c *Keba) send(msg string) error {
-	raddr, err := net.ResolveUDPAddr("udp", c.conn)
-	if err != nil {
-		return err
-	}
-
-	conn, err := net.DialUDP("udp", nil, raddr)
-	if err != nil {
-		return err
-	}
-
-	defer conn.Close()
-
-	_, err = io.Copy(conn, strings.NewReader(msg))
-	return err
+	keba.Instance.Subscribe(serial, c.recv)
+
+	return c, err
 }
 
 func (c *Keba) receive(report int, resC chan<- keba.UDPMsg, errC chan<- error, closeC <-chan struct{}) {
@@ -151,15 +124,11 @@
 
 	go c.receive(report, resC, errC, closeC)
 
-<<<<<<< HEAD
-	if err := c.send(msg); err != nil {
-=======
 	// add report number to message and send
 	if report > 0 {
 		msg = fmt.Sprintf("%s %d", msg, report)
 	}
 	if err := c.sender.Send(msg); err != nil {
->>>>>>> 8ea528ec
 		return err
 	}
 
@@ -240,14 +209,8 @@
 	if err := c.roundtrip(fmt.Sprintf("start %s", c.rfid.Tag), 0, &resp); err != nil {
 		return err
 	}
-<<<<<<< HEAD
-	if resp == keba.OK {
-		return nil
-	}
-=======
->>>>>>> 8ea528ec
-
-	return fmt.Errorf("start unexpected response: %s", resp)
+
+	return nil
 }
 
 // Enable implements the Charger.Enable interface
@@ -265,45 +228,18 @@
 
 	// ignore result...
 	var resp string
-	_ = c.roundtrip(fmt.Sprintf("ena %d", d), 0, &resp)
-
-	time.Sleep(1 * time.Second)
-
-	// ...and verify value
-	res, err := c.Enabled()
-	if err == nil && res != enable {
-		return fmt.Errorf("ena could not enable: %s", resp)
-	}
-<<<<<<< HEAD
-
-	return err
-}
-
-// actualCurrent returns the actual current
-func (c *Keba) actualCurrent() (int64, error) {
-	var kr keba.Report2
-	err := c.roundtrip("report 2", 2, &kr)
-	if err != nil {
-		return 0, err
-	}
-=======
->>>>>>> 8ea528ec
-
-	return int64(kr.Curruser) / 1000, nil
+	if err := c.roundtrip(fmt.Sprintf("ena %d", d), 0, &resp); err != nil {
+		return err
+	}
+
+	return nil
 }
 
 // MaxCurrent implements the Charger.MaxCurrent interface
 func (c *Keba) MaxCurrent(current int64) error {
-	// ignore result...
+	d := 1000 * current
+
 	var resp string
-<<<<<<< HEAD
-	_ = c.roundtrip(fmt.Sprintf("curr %d", 1000*current), 0, &resp)
-
-	// ...and verify value
-	res, err := c.actualCurrent()
-	if err == nil && res != current {
-		return fmt.Errorf("curr could not set: %s", resp)
-=======
 	if err := c.roundtrip(fmt.Sprintf("curr %d", d), 0, &resp); err != nil {
 		return err
 	}
@@ -321,10 +257,9 @@
 	}
 	if resp != keba.OK {
 		return fmt.Errorf("curr %d unexpected response: %s", d, resp)
->>>>>>> 8ea528ec
-	}
-
-	return err
+	}
+
+	return nil
 }
 
 // CurrentPower implements the Meter interface
