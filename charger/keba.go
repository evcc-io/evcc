--- conflicted
+++ resolved
@@ -16,10 +16,6 @@
 
 const (
 	udpTimeout = time.Second
-<<<<<<< HEAD
-	kebaPort   = "7090"
-=======
->>>>>>> 068fba59
 )
 
 // RFID contains access credentials
@@ -64,25 +60,15 @@
 
 	var err error
 	if keba.Instance == nil {
-<<<<<<< HEAD
-		keba.Instance, err = keba.New(log, fmt.Sprintf(":%s", kebaPort))
-=======
 		keba.Instance, err = keba.New(log)
->>>>>>> 068fba59
 		if err != nil {
 			return nil, err
 		}
 	}
 
 	// add default port
-<<<<<<< HEAD
-	if _, _, err = net.SplitHostPort(conn); err != nil {
-		conn = fmt.Sprintf("%s:%s", conn, kebaPort)
-	}
-=======
 	conn := util.DefaultPort(uri, keba.Port)
 	sender, err := keba.NewSender(uri)
->>>>>>> 068fba59
 
 	c := &Keba{
 		log:     log,
