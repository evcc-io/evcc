--- conflicted
+++ resolved
@@ -13,8 +13,14 @@
 const (
 	udpBufferSize = 1024
 
+	// Port is the KEBA UDP port
+	Port = 7090
+
 	// OK is the KEBA confirmation message
 	OK = "TCH-OK :done"
+
+	// Any subscriber receives all messages
+	Any = "<any>"
 )
 
 // Instance is the KEBA listener instance
@@ -38,8 +44,8 @@
 }
 
 // New creates a UDP listener that clients can subscribe to
-func New(log *util.Logger, addr string) (*Listener, error) {
-	laddr, err := net.ResolveUDPAddr("udp", addr)
+func New(log *util.Logger) (*Listener, error) {
+	laddr, err := net.ResolveUDPAddr("udp", fmt.Sprintf(":%d", Port))
 	if err != nil {
 		return nil, err
 	}
@@ -61,22 +67,12 @@
 	return l, nil
 }
 
-<<<<<<< HEAD
-// Subscribe adds a client address and message channel
-func (l *Listener) Subscribe(addr string, c chan<- UDPMsg) error {
-=======
 // Subscribe adds a client address or serial and message channel to the list of subscribers
 func (l *Listener) Subscribe(addr string, c chan<- UDPMsg) {
->>>>>>> 8ea528ec
 	l.mux.Lock()
 	defer l.mux.Unlock()
 
-	if _, exists := l.clients[addr]; exists {
-		return fmt.Errorf("duplicate subscription: %s", addr)
-	}
-
 	l.clients[addr] = c
-	return nil
 }
 
 func (l *Listener) listen() {
@@ -85,7 +81,7 @@
 	for {
 		read, addr, err := l.conn.ReadFrom(b)
 		if err != nil {
-			l.log.ERROR.Printf("listener: %v", err)
+			l.log.TRACE.Printf("listener: %v", err)
 			continue
 		}
 
@@ -114,12 +110,9 @@
 // addrMatches checks if either message sender or serial matches given addr
 func (l *Listener) addrMatches(addr string, msg UDPMsg) bool {
 	switch {
-<<<<<<< HEAD
-=======
 	case addr == Any:
 		return true
 
->>>>>>> 8ea528ec
 	case addr == msg.Addr:
 		return true
 
@@ -147,7 +140,7 @@
 			select {
 			case client <- msg:
 			default:
-				l.log.TRACE.Println("listener: recv blocked")
+				l.log.TRACE.Println("recv: listener blocked")
 			}
 			break
 		}
