package ocpp

import (
	"errors"
	"fmt"
	"strconv"
	"strings"
	"sync"
	"time"

	"github.com/benbjohnson/clock"
	"github.com/evcc-io/evcc/api"
	"github.com/evcc-io/evcc/util"
	"github.com/lorenzodonini/ocpp-go/ocpp1.6/core"
	"github.com/lorenzodonini/ocpp-go/ocpp1.6/remotetrigger"
	"github.com/lorenzodonini/ocpp-go/ocpp1.6/types"
)

type Connector struct {
	log   *util.Logger
	mu    sync.Mutex
	clock clock.Clock // mockable time
	cp    *CP
	id    int

	status  *core.StatusNotificationRequest
	statusC chan struct{}

	meterUpdated time.Time
	measurements map[types.Measurand]types.SampledValue

	txnCount int // change initial value to the last known global transaction. Needs persistence
	txnId    int
	idTag    string

	remoteIdTag string
}

<<<<<<< HEAD
func NewConnector(log *util.Logger, id int, cp *CP, idTag string, timeout time.Duration) (*Connector, error) {
=======
func NewConnector(log *util.Logger, id int, cp *CP) (*Connector, error) {
>>>>>>> 16107f9c
	conn := &Connector{
		log:          log,
		cp:           cp,
		id:           id,
		clock:        clock.New(),
		statusC:      make(chan struct{}, 1),
		measurements: make(map[types.Measurand]types.SampledValue),
<<<<<<< HEAD
		timeout:      timeout,
		remoteIdTag:  idTag,
=======
>>>>>>> 16107f9c
	}

	err := cp.registerConnector(id, conn)

	return conn, err
}

func (conn *Connector) TestClock(clock clock.Clock) {
	conn.clock = clock
}

func (conn *Connector) ID() int {
	return conn.id
}

func (conn *Connector) IdTag() string {
	conn.mu.Lock()
	defer conn.mu.Unlock()
	return conn.idTag
}

func (conn *Connector) TriggerMessageRequest(feature remotetrigger.MessageTrigger, f ...func(request *remotetrigger.TriggerMessageRequest)) error {
	return Instance().TriggerMessageRequest(conn.cp.ID(), feature, func(request *remotetrigger.TriggerMessageRequest) {
		request.ConnectorId = &conn.id
		for _, f := range f {
			f(request)
		}
	})
}

<<<<<<< HEAD
func (conn *Connector) remoteStartTransactionRequest() {
	rc := make(chan error, 1)
	err := Instance().RemoteStartTransaction(conn.cp.ID(), func(resp *core.RemoteStartTransactionConfirmation, err error) {
		if err == nil && resp != nil && resp.Status != types.RemoteStartStopStatusAccepted {
			err = errors.New(string(resp.Status))
		}

		rc <- err
	}, conn.remoteIdTag, func(request *core.RemoteStartTransactionRequest) {
		connector := conn.id
		request.ConnectorId = &connector
	})

	if err := Wait(err, rc, conn.timeout); err != nil {
		conn.log.ERROR.Printf("failed to start remote transaction: %v", err)
	}
=======
func (conn *Connector) SetChargingProfile(profile *types.ChargingProfile) error {
	return Instance().SetChargingProfileRequest(conn.cp.ID(), conn.id, profile)
}

// getScheduleLimit queries the current or power limit the charge point is currently set to offer
func (conn *Connector) GetScheduleLimit(duration int) (float64, error) {
	var limit float64
	schedule, err := Instance().GetCompositeScheduleRequest(conn.cp.ID(), conn.id, duration)

	if err == nil {
		if schedule != nil && len(schedule.ChargingSchedulePeriod) > 0 {
			// return first (current) period limit
			limit = schedule.ChargingSchedulePeriod[0].Limit
		} else {
			err = fmt.Errorf("invalid ChargingSchedule")
		}
	}

	return limit, err
>>>>>>> 16107f9c
}

// WatchDog triggers meter values messages if older than timeout.
// Must be wrapped in a goroutine.
func (conn *Connector) WatchDog(timeout time.Duration) {
	tick := time.NewTicker(2 * time.Second)
	for ; true; <-tick.C {
		conn.mu.Lock()
		update := conn.clock.Since(conn.meterUpdated) > timeout
		conn.mu.Unlock()

		if update {
			conn.TriggerMessageRequest(core.MeterValuesFeatureName)
		}
	}
}

// Initialized waits for initial charge point status notification
func (conn *Connector) Initialized() error {
	trigger := time.After(Timeout / 2)
	timeout := time.After(Timeout)
	for {
		select {
		case <-conn.statusC:
			return nil

		case <-trigger: // try to trigger StatusNotification again as last resort
			conn.TriggerMessageRequest(core.StatusNotificationFeatureName)

		case <-timeout:
			return api.ErrTimeout
		}
	}
}

// TransactionID returns the current transaction id
func (conn *Connector) TransactionID() (int, error) {
	if !conn.cp.Connected() {
		return 0, api.ErrTimeout
	}

	conn.mu.Lock()
	defer conn.mu.Unlock()

	return conn.txnId, nil
}

// Status returns the unmapped charge point status
func (conn *Connector) Status() (core.ChargePointStatus, error) {
	if !conn.cp.Connected() {
		return "", api.ErrTimeout
	}

	conn.mu.Lock()
	defer conn.mu.Unlock()

	if conn.status == nil {
		return core.ChargePointStatusUnavailable, nil
	}

	if conn.status.ErrorCode != core.NoError {
		return "", fmt.Errorf("%s: %s", conn.status.ErrorCode, conn.status.Info)
	}

	return conn.status.Status, nil
}

// NeedsAuthentication checks if local authentication or an initial RemoteStartTransaction is required
func (conn *Connector) NeedsAuthentication() bool {
	if !conn.cp.Connected() {
		return false
	}

	conn.mu.Lock()
	defer conn.mu.Unlock()

	return conn.isWaitingForAuth()
}

// isWaitingForAuth checks if meter values are outdated.
// Must only be called while holding lock.
func (conn *Connector) isWaitingForAuth() bool {
	return conn.status != nil && conn.txnId == 0 && conn.status.Status == core.ChargePointStatusPreparing
}

// isMeterTimeout checks if meter values are outdated.
// Must only be called while holding lock.
func (conn *Connector) isMeterTimeout() bool {
	return conn.clock.Since(conn.meterUpdated) > Timeout
}

var _ api.CurrentGetter = (*Connector)(nil)

// GetMaxCurrent returns the maximum phase current the charge point is set to offer
func (conn *Connector) GetMaxCurrent() (float64, error) {
	if !conn.cp.Connected() {
		return 0, api.ErrTimeout
	}

	conn.mu.Lock()
	defer conn.mu.Unlock()

	// fallthrough for last value on timeout when no transaction is running
	if conn.isMeterTimeout() {
		return 0, api.ErrTimeout
	}

	if m, ok := conn.measurements[types.MeasurandCurrentOffered]; ok {
		f, err := strconv.ParseFloat(m.Value, 64)
		return scale(f, m.Unit) / 1e3, err
	}

	return 0, api.ErrNotAvailable
}

// GetMaxPower returns the maximum power the charge point is set to offer
func (conn *Connector) GetMaxPower() (float64, error) {
	if !conn.cp.Connected() {
		return 0, api.ErrTimeout
	}

	conn.mu.Lock()
	defer conn.mu.Unlock()

	// fallthrough for last value on timeout when no transaction is running
	if conn.txnId != 0 && conn.isMeterTimeout() {
		return 0, api.ErrTimeout
	}

	if m, ok := conn.measurements[types.MeasurandPowerOffered]; ok {
		f, err := strconv.ParseFloat(m.Value, 64)
		return scale(f, m.Unit), err
	}

	return 0, api.ErrNotAvailable
}

func (conn *Connector) phaseMeasurements(measurement, suffix types.Measurand) ([3]float64, bool, error) {
	var (
		res   [3]float64
		found bool
	)

	for i := range res {
		key := getPhaseKey(measurement, i+1) + suffix

		m, ok := conn.measurements[key]
		if !ok {
			continue
		}
		found = true

		f, err := strconv.ParseFloat(m.Value, 64)
		if err != nil {
			return res, found, fmt.Errorf("invalid phase value %s: %w", key, err)
		}

		res[i] = scale(f, m.Unit)
	}

	return res, found, nil
}

var _ api.Meter = (*Connector)(nil)

func (conn *Connector) CurrentPower() (float64, error) {
	if !conn.cp.Connected() {
		return 0, api.ErrTimeout
	}

	conn.mu.Lock()
	defer conn.mu.Unlock()

	// zero value on timeout when no transaction is running
	if conn.isMeterTimeout() {
		if conn.txnId != 0 {
			return 0, api.ErrTimeout
		}

		return 0, nil
	}

	if m, ok := conn.measurements[types.MeasurandPowerActiveImport]; ok {
		f, err := strconv.ParseFloat(m.Value, 64)
		return scale(f, m.Unit), err
	}

	// fallback for missing total power

	res, found, err := conn.phaseMeasurements(types.MeasurandPowerActiveImport, "")
	if found {
		return res[0] + res[1] + res[2], err
	}

	return 0, api.ErrNotAvailable
}

func (conn *Connector) TotalEnergy() (float64, error) {
	if !conn.cp.Connected() {
		return 0, api.ErrTimeout
	}

	conn.mu.Lock()
	defer conn.mu.Unlock()

	// fallthrough for last value on timeout when no transaction is running
	if conn.txnId != 0 && conn.isMeterTimeout() {
		return 0, api.ErrTimeout
	}

	if m, ok := conn.measurements[types.MeasurandEnergyActiveImportRegister]; ok {
		f, err := strconv.ParseFloat(m.Value, 64)
		return scale(f, m.Unit) / 1e3, err
	}

	return 0, api.ErrNotAvailable
}

func (conn *Connector) Soc() (float64, error) {
	if !conn.cp.Connected() {
		return 0, api.ErrTimeout
	}

	conn.mu.Lock()
	defer conn.mu.Unlock()

	// fallthrough for last value on timeout when no transaction is running
	if conn.txnId != 0 && conn.isMeterTimeout() {
		return 0, api.ErrTimeout
	}

	if m, ok := conn.measurements[types.MeasurandSoC]; ok {
		return strconv.ParseFloat(m.Value, 64)
	}

	return 0, api.ErrNotAvailable
}

func scale(f float64, scale types.UnitOfMeasure) float64 {
	switch {
	case strings.HasPrefix(string(scale), "k"):
		return f * 1e3
	case strings.HasPrefix(string(scale), "m"):
		return f / 1e3
	default:
		return f
	}
}

func getPhaseKey(key types.Measurand, phase int) types.Measurand {
	return key + types.Measurand(".L"+strconv.Itoa(phase))
}

func (conn *Connector) Currents() (float64, float64, float64, error) {
	if !conn.cp.Connected() {
		return 0, 0, 0, api.ErrTimeout
	}

	conn.mu.Lock()
	defer conn.mu.Unlock()

	// zero value on timeout when no transaction is running
	if conn.isMeterTimeout() {
		if conn.txnId != 0 {
			return 0, 0, 0, api.ErrTimeout
		}

		return 0, 0, 0, nil
	}

	res, found, err := conn.phaseMeasurements(types.MeasurandCurrentImport, "")
	if found {
		return res[0], res[1], res[2], err
	}

	return 0, 0, 0, api.ErrNotAvailable
}

func (conn *Connector) Voltages() (float64, float64, float64, error) {
	if !conn.cp.Connected() {
		return 0, 0, 0, api.ErrTimeout
	}

	conn.mu.Lock()
	defer conn.mu.Unlock()

	// fallthrough for last value on timeout when no transaction is running
	if conn.txnId != 0 && conn.isMeterTimeout() {
		return 0, 0, 0, api.ErrTimeout
	}

	res, found, err := conn.phaseMeasurements(types.MeasurandVoltage, "-N")
	if found {
		return res[0], res[1], res[2], err
	}

	res, found, err = conn.phaseMeasurements(types.MeasurandVoltage, "")
	if found {
		return res[0], res[1], res[2], err
	}

	return 0, 0, 0, api.ErrNotAvailable
}<|MERGE_RESOLUTION|>--- conflicted
+++ resolved
@@ -36,11 +36,7 @@
 	remoteIdTag string
 }
 
-<<<<<<< HEAD
-func NewConnector(log *util.Logger, id int, cp *CP, idTag string, timeout time.Duration) (*Connector, error) {
-=======
 func NewConnector(log *util.Logger, id int, cp *CP) (*Connector, error) {
->>>>>>> 16107f9c
 	conn := &Connector{
 		log:          log,
 		cp:           cp,
@@ -48,11 +44,8 @@
 		clock:        clock.New(),
 		statusC:      make(chan struct{}, 1),
 		measurements: make(map[types.Measurand]types.SampledValue),
-<<<<<<< HEAD
-		timeout:      timeout,
+
 		remoteIdTag:  idTag,
-=======
->>>>>>> 16107f9c
 	}
 
 	err := cp.registerConnector(id, conn)
@@ -83,7 +76,6 @@
 	})
 }
 
-<<<<<<< HEAD
 func (conn *Connector) remoteStartTransactionRequest() {
 	rc := make(chan error, 1)
 	err := Instance().RemoteStartTransaction(conn.cp.ID(), func(resp *core.RemoteStartTransactionConfirmation, err error) {
@@ -100,7 +92,8 @@
 	if err := Wait(err, rc, conn.timeout); err != nil {
 		conn.log.ERROR.Printf("failed to start remote transaction: %v", err)
 	}
-=======
+}
+
 func (conn *Connector) SetChargingProfile(profile *types.ChargingProfile) error {
 	return Instance().SetChargingProfileRequest(conn.cp.ID(), conn.id, profile)
 }
@@ -120,7 +113,6 @@
 	}
 
 	return limit, err
->>>>>>> 16107f9c
 }
 
 // WatchDog triggers meter values messages if older than timeout.
