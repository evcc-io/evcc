--- conflicted
+++ resolved
@@ -45,13 +45,9 @@
 		clock:        clock.New(),
 		statusC:      make(chan struct{}),
 		measurements: make(map[types.Measurand]types.SampledValue),
-<<<<<<< HEAD
 		initTimeout:  timeout,
 		meterTimeout: 30 * time.Second,
-=======
 		meterC:       make(chan map[types.Measurand]types.SampledValue),
-		timeout:      timeout,
->>>>>>> d0b58ba8
 	}
 
 	err := cp.registerConnector(id, conn)
