package ocpp

import (
	"fmt"
	"strconv"
	"strings"
	"sync"
	"time"

	"github.com/benbjohnson/clock"
	"github.com/evcc-io/evcc/api"
	"github.com/evcc-io/evcc/util"
	"github.com/lorenzodonini/ocpp-go/ocpp1.6/core"
	"github.com/lorenzodonini/ocpp-go/ocpp1.6/remotetrigger"
	"github.com/lorenzodonini/ocpp-go/ocpp1.6/types"
)

type Connector struct {
	log   *util.Logger
	mu    sync.Mutex
	clock clock.Clock // mockable time
	cp    *CP
	id    int

	status  *core.StatusNotificationRequest
	statusC chan struct{}
	meterC  chan map[types.Measurand]types.SampledValue

	meterUpdated time.Time
	measurements map[types.Measurand]types.SampledValue
	timeout      time.Duration

	txnCount int // change initial value to the last known global transaction. Needs persistence
	txnId    int
	idTag    string
}

func NewConnector(log *util.Logger, id int, cp *CP, timeout time.Duration) (*Connector, error) {
	conn := &Connector{
		log:          log,
		cp:           cp,
		id:           id,
		clock:        clock.New(),
		statusC:      make(chan struct{}),
		measurements: make(map[types.Measurand]types.SampledValue),
		meterC:       make(chan map[types.Measurand]types.SampledValue),
		timeout:      timeout,
	}

	err := cp.registerConnector(id, conn)

	return conn, err
}

func (conn *Connector) TestClock(clock clock.Clock) {
	conn.clock = clock
}

func (conn *Connector) MeterSampled() <-chan map[types.Measurand]types.SampledValue {
	return conn.meterC
}

func (conn *Connector) ChargePoint() *CP {
	return conn.cp
}

func (conn *Connector) ID() int {
	return conn.id
}

func (conn *Connector) IdTag() string {
	conn.mu.Lock()
	defer conn.mu.Unlock()
	return conn.idTag
}

func (conn *Connector) TriggerMessageRequest(feature remotetrigger.MessageTrigger, f ...func(request *remotetrigger.TriggerMessageRequest)) error {
	return Instance().TriggerMessageRequest(conn.cp.ID(), feature, func(request *remotetrigger.TriggerMessageRequest) {
		request.ConnectorId = &conn.id
		for _, f := range f {
			f(request)
		}
	})
}

// WatchDog triggers meter values messages if older than timeout.
// Must be wrapped in a goroutine.
func (conn *Connector) WatchDog(timeout time.Duration) {
	tick := time.NewTicker(timeout)
	for ; true; <-tick.C {
		conn.mu.Lock()
		update := conn.txnId != 0 && conn.clock.Since(conn.meterUpdated) > timeout
		conn.mu.Unlock()

		if update {
			conn.TriggerMessageRequest(core.MeterValuesFeatureName)
		}
	}
}

// Initialized waits for initial charge point status notification
func (conn *Connector) Initialized() error {
	trigger := time.After(conn.timeout / 2)
	timeout := time.After(conn.timeout)
	for {
		select {
		case <-conn.statusC:
			return nil

		case <-trigger:
			conn.TriggerMessageRequest(core.StatusNotificationFeatureName)

		case <-timeout:
			return api.ErrTimeout
		}
	}
}

// TransactionID returns the current transaction id
func (conn *Connector) TransactionID() (int, error) {
	if !conn.cp.Connected() {
		return 0, api.ErrTimeout
	}

	conn.mu.Lock()
	defer conn.mu.Unlock()

	return conn.txnId, nil
}

// StatusOCPP returns the unmapped charge point status
func (conn *Connector) StatusOCPP() (core.ChargePointStatus, error) {
	if !conn.cp.Connected() {
		return "", api.ErrTimeout
	}

	conn.mu.Lock()
	defer conn.mu.Unlock()

	if conn.status.ErrorCode != core.NoError {
		return "", fmt.Errorf("%s: %s", conn.status.ErrorCode, conn.status.Info)
	}

	return conn.status.Status, nil
}

// Status implements the api.Charger interface
func (conn *Connector) Status() (api.ChargeStatus, error) {
	conn.mu.Lock()
	defer conn.mu.Unlock()

	res := api.StatusNone

	if !conn.cp.Connected() {
		return res, api.ErrTimeout
	}

	if conn.status.ErrorCode != core.NoError {
		return res, fmt.Errorf("%s: %s", conn.status.ErrorCode, conn.status.Info)
	}

	switch conn.status.Status {
	case core.ChargePointStatusAvailable, // "Available"
		core.ChargePointStatusUnavailable: // "Unavailable"
		res = api.StatusA
	case
		core.ChargePointStatusPreparing,     // "Preparing"
		core.ChargePointStatusSuspendedEVSE, // "SuspendedEVSE"
		core.ChargePointStatusSuspendedEV,   // "SuspendedEV"
		core.ChargePointStatusFinishing:     // "Finishing"
		res = api.StatusB
	case core.ChargePointStatusCharging: // "Charging"
		res = api.StatusC
	case core.ChargePointStatusReserved, // "Reserved"
		core.ChargePointStatusFaulted: // "Faulted"
		return api.StatusF, fmt.Errorf("chargepoint status: %s", conn.status.ErrorCode)
	default:
		return api.StatusNone, fmt.Errorf("invalid chargepoint status: %s", conn.status.Status)
	}

	return res, nil
}

// NeedsTransaction checks if an initial RemoteStart of a transaction is required
func (conn *Connector) NeedsTransaction() (bool, error) {
	if !conn.cp.Connected() {
		return false, api.ErrTimeout
	}

	conn.mu.Lock()
	defer conn.mu.Unlock()

	return conn.txnId == 0 && conn.status.Status == core.ChargePointStatusPreparing, nil
}

// isMeterTimeout checks if meter values are outdated.
// Must only be called while holding lock.
func (conn *Connector) isMeterTimeout() bool {
	return conn.timeout > 0 && conn.clock.Since(conn.meterUpdated) > conn.timeout
}

var _ api.CurrentGetter = (*Connector)(nil)

// GetMaxCurrent returns the maximum phase current the charge point is set to offer
func (conn *Connector) GetMaxCurrent() (float64, error) {
	if !conn.cp.Connected() {
		return 0, api.ErrTimeout
	}

	conn.mu.Lock()
	defer conn.mu.Unlock()

	// fallthrough for last value on timeout when no transaction is running
	if conn.txnId != 0 && conn.isMeterTimeout() {
		return 0, api.ErrTimeout
	}

	if m, ok := conn.measurements[types.MeasurandCurrentOffered]; ok {
		f, err := strconv.ParseFloat(m.Value, 64)
		return scale(f, m.Unit) / 1e3, err
	}

	return 0, api.ErrNotAvailable
}

<<<<<<< HEAD
// GetMaxPower returns the maximum power the charge point is set to offer
func (conn *Connector) GetMaxPower() (float64, error) {
	if !conn.cp.Connected() {
		return 0, api.ErrTimeout
	}

	conn.mu.Lock()
	defer conn.mu.Unlock()

	// fallthrough for last value on timeout when no transaction is running
	if conn.txnId != 0 && conn.isMeterTimeout() {
		return 0, api.ErrTimeout
	}

	if m, ok := conn.measurements[types.MeasurandPowerOffered]; ok {
		f, err := strconv.ParseFloat(m.Value, 64)
		return scale(f, m.Unit), err
	}

	return 0, api.ErrNotAvailable
}

var _ api.Meter = (*Connector)(nil)

=======
>>>>>>> f0117ce2
func (conn *Connector) CurrentPower() (float64, error) {
	if !conn.cp.Connected() {
		return 0, api.ErrTimeout
	}

	conn.mu.Lock()
	defer conn.mu.Unlock()

	// zero value on timeout when no transaction is running
	if conn.isMeterTimeout() {
		if conn.txnId != 0 {
			return 0, api.ErrTimeout
		}

		return 0, nil
	}

	if m, ok := conn.measurements[types.MeasurandPowerActiveImport]; ok {
		f, err := strconv.ParseFloat(m.Value, 64)
		return scale(f, m.Unit), err
	}

	return 0, api.ErrNotAvailable
}

func (conn *Connector) TotalEnergy() (float64, error) {
	if !conn.cp.Connected() {
		return 0, api.ErrTimeout
	}

	conn.mu.Lock()
	defer conn.mu.Unlock()

	// fallthrough for last value on timeout when no transaction is running
	if conn.txnId != 0 && conn.isMeterTimeout() {
		return 0, api.ErrTimeout
	}

	if m, ok := conn.measurements[types.MeasurandEnergyActiveImportRegister]; ok {
		f, err := strconv.ParseFloat(m.Value, 64)
		return scale(f, m.Unit) / 1e3, err
	}

	return 0, api.ErrNotAvailable
}

func (conn *Connector) Soc() (float64, error) {
	if !conn.cp.Connected() {
		return 0, api.ErrTimeout
	}

	conn.mu.Lock()
	defer conn.mu.Unlock()

	// fallthrough for last value on timeout when no transaction is running
	if conn.txnId != 0 && conn.isMeterTimeout() {
		return 0, api.ErrTimeout
	}

	if m, ok := conn.measurements[types.MeasurandSoC]; ok {
		return strconv.ParseFloat(m.Value, 64)
	}

	return 0, api.ErrNotAvailable
}

func scale(f float64, scale types.UnitOfMeasure) float64 {
	switch {
	case strings.HasPrefix(string(scale), "k"):
		return f * 1e3
	case strings.HasPrefix(string(scale), "m"):
		return f / 1e3
	default:
		return f
	}
}

func getPhaseKey(key types.Measurand, phase int) types.Measurand {
	return key + types.Measurand(".L"+strconv.Itoa(phase))
}

func (conn *Connector) Currents() (float64, float64, float64, error) {
	if !conn.cp.Connected() {
		return 0, 0, 0, api.ErrTimeout
	}

	conn.mu.Lock()
	defer conn.mu.Unlock()

	// zero value on timeout when no transaction is running
	if conn.isMeterTimeout() {
		if conn.txnId != 0 {
			return 0, 0, 0, api.ErrTimeout
		}

		return 0, 0, 0, nil
	}

	currents := make([]float64, 0, 3)

	for phase := 1; phase <= 3; phase++ {
		m, ok := conn.measurements[getPhaseKey(types.MeasurandCurrentImport, phase)]
		if !ok {
			return 0, 0, 0, api.ErrNotAvailable
		}

		f, err := strconv.ParseFloat(m.Value, 64)
		if err != nil {
			return 0, 0, 0, fmt.Errorf("invalid current for phase %d: %w", phase, err)
		}

		currents = append(currents, scale(f, m.Unit))
	}

	return currents[0], currents[1], currents[2], nil
}

func (conn *Connector) Voltages() (float64, float64, float64, error) {
	if !conn.cp.Connected() {
		return 0, 0, 0, api.ErrTimeout
	}

	conn.mu.Lock()
	defer conn.mu.Unlock()

	// fallthrough for last value on timeout when no transaction is running
	if conn.txnId != 0 && conn.isMeterTimeout() {
		return 0, 0, 0, api.ErrTimeout
	}

	voltages := make([]float64, 0, 3)

	for phase := 1; phase <= 3; phase++ {
		m, ok := conn.measurements[getPhaseKey(types.MeasurandVoltage, phase)+"-N"]
		if !ok {
			// fallback for wrong voltage phase labeling
			m, ok = conn.measurements[getPhaseKey(types.MeasurandVoltage, phase)]
			if !ok {
				return 0, 0, 0, api.ErrNotAvailable
			}
		}

		f, err := strconv.ParseFloat(m.Value, 64)
		if err != nil {
			return 0, 0, 0, fmt.Errorf("invalid voltage for phase %d: %w", phase, err)
		}

		voltages = append(voltages, scale(f, m.Unit))
	}

	return voltages[0], voltages[1], voltages[2], nil
}<|MERGE_RESOLUTION|>--- conflicted
+++ resolved
@@ -223,7 +223,6 @@
 	return 0, api.ErrNotAvailable
 }
 
-<<<<<<< HEAD
 // GetMaxPower returns the maximum power the charge point is set to offer
 func (conn *Connector) GetMaxPower() (float64, error) {
 	if !conn.cp.Connected() {
@@ -248,8 +247,6 @@
 
 var _ api.Meter = (*Connector)(nil)
 
-=======
->>>>>>> f0117ce2
 func (conn *Connector) CurrentPower() (float64, error) {
 	if !conn.cp.Connected() {
 		return 0, api.ErrTimeout
