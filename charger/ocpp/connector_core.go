package ocpp

import (
	"strings"
	"time"

	"github.com/lorenzodonini/ocpp-go/ocpp1.6/core"
	"github.com/lorenzodonini/ocpp-go/ocpp1.6/types"
)

// timestampValid returns false if status timestamps are outdated
func (conn *Connector) timestampValid(t time.Time) bool {
	// reject if expired
	if conn.clock.Since(t) > Timeout {
		return false
	}

	// assume having a timestamp is better than not
	if conn.status.Timestamp == nil {
		return true
	}

	// reject older values than we already have
	return !t.Before(conn.status.Timestamp.Time)
}

func (conn *Connector) StatusNotification(request *core.StatusNotificationRequest) (*core.StatusNotificationConfirmation, error) {
	conn.mu.Lock()
	defer conn.mu.Unlock()

	if conn.status == nil {
		conn.status = request
		close(conn.statusC) // signal initial status received
	} else if request.Timestamp == nil || conn.timestampValid(request.Timestamp.Time) {
		conn.status = request
	} else {
		conn.log.TRACE.Printf("ignoring status: %s < %s", request.Timestamp.Time, conn.status.Timestamp)
	}

	if conn.isWaitingForAuth() {
		if conn.remoteIdTag != "" {
<<<<<<< HEAD
			defer conn.RemoteStartTransactionRequest(conn.remoteIdTag)
=======
			conn.remoteStartTransactionRequest()
>>>>>>> 7bcebe7d
		} else {
			conn.log.DEBUG.Printf("waiting for local authentication")
		}
	}

	return new(core.StatusNotificationConfirmation), nil
}

func getSampleKey(s types.SampledValue) types.Measurand {
	if s.Phase != "" {
		return s.Measurand + types.Measurand("."+string(s.Phase))
	}

	return s.Measurand
}

func (conn *Connector) MeterValues(request *core.MeterValuesRequest) (*core.MeterValuesConfirmation, error) {
	conn.mu.Lock()
	defer conn.mu.Unlock()

	if request.TransactionId != nil && conn.txnId == 0 && conn.status != nil &&
		(conn.status.Status == core.ChargePointStatusCharging ||
			conn.status.Status == core.ChargePointStatusSuspendedEV ||
			conn.status.Status == core.ChargePointStatusSuspendedEVSE) {
		conn.log.DEBUG.Printf("hijacking transaction: %d", *request.TransactionId)
		conn.txnId = *request.TransactionId
	}

	for _, meterValue := range sortByAge(request.MeterValue) {
		if meterValue.Timestamp == nil {
			// this should be done before the sorting, but lets assume either all or no sample has a timestamp
			meterValue.Timestamp = types.NewDateTime(conn.clock.Now())
		}

		// ignore old meter value requests
		if !meterValue.Timestamp.Time.Before(conn.meterUpdated) {
			for _, sample := range meterValue.SampledValue {
				sample.Value = strings.TrimSpace(sample.Value)
				conn.measurements[getSampleKey(sample)] = sample
				conn.meterUpdated = meterValue.Timestamp.Time
			}
		}
	}

	return new(core.MeterValuesConfirmation), nil
}

func (conn *Connector) StartTransaction(request *core.StartTransactionRequest) (*core.StartTransactionConfirmation, error) {
	conn.mu.Lock()
	defer conn.mu.Unlock()

	// expired request
	if request.Timestamp != nil && conn.clock.Since(request.Timestamp.Time) > Timeout {
		res := &core.StartTransactionConfirmation{
			IdTagInfo: &types.IdTagInfo{
				Status: types.AuthorizationStatusExpired, // reject
			},
		}

		return res, nil
	}

	conn.txnCount++
	conn.txnId = conn.txnCount
	conn.idTag = request.IdTag

	res := &core.StartTransactionConfirmation{
		IdTagInfo: &types.IdTagInfo{
			Status: types.AuthorizationStatusAccepted,
		},
		TransactionId: conn.txnId,
	}

	return res, nil
}

func (conn *Connector) assumeMeterStopped() {
	conn.meterUpdated = conn.clock.Now()

	if _, ok := conn.measurements[types.MeasurandPowerActiveImport]; ok {
		conn.measurements[types.MeasurandPowerActiveImport] = types.SampledValue{
			Value: "0",
			Unit:  types.UnitOfMeasureW,
		}
	}

	for phase := 1; phase <= 3; phase++ {
		if _, ok := conn.measurements[getPhaseKey(types.MeasurandCurrentImport, phase)]; ok {
			conn.measurements[getPhaseKey(types.MeasurandCurrentImport, phase)] = types.SampledValue{
				Value: "0",
				Unit:  types.UnitOfMeasureA,
			}
		}
	}
}

func (conn *Connector) StopTransaction(request *core.StopTransactionRequest) (*core.StopTransactionConfirmation, error) {
	conn.mu.Lock()
	defer conn.mu.Unlock()

	// expired request
	if request.Timestamp != nil && conn.clock.Since(request.Timestamp.Time) > Timeout {
		res := &core.StopTransactionConfirmation{
			IdTagInfo: &types.IdTagInfo{
				Status: types.AuthorizationStatusExpired, // reject
			},
		}

		return res, nil
	}

	conn.txnId = 0
	conn.idTag = ""

	res := &core.StopTransactionConfirmation{
		IdTagInfo: &types.IdTagInfo{
			Status: types.AuthorizationStatusAccepted, // accept
		},
	}

	conn.assumeMeterStopped()

	return res, nil
}<|MERGE_RESOLUTION|>--- conflicted
+++ resolved
@@ -39,11 +39,7 @@
 
 	if conn.isWaitingForAuth() {
 		if conn.remoteIdTag != "" {
-<<<<<<< HEAD
-			defer conn.RemoteStartTransactionRequest(conn.remoteIdTag)
-=======
-			conn.remoteStartTransactionRequest()
->>>>>>> 7bcebe7d
+			conn.RemoteStartTransactionRequest(conn.remoteIdTag)
 		} else {
 			conn.log.DEBUG.Printf("waiting for local authentication")
 		}
