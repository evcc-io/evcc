package ocpp

import (
	"slices"
	"strings"
	"time"

	"github.com/lorenzodonini/ocpp-go/ocpp1.6/core"
	"github.com/lorenzodonini/ocpp-go/ocpp1.6/types"
)

// timestampValid returns false if status timestamps are outdated
func (conn *Connector) timestampValid(t time.Time) bool {
	// reject if expired
	if conn.clock.Since(t) > Timeout {
		return false
	}

	// assume having a timestamp is better than not
	if conn.status.Timestamp == nil {
		return true
	}

	// reject older values than we already have
	return !t.Before(conn.status.Timestamp.Time)
}

func (conn *Connector) OnStatusNotification(request *core.StatusNotificationRequest) (*core.StatusNotificationConfirmation, error) {
	conn.mu.Lock()
	defer conn.mu.Unlock()

	if conn.status == nil {
		conn.status = request
		close(conn.statusC) // signal initial status received
	} else if request.Timestamp == nil || conn.timestampValid(request.Timestamp.Time) {
		conn.status = request
	} else {
		conn.log.TRACE.Printf("ignoring status: %s < %s", request.Timestamp.Time, conn.status.Timestamp)
	}

	if conn.isWaitingForAuth() {
		if conn.remoteIdTag != "" {
			conn.RemoteStartTransactionRequest(conn.remoteIdTag)
		} else {
			conn.log.DEBUG.Printf("waiting for local authentication")
		}
	}

	return new(core.StatusNotificationConfirmation), nil
}

func getSampleKey(s types.SampledValue) types.Measurand {
	if s.Phase != "" {
		return s.Measurand + types.Measurand("."+string(s.Phase))
	}

	return s.Measurand
}

func containsMeasurand(meterValues []types.MeterValue, measurand types.Measurand) bool {
	pos := slices.IndexFunc(meterValues, func(m types.MeterValue) bool {
		subpos := slices.IndexFunc(m.SampledValue, func(s types.SampledValue) bool {
			return s.Measurand == measurand
		})
		return subpos != -1
	})
	return pos != -1
}

func (conn *Connector) OnMeterValues(request *core.MeterValuesRequest) (*core.MeterValuesConfirmation, error) {
	conn.mu.Lock()
	defer conn.mu.Unlock()

	if request.TransactionId != nil && *request.TransactionId > 0 &&
		conn.txnId == 0 && conn.status != nil &&
		(conn.status.Status == core.ChargePointStatusCharging ||
			conn.status.Status == core.ChargePointStatusSuspendedEV ||
			conn.status.Status == core.ChargePointStatusSuspendedEVSE) {
		conn.log.DEBUG.Printf("recovered transaction: %d", *request.TransactionId)
		conn.txnId = *request.TransactionId
	}

	// Some wallboxes do not report power if no car is connected
	// This leads to the situation that the last reported power value is used for current power consumption
	// which is wrong if the car has been disconnected in the meantime
	if !containsMeasurand(request.MeterValue, types.MeasurandPowerActiveImport) {
		conn.setPowerToZero(true)
	}

	for _, meterValue := range sortByAge(request.MeterValue) {
		if meterValue.Timestamp == nil {
			// this should be done before the sorting, but lets assume either all or no sample has a timestamp
			meterValue.Timestamp = types.NewDateTime(conn.clock.Now())
		}

		// ignore old meter value requests
		if !meterValue.Timestamp.Time.Before(conn.meterUpdated) {
			for _, sample := range meterValue.SampledValue {
				sample.Value = strings.TrimSpace(sample.Value)
				conn.measurements[getSampleKey(sample)] = sample
				conn.meterUpdated = meterValue.Timestamp.Time
			}
		}
	}

	return new(core.MeterValuesConfirmation), nil
}

func (conn *Connector) OnStartTransaction(request *core.StartTransactionRequest) (*core.StartTransactionConfirmation, error) {
	conn.mu.Lock()
	defer conn.mu.Unlock()

	conn.txnId = int(instance.txnId.Add(1))
	conn.idTag = request.IdTag

	res := &core.StartTransactionConfirmation{
		IdTagInfo: &types.IdTagInfo{
			Status: types.AuthorizationStatusAccepted,
		},
		TransactionId: conn.txnId,
	}

	return res, nil
}

func (conn *Connector) setPowerToZero(forceSetFallBackPower bool) {
	if _, ok := conn.measurements[types.MeasurandPowerActiveImport]; ok {
		conn.measurements[types.MeasurandPowerActiveImport] = types.SampledValue{
			Value: "0",
			Unit:  types.UnitOfMeasureW,
		}
	}

	for phase := 1; phase <= 3; phase++ {
<<<<<<< HEAD
		if _, ok := conn.measurements[getPhaseKey(types.MeasurandPowerActiveImport, phase)]; ok {
			conn.measurements[getPhaseKey(types.MeasurandPowerActiveImport, phase)] = types.SampledValue{
				Value: "0",
				Unit:  types.UnitOfMeasureW,
			}
		}

		// Connector.CurrentPower() checks "phase-N" as matter of last resort
		// Can be always set to zero to have 0 power reported at startup, or CurrentPower() returns no Api error
		if _, ok := conn.measurements[getPhaseKey(types.MeasurandPowerActiveImport, phase)+"-N"]; ok || forceSetFallBackPower {
			conn.measurements[getPhaseKey(types.MeasurandPowerActiveImport, phase)+"-N"] = types.SampledValue{
				Value: "0",
				Unit:  types.UnitOfMeasureW,
			}
		}
	}
}

func (conn *Connector) assumeMeterStopped() {
	conn.meterUpdated = conn.clock.Now()
	conn.setPowerToZero(false)

	for phase := 1; phase <= 3; phase++ {
		if _, ok := conn.measurements[getPhaseKey(types.MeasurandCurrentImport, phase)]; ok {
			conn.measurements[getPhaseKey(types.MeasurandCurrentImport, phase)] = types.SampledValue{
=======
		// phase powers
		for _, suffix := range []types.Measurand{"", "-N"} {
			key := getPhaseKey(types.MeasurandPowerActiveImport, phase) + suffix
			if _, ok := conn.measurements[key]; ok {
				conn.measurements[key] = types.SampledValue{
					Value: "0",
					Unit:  types.UnitOfMeasureW,
				}
			}
		}

		// phase currents
		key := getPhaseKey(types.MeasurandCurrentImport, phase)
		if _, ok := conn.measurements[key]; ok {
			conn.measurements[key] = types.SampledValue{
>>>>>>> bf6721d3
				Value: "0",
				Unit:  types.UnitOfMeasureA,
			}
		}
	}
}

func (conn *Connector) OnStopTransaction(request *core.StopTransactionRequest) (*core.StopTransactionConfirmation, error) {
	conn.mu.Lock()
	defer conn.mu.Unlock()

	conn.txnId = 0
	conn.idTag = ""

	res := &core.StopTransactionConfirmation{
		IdTagInfo: &types.IdTagInfo{
			Status: types.AuthorizationStatusAccepted, // accept
		},
	}

	conn.assumeMeterStopped()

	return res, nil
}<|MERGE_RESOLUTION|>--- conflicted
+++ resolved
@@ -132,9 +132,9 @@
 	}
 
 	for phase := 1; phase <= 3; phase++ {
-<<<<<<< HEAD
-		if _, ok := conn.measurements[getPhaseKey(types.MeasurandPowerActiveImport, phase)]; ok {
-			conn.measurements[getPhaseKey(types.MeasurandPowerActiveImport, phase)] = types.SampledValue{
+		key := getPhaseKey(types.MeasurandPowerActiveImport, phase)
+		if _, ok := conn.measurements[key]; ok {
+			conn.measurements[key] = types.SampledValue{
 				Value: "0",
 				Unit:  types.UnitOfMeasureW,
 			}
@@ -142,8 +142,9 @@
 
 		// Connector.CurrentPower() checks "phase-N" as matter of last resort
 		// Can be always set to zero to have 0 power reported at startup, or CurrentPower() returns no Api error
-		if _, ok := conn.measurements[getPhaseKey(types.MeasurandPowerActiveImport, phase)+"-N"]; ok || forceSetFallBackPower {
-			conn.measurements[getPhaseKey(types.MeasurandPowerActiveImport, phase)+"-N"] = types.SampledValue{
+		keyN := key + "-N"
+		if _, ok := conn.measurements[keyN]; ok || forceSetFallBackPower {
+			conn.measurements[keyN] = types.SampledValue{
 				Value: "0",
 				Unit:  types.UnitOfMeasureW,
 			}
@@ -156,25 +157,10 @@
 	conn.setPowerToZero(false)
 
 	for phase := 1; phase <= 3; phase++ {
-		if _, ok := conn.measurements[getPhaseKey(types.MeasurandCurrentImport, phase)]; ok {
-			conn.measurements[getPhaseKey(types.MeasurandCurrentImport, phase)] = types.SampledValue{
-=======
-		// phase powers
-		for _, suffix := range []types.Measurand{"", "-N"} {
-			key := getPhaseKey(types.MeasurandPowerActiveImport, phase) + suffix
-			if _, ok := conn.measurements[key]; ok {
-				conn.measurements[key] = types.SampledValue{
-					Value: "0",
-					Unit:  types.UnitOfMeasureW,
-				}
-			}
-		}
-
 		// phase currents
 		key := getPhaseKey(types.MeasurandCurrentImport, phase)
 		if _, ok := conn.measurements[key]; ok {
 			conn.measurements[key] = types.SampledValue{
->>>>>>> bf6721d3
 				Value: "0",
 				Unit:  types.UnitOfMeasureA,
 			}
