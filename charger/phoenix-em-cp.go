package charger

import (
	"encoding/binary"
	"fmt"
	"time"

	"github.com/andig/evcc/api"
	"github.com/andig/evcc/util"
	"github.com/andig/evcc/util/modbus"
)

const (
	phEMCPRegStatus     = 100 // Input
	phEMCPRegChargeTime = 102 // Input
	phEMCPRegMaxCurrent = 300 // Holding
	phEMCPRegEnable     = 400 // Coil

	phEMCPRegPower  = 120 // power reading
	phEMCPRegEnergy = 128 // energy reading
)

var phEMCPRegCurrents = []uint16{114, 116, 118} // current readings

// PhoenixEMCP is an api.ChargeController implementation for Phoenix EM-CP-PP-ETH wallboxes.
// It uses Modbus TCP to communicate with the wallbox at modbus client id 180.
type PhoenixEMCP struct {
	conn *modbus.Connection
}

type emcpConfig struct {
	URI   string `validate:"required"`
<<<<<<< HEAD
	ID    uint8  `validate:"required"`
	Meter struct {
		Power, Energy, Currents bool
	}
=======
	ID    uint8  `validate:"required" ui:"de=ModBus Slave ID"`
	Meter struct {
		Power    bool `ui:"de=Leistung (W)"`
		Energy   bool `ui:"de=Zählerstand (kWh)"`
		Currents bool `ui:"de=Strom (A)"`
	} `ui:"de=Integrierten Zähler verwenden (optional)"`
>>>>>>> 8cab3ac9
}

func emcpDefaults() emcpConfig {
	return emcpConfig{
		URI: "192.168.0.8:502", // default
		ID:  180,               // default
	}
}

func init() {
	registry.Add("phoenix-emcp", "Phoenix EM-CP", NewPhoenixEMCPFromConfig, emcpDefaults())
}

//go:generate go run ../cmd/tools/decorate.go -p charger -f decoratePhoenixEMCP -o phoenix-em-cp_decorators -b *PhoenixEMCP -r api.Charger -t "api.Meter,CurrentPower,func() (float64, error)" -t "api.MeterEnergy,TotalEnergy,func() (float64, error)" -t "api.MeterCurrent,Currents,func() (float64, float64, float64, error)"

// NewPhoenixEMCPFromConfig creates a Phoenix charger from generic config
func NewPhoenixEMCPFromConfig(other map[string]interface{}) (api.Charger, error) {
	cc := emcpDefaults()

	if err := util.DecodeOther(other, &cc); err != nil {
		return nil, err
	}

	wb, err := NewPhoenixEMCP(cc.URI, cc.ID)

	var currentPower func() (float64, error)
	if cc.Meter.Power {
		currentPower = wb.currentPower
	}

	var totalEnergy func() (float64, error)
	if cc.Meter.Energy {
		totalEnergy = wb.totalEnergy
	}

	var currents func() (float64, float64, float64, error)
	if cc.Meter.Currents {
		currents = wb.currents
	}

	return decoratePhoenixEMCP(wb, currentPower, totalEnergy, currents), err
}

// NewPhoenixEMCP creates a Phoenix charger
func NewPhoenixEMCP(uri string, id uint8) (*PhoenixEMCP, error) {
	conn, err := modbus.NewConnection(uri, "", "", 0, false, id)
	if err != nil {
		return nil, err
	}

	log := util.NewLogger("emcp")
	conn.Logger(log.TRACE)

	wb := &PhoenixEMCP{
		conn: conn,
	}

	return wb, nil
}

// Status implements the Charger.Status interface
func (wb *PhoenixEMCP) Status() (api.ChargeStatus, error) {
	b, err := wb.conn.ReadInputRegisters(phEMCPRegStatus, 1)
	if err != nil {
		return api.StatusNone, err
	}

	return api.ChargeStatus(string(b[1])), nil
}

// Enabled implements the Charger.Enabled interface
func (wb *PhoenixEMCP) Enabled() (bool, error) {
	b, err := wb.conn.ReadCoils(phEMCPRegEnable, 1)
	if err != nil {
		return false, err
	}

	return b[0] == 1, nil
}

// Enable implements the Charger.Enable interface
func (wb *PhoenixEMCP) Enable(enable bool) error {
	var u uint16
	if enable {
		u = 0xFF00
	}

	_, err := wb.conn.WriteSingleCoil(phEMCPRegEnable, u)

	return err
}

// MaxCurrent implements the Charger.MaxCurrent interface
func (wb *PhoenixEMCP) MaxCurrent(current int64) error {
	if current < 6 {
		return fmt.Errorf("invalid current %d", current)
	}

	_, err := wb.conn.WriteSingleRegister(phEMCPRegMaxCurrent, uint16(current))

	return err
}

// ChargingTime yields current charge run duration
func (wb *PhoenixEMCP) ChargingTime() (time.Duration, error) {
	b, err := wb.conn.ReadInputRegisters(phEMCPRegChargeTime, 2)
	if err != nil {
		return 0, err
	}

	// 2 words, least significant word first
	secs := uint64(b[3])<<16 | uint64(b[2])<<24 | uint64(b[1]) | uint64(b[0])<<8
	return time.Duration(time.Duration(secs) * time.Second), nil
}

func (wb *PhoenixEMCP) decodeReading(b []byte) float64 {
	v := binary.BigEndian.Uint32(b)
	return float64(v)
}

// CurrentPower implements the Meter.CurrentPower interface
func (wb *PhoenixEMCP) currentPower() (float64, error) {
	b, err := wb.conn.ReadInputRegisters(phEMCPRegPower, 2)
	if err != nil {
		return 0, err
	}

	return wb.decodeReading(b), err
}

// totalEnergy implements the Meter.TotalEnergy interface
func (wb *PhoenixEMCP) totalEnergy() (float64, error) {
	b, err := wb.conn.ReadInputRegisters(phEMCPRegEnergy, 2)
	if err != nil {
		return 0, err
	}

	return wb.decodeReading(b), err
}

// currents implements the Meter.Currents interface
func (wb *PhoenixEMCP) currents() (float64, float64, float64, error) {
	var currents []float64
	for _, regCurrent := range phEMCPRegCurrents {
		b, err := wb.conn.ReadInputRegisters(regCurrent, 2)
		if err != nil {
			return 0, 0, 0, err
		}

		currents = append(currents, wb.decodeReading(b))
	}

	return currents[0], currents[1], currents[2], nil
}<|MERGE_RESOLUTION|>--- conflicted
+++ resolved
@@ -30,19 +30,12 @@
 
 type emcpConfig struct {
 	URI   string `validate:"required"`
-<<<<<<< HEAD
-	ID    uint8  `validate:"required"`
-	Meter struct {
-		Power, Energy, Currents bool
-	}
-=======
 	ID    uint8  `validate:"required" ui:"de=ModBus Slave ID"`
 	Meter struct {
 		Power    bool `ui:"de=Leistung (W)"`
 		Energy   bool `ui:"de=Zählerstand (kWh)"`
 		Currents bool `ui:"de=Strom (A)"`
 	} `ui:"de=Integrierten Zähler verwenden (optional)"`
->>>>>>> 8cab3ac9
 }
 
 func emcpDefaults() emcpConfig {
