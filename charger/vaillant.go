--- conflicted
+++ resolved
@@ -152,13 +152,8 @@
 	}
 
 	var temp func() (float64, error)
-<<<<<<< HEAD
-	if !heating {
-		temp = plugin.Cached(func() (float64, error) {
-=======
 	if !heating || heatingTempSensor {
 		temp = provider.Cached(func() (float64, error) {
->>>>>>> 9127e1a9
 			system, err := conn.GetSystem(systemId)
 			if err != nil {
 				return 0, err
