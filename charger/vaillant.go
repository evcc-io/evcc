package charger

// LICENSE

// Copyright (c) 2024 andig

// This module is NOT covered by the MIT license. All rights reserved.

// The above copyright notice and this permission notice shall be included in all
// copies or substantial portions of the Software.

// THE SOFTWARE IS PROVIDED "AS IS", WITHOUT WARRANTY OF ANY KIND, EXPRESS OR
// IMPLIED, INCLUDING BUT NOT LIMITED TO THE WARRANTIES OF MERCHANTABILITY,
// FITNESS FOR A PARTICULAR PURPOSE AND NONINFRINGEMENT. IN NO EVENT SHALL THE
// AUTHORS OR COPYRIGHT HOLDERS BE LIABLE FOR ANY CLAIM, DAMAGES OR OTHER
// LIABILITY, WHETHER IN AN ACTION OF CONTRACT, TORT OR OTHERWISE, ARISING FROM,
// OUT OF OR IN CONNECTION WITH THE SOFTWARE OR THE USE OR OTHER DEALINGS IN THE
// SOFTWARE.

import (
	"context"
	"fmt"
	"reflect"
	"strings"
	"time"

	"github.com/WulfgarW/sensonet"
	"github.com/evcc-io/evcc/api"
	"github.com/evcc-io/evcc/provider"
	"github.com/evcc-io/evcc/util"
	"github.com/evcc-io/evcc/util/request"
	"github.com/samber/lo"
	"golang.org/x/oauth2"
)

func init() {
	registry.AddCtx("vaillant", NewVaillantFromConfig)
}

type Vaillant struct {
	*SgReady
	log      *util.Logger
	conn     *sensonet.Connection
	systemId string
}

//go:generate decorate -f decorateVaillant -b *Vaillant -r api.Charger -t "api.Meter,CurrentPower,func() (float64, error)" -t "api.Battery,Soc,func() (float64, error)"

// NewVaillantFromConfig creates an Vaillant configurable charger from generic config
func NewVaillantFromConfig(ctx context.Context, other map[string]interface{}) (api.Charger, error) {
	cc := struct {
		embed           `mapstructure:",squash"`
		User, Password  string
		Realm           string
		HeatingZone     int
		HeatingSetpoint float32
		Phases          int
		Cache           time.Duration
	}{
		embed: embed{
			Icon_:     "heatpump",
			Features_: []api.Feature{api.Heating, api.IntegratedDevice},
		},
		Realm:  sensonet.REALM_GERMANY,
		Phases: 1,
		Cache:  time.Minute,
	}

	if err := util.DecodeOther(other, &cc); err != nil {
		return nil, err
	}

	if cc.User == "" || cc.Password == "" {
		return nil, api.ErrMissingCredentials
	}

	log := util.NewLogger("vaillant").Redact(cc.User, cc.Password)
	logCtx := context.WithValue(ctx, oauth2.HTTPClient, request.NewClient(log))

	oc := sensonet.Oauth2ConfigForRealm(cc.Realm)
	token, err := oc.PasswordCredentialsToken(logCtx, cc.User, cc.Password)
	if err != nil {
		return nil, err
	}

<<<<<<< HEAD
	conn, err := sensonet.NewConnection(oc.TokenSource(clientCtx, token), sensonet.WithHttpClient(client))
=======
	conn, err := sensonet.NewConnection(oc.TokenSource(logCtx, token),
		sensonet.WithHttpClient(request.NewClient(log)),
		sensonet.WithLogger(log.TRACE))
>>>>>>> 4cce98ca
	if err != nil {
		return nil, err
	}

	homes, err := conn.GetHomes()
	if err != nil {
		return nil, err
	}

	systemId := homes[0].SystemID
	heating := cc.HeatingZone > 0 && cc.HeatingSetpoint > 0

	set := func(mode int64) error {
		switch mode {
		case Normal:
			if heating {
				return conn.StopZoneQuickVeto(systemId, cc.HeatingZone)
			}
			return conn.StopHotWaterBoost(systemId, sensonet.HOTWATERINDEX_DEFAULT)
		case Boost:
			if heating {
				return conn.StartZoneQuickVeto(systemId, cc.HeatingZone, cc.HeatingSetpoint, sensonet.ZONEVETODURATION_DEFAULT)
			}
			return conn.StartHotWaterBoost(systemId, sensonet.HOTWATERINDEX_DEFAULT)
		default:
			return api.ErrNotAvailable
		}
	}

	sgr, err := NewSgReady(ctx, &cc.embed, set, nil, nil, cc.Phases)
	if err != nil {
		return nil, err
	}

	res := &Vaillant{
		log:      log,
		conn:     conn,
		systemId: systemId,
		SgReady:  sgr,
	}

	var power func() (float64, error)
	mpc, err := conn.GetMpcData(systemId)
	if err == nil && len(mpc.Devices) > 0 {
		power = provider.Cached(func() (float64, error) {
			res, err := conn.GetMpcData(systemId)
			return lo.SumBy(res.Devices, func(d sensonet.MpcDevice) float64 {
				return d.CurrentPower
			}), err
		}, cc.Cache)
	}

	var temp func() (float64, error)
	if !heating {
		temp = provider.Cached(func() (float64, error) {
			system, err := conn.GetSystem(systemId)
			if err != nil {
				return 0, err
			}

			switch {
			case len(system.State.Dhw) > 0:
				return system.State.Dhw[0].CurrentDhwTemperature, nil
			case len(system.State.DomesticHotWater) > 0:
				return system.State.DomesticHotWater[0].CurrentDomesticHotWaterTemperature, nil
			default:
				return 0, api.ErrNotAvailable
			}
		}, cc.Cache)
	}

	return decorateVaillant(res, power, temp), nil
}

func (v *Vaillant) print(chapter int, prefix string, zz ...any) {
	var i int
	for _, z := range zz {
		rt := reflect.TypeOf(z)
		rv := reflect.ValueOf(z)

		if rt.Kind() == reflect.Slice && rv.Len() == 0 {
			continue
		}
		i++

		typ := strings.TrimPrefix(strings.TrimPrefix(fmt.Sprintf("%T", z), "[]sensonet."), prefix)

		fmt.Println()
		fmt.Printf("%d.%d. %s\n", chapter, i+1, typ)

		if rt.Kind() == reflect.Slice {
			for j := 0; j < rv.Len(); j++ {
				fmt.Printf("%d.%d.%d. %s %d\n", chapter, i+1, j+1, typ, j)
				fmt.Printf("%+v\n", rv.Index(j))
			}
		} else {
			fmt.Printf("%+v\n", z)
		}
	}
}

func (v *Vaillant) Diagnose() {
	sys, err := v.conn.GetSystem(v.systemId)
	if err != nil {
		v.log.ERROR.Println(err)
		return
	}

	fmt.Println()
	fmt.Println("1. State")
	fmt.Println()
	fmt.Println("1.1. System")
	fmt.Printf("%+v\n", sys.State.System)
	v.print(1, "State", sys.State.Zones, sys.State.Circuits, sys.State.Dhw, sys.State.DomesticHotWater)

	fmt.Println()
	fmt.Println("2. Properties")
	fmt.Println()
	fmt.Println("2.1. System")
	fmt.Printf("%+v\n", sys.Properties.System)
	v.print(2, "Properties", sys.Properties.Zones, sys.Properties.Circuits, sys.Properties.Dhw, sys.Properties.DomesticHotWater)

	fmt.Println()
	fmt.Println("3. Configuration")
	fmt.Println()
	fmt.Println("3.1. System")
	fmt.Printf("%+v\n", sys.Configuration.System)
	v.print(3, "Configuration", sys.Configuration.Zones, sys.Configuration.Circuits, sys.Configuration.Dhw, sys.Configuration.DomesticHotWater)
}<|MERGE_RESOLUTION|>--- conflicted
+++ resolved
@@ -83,13 +83,7 @@
 		return nil, err
 	}
 
-<<<<<<< HEAD
 	conn, err := sensonet.NewConnection(oc.TokenSource(clientCtx, token), sensonet.WithHttpClient(client))
-=======
-	conn, err := sensonet.NewConnection(oc.TokenSource(logCtx, token),
-		sensonet.WithHttpClient(request.NewClient(log)),
-		sensonet.WithLogger(log.TRACE))
->>>>>>> 4cce98ca
 	if err != nil {
 		return nil, err
 	}
