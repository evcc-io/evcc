--- conflicted
+++ resolved
@@ -16,29 +16,6 @@
 type typeRegistry map[string]typeDesc
 
 var registry = make(typeRegistry)
-<<<<<<< HEAD
-
-// Types exports the public configuration types
-func Types() (types []config.Type) {
-	for _, typ := range registry {
-		if typ.config.Config != nil {
-			types = append(types, typ.config)
-		}
-	}
-
-	return types
-}
-
-func GetConfig(name string) (config.Type, error) {
-	desc, err := registry.Get(name)
-	if err == nil {
-		return desc.config, err
-	}
-
-	return config.Type{}, err
-}
-
-=======
 
 // Types exports the public configuration types
 func Types() (types []config.Type) {
@@ -52,7 +29,6 @@
 }
 
 // Add adds a charger description to the registry
->>>>>>> 8cab3ac9
 func (r typeRegistry) Add(name, label string, factory func(map[string]interface{}) (api.Charger, error), defaults interface{}) {
 	if _, exists := r[name]; exists {
 		panic(fmt.Sprintf("cannot register duplicate charger type: %s", name))
@@ -61,12 +37,9 @@
 	desc := typeDesc{
 		factory: factory,
 		config: config.Type{
-<<<<<<< HEAD
-=======
 			Factory: func(cfg map[string]interface{}) (interface{}, error) {
 				return factory(cfg)
 			},
->>>>>>> 8cab3ac9
 			Type:   name,
 			Label:  label,
 			Config: defaults,
@@ -76,14 +49,6 @@
 	r[name] = desc
 }
 
-<<<<<<< HEAD
-func (r typeRegistry) Get(name string) (typeDesc, error) {
-	typ, exists := r[name]
-	if !exists {
-		return typeDesc{}, fmt.Errorf("charger type not registered: %s", name)
-	}
-	return typ, nil
-=======
 // Get retrieves a charger description from the registry
 func (r typeRegistry) Get(name string) (typeDesc, error) {
 	desc, exists := r[name]
@@ -91,7 +56,6 @@
 		return typeDesc{}, fmt.Errorf("charger type not registered: %s", name)
 	}
 	return desc, nil
->>>>>>> 8cab3ac9
 }
 
 // NewFromConfig creates charger from configuration
