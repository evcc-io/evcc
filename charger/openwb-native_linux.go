--- conflicted
+++ resolved
@@ -119,22 +119,12 @@
 		identify = wb.identify
 	}
 
-<<<<<<< HEAD
-	if err := rpio.Open(); err != nil {
-		return nil, err
-	}
-	defer rpio.Close()
-
-	// set pins to output
-	for _, pin := range structs.Fields(wb.gpios) {
-=======
 	// initialize GPIO and set pins to output
 	if err := rpio.Open(); err != nil {
 		return nil, fmt.Errorf("failed to open GPIO: %w", err)
 	}
 
-	for _, pin := range structs.Fields(native.ChargePoints[connector-1]) {
->>>>>>> 4cf35d22
+	for _, pin := range structs.Fields(wb.gpios) {
 		rpio.Pin(pin.Value().(int)).Output()
 	}
 
