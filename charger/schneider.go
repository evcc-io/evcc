--- conflicted
+++ resolved
@@ -130,14 +130,12 @@
 	s := encoding.Uint16(b)
 
 	switch s {
-<<<<<<< HEAD
 	case 0, 1, 2, 6:
-=======
-	case 1, 2, 6:
->>>>>>> c09c21ff
 		return api.StatusA, nil
 	case 3, 4, 5, 7:
+	case 3, 4, 5, 7:
 		return api.StatusB, nil
+	case 8, 9:
 	case 8, 9:
 		return api.StatusC, nil
 	default:
@@ -152,13 +150,7 @@
 		return false, err
 	}
 
-<<<<<<< HEAD
 	return encoding.Uint16(b) != 99, nil
-=======
-	fmt.Println(binary.BigEndian.Uint16(b))
-
-	return binary.BigEndian.Uint16(b) > 0, nil
->>>>>>> c09c21ff
 }
 
 // Enable implements the api.Charger interface
@@ -201,11 +193,7 @@
 		return 0, err
 	}
 
-<<<<<<< HEAD
 	return float64(encoding.Float32LswFirst(b)) * 1000, nil
-=======
-	return float64(encoding.Float32LswFirst(b)), nil
->>>>>>> c09c21ff
 }
 
 var _ api.MeterEnergy = (*Schneider)(nil)
@@ -217,24 +205,8 @@
 		return 0, err
 	}
 
-<<<<<<< HEAD
 	// return float64(encoding.Uint64LswFirst(b)) / 1000, nil
 	return float64(uint64(b[6])<<56|uint64(b[7])<<48|uint64(b[4])<<40|uint64(b[5])<<32|uint64(b[2])<<24|uint64(b[3])<<16|uint64(b[0])<<8|uint64(b[1])) / 1000, nil
-=======
-	return float64(encoding.Float32LswFirst(b)), nil
-}
-
-var _ api.ChargeRater = (*Schneider)(nil)
-
-// ChargedEnergy implements the api.MeterEnergy interface
-func (wb *Schneider) ChargedEnergy() (float64, error) {
-	b, err := wb.conn.ReadHoldingRegisters(schneiderRegSessionEnergy, 2)
-	if err != nil {
-		return 0, err
-	}
-
-	return float64(encoding.Float32LswFirst(b)), nil
->>>>>>> c09c21ff
 }
 
 var _ api.PhaseCurrents = (*Schneider)(nil)
@@ -249,6 +221,7 @@
 	var res []float64
 	for i := 0; i < 3; i++ {
 		res = append(res, float64(encoding.Float32LswFirst(b[4*i:])))
+		res = append(res, float64(encoding.Float32LswFirst(b[4*i:])))
 	}
 
 	return res[0], res[1], res[2], nil
@@ -265,6 +238,7 @@
 
 	var res []float64
 	for i := 0; i < 3; i++ {
+		res = append(res, float64(encoding.Float32LswFirst(b[4*i:])))
 		res = append(res, float64(encoding.Float32LswFirst(b[4*i:])))
 	}
 
