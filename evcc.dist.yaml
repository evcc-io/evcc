--- conflicted
+++ resolved
@@ -183,16 +183,15 @@
     # charges: # optional, additional charges per kWh
     # tax: # optional, additional tax (0.1 for 10%)
 
-<<<<<<< HEAD
     # type: pun # PUN - Prezzo unico nazionale - Hourly Italian wholesale prices 
     # charges: 0 # optional, additional charges per kWh
     # tax: 0 # optional, additional tax (0.1 for 10%)
-=======
+
     # type: amber
     # token: # api token from https://app.amber.com.au/developers/
     # siteid: # site ID returned by the API
     # channel: general
->>>>>>> 9001258e
+
 
     # type: custom # price from a plugin source; see https://docs.evcc.io/docs/reference/plugins
     # price:
