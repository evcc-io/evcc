--- conflicted
+++ resolved
@@ -34,17 +34,7 @@
 		return err
 	}
 
-<<<<<<< HEAD
-	if _, err := vm.Eval(fmt.Sprintf(`import (
-		"fmt"
-		"math"
-		"strings"
-		"time"
-	)
-	
-=======
 	if _, err := vm.Eval(fmt.Sprintf(`%s
->>>>>>> 0f5ad837
 	var (
 		price float64
 		charges float64 = %f
