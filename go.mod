module github.com/evcc-io/evcc

go 1.22.0

require (
	dario.cat/mergo v1.0.0
	github.com/AlecAivazis/survey/v2 v2.3.7
	github.com/BurntSushi/toml v1.3.2
	github.com/Masterminds/sprig/v3 v3.2.3
	github.com/PuerkitoBio/goquery v1.9.1
	github.com/andig/go-powerwall v0.2.1-0.20230808194509-dd70cdb6e140
	github.com/andig/gosunspec v0.0.0-20231205122018-1daccfa17912
	github.com/andig/mbserver v0.0.0-20230310211055-1d29cbb5820e
	github.com/asaskevich/EventBus v0.0.0-20200907212545-49d423059eef
	github.com/aws/aws-sdk-go v1.50.38
	github.com/basgys/goxml2json v1.1.0
	github.com/basvdlei/gotsmart v0.0.3
	github.com/benbjohnson/clock v1.3.5
	github.com/bogosj/tesla v1.3.1
	github.com/cenkalti/backoff/v4 v4.2.1
	github.com/cloudfoundry/jibber_jabber v0.0.0-20151120183258-bcc4c8345a21
	github.com/containrrr/shoutrrr v0.8.0
	github.com/coreos/go-oidc/v3 v3.9.0
	github.com/denisbrodbeck/machineid v1.0.1
	github.com/dmarkham/enumer v1.5.9
	github.com/dylanmei/iso8601 v0.1.0
	github.com/eclipse/paho.mqtt.golang v1.4.3
	github.com/enbility/cemd v0.2.2
	github.com/enbility/eebus-go v0.2.0
	github.com/evcc-io/tesla-proxy-client v0.0.0-20240221194046-4168b3759701
	github.com/fatih/structs v1.1.0
	github.com/glebarez/sqlite v1.11.0
	github.com/go-http-utils/etag v0.0.0-20161124023236-513ea8f21eb1
	github.com/go-playground/validator/v10 v10.19.0
	github.com/go-telegram-bot-api/telegram-bot-api/v5 v5.5.1
	github.com/godbus/dbus/v5 v5.1.0
	github.com/gokrazy/updater v0.0.0-20240113102150-4ac511a17e33
	github.com/golang-jwt/jwt/v5 v5.2.1
	github.com/google/go-github/v32 v32.1.0
	github.com/google/uuid v1.6.0
	github.com/gorilla/handlers v1.5.2
	github.com/gorilla/mux v1.8.1
	github.com/gregdel/pushover v1.3.0
	github.com/gregjones/httpcache v0.0.0-20190611155906-901d90724c79
	github.com/grid-x/modbus v0.0.0-20240214112450-0d4922fba364
	github.com/hashicorp/go-version v1.6.0
	github.com/hasura/go-graphql-client v0.12.1
	github.com/influxdata/influxdb-client-go/v2 v2.13.0
	github.com/insomniacslk/tapo v1.0.0
	github.com/itchyny/gojq v0.12.14
	github.com/jeremywohl/flatten v1.0.1
	github.com/jinzhu/copier v0.4.0
	github.com/jinzhu/now v1.1.5
	github.com/joeshaw/carwings v0.0.0-20230425210048-195f7e10e966
	github.com/joho/godotenv v1.5.1
	github.com/jpfielding/go-http-digest v0.0.0-20240123121450-cffc47d5d6d8
	github.com/kballard/go-shellquote v0.0.0-20180428030007-95032a82bc51
	github.com/koron/go-ssdp v0.0.4
	github.com/korylprince/ipnetgen v1.0.1
	github.com/libp2p/zeroconf/v2 v2.2.0
	github.com/lorenzodonini/ocpp-go v0.18.0
	github.com/lunixbochs/struc v0.0.0-20200707160740-784aaebc1d40
	github.com/mabunixda/wattpilot v1.6.6
	github.com/mitchellh/go-homedir v1.1.0
	github.com/mitchellh/mapstructure v1.5.0
	github.com/mlnoga/rct v0.1.2-0.20230731074838-03eacb926f99
	github.com/muka/go-bluetooth v0.0.0-20240115085408-dfdf79b8f61d
	github.com/mxschmitt/golang-combinations v1.1.0
	github.com/nicksnyder/go-i18n/v2 v2.4.0
	github.com/olekukonko/tablewriter v0.0.5
	github.com/philippseith/signalr v0.6.3
	github.com/pkg/browser v0.0.0-20240102092130-5ac0b6a4141c
	github.com/prometheus-community/pro-bing v0.4.0
	github.com/prometheus/client_golang v1.19.0
	github.com/prometheus/common v0.50.0
	github.com/robertkrimen/otto v0.3.0
	github.com/samber/lo v1.39.0
	github.com/skratchdot/open-golang v0.0.0-20200116055534-eef842397966
	github.com/smallnest/chanx v1.2.0
	github.com/spf13/cast v1.6.0
	github.com/spf13/cobra v1.8.0
	github.com/spf13/jwalterweatherman v1.1.0
	github.com/spf13/pflag v1.0.5
	github.com/spf13/viper v1.18.2
	github.com/stretchr/testify v1.8.4
	github.com/teslamotors/vehicle-command v0.0.2
	github.com/traefik/yaegi v0.16.0
	github.com/tv42/httpunix v0.0.0-20191220191345-2ba4b9c3382c
	github.com/volkszaehler/mbmd v0.0.0-20240229124119-740c5c8ad344
	github.com/writeas/go-strip-markdown/v2 v2.1.1
	gitlab.com/bboehmke/sunny v0.16.0
	go.uber.org/mock v0.4.0
	golang.org/x/crypto/x509roots/fallback v0.0.0-20240304182930-7067223927c4
	golang.org/x/exp v0.0.0-20240222234643-814bf88cf225
	golang.org/x/net v0.22.0
	golang.org/x/oauth2 v0.18.0
	golang.org/x/sync v0.6.0
	golang.org/x/text v0.14.0
	google.golang.org/grpc v1.62.1
	google.golang.org/protobuf v1.33.0
	gopkg.in/yaml.v3 v3.0.1
	gorm.io/gorm v1.25.7
	nhooyr.io/websocket v1.8.10
)

require (
	github.com/Masterminds/goutils v1.1.1 // indirect
	github.com/Masterminds/semver/v3 v3.2.1 // indirect
	github.com/ahmetb/go-linq/v3 v3.2.0 // indirect
	github.com/andybalholm/cascadia v1.3.2 // indirect
	github.com/apapsch/go-jsonmerge/v2 v2.0.0 // indirect
	github.com/beorn7/perks v1.0.1 // indirect
	github.com/bitly/go-simplejson v0.5.0 // indirect
	github.com/cespare/xxhash/v2 v2.2.0 // indirect
	github.com/davecgh/go-spew v1.1.2-0.20180830191138-d8f796af33cc // indirect
	github.com/dustin/go-humanize v1.0.1 // indirect
	github.com/fatih/color v1.16.0 // indirect
	github.com/felixge/httpsnoop v1.0.4 // indirect
	github.com/fsnotify/fsnotify v1.7.0 // indirect
	github.com/gabriel-vasile/mimetype v1.4.3 // indirect
	github.com/glebarez/go-sqlite v1.22.0 // indirect
	github.com/go-http-utils/fresh v0.0.0-20161124030543-7231e26a4b27 // indirect
	github.com/go-http-utils/headers v0.0.0-20181008091004-fed159eddc2a // indirect
	github.com/go-jose/go-jose/v3 v3.0.3 // indirect
	github.com/go-kit/log v0.2.1 // indirect
	github.com/go-logfmt/logfmt v0.6.0 // indirect
	github.com/go-playground/locales v0.14.1 // indirect
	github.com/go-playground/universal-translator v0.18.1 // indirect
	github.com/gobwas/httphead v0.1.0 // indirect
	github.com/gobwas/pool v0.2.1 // indirect
	github.com/gobwas/ws v1.3.2 // indirect
	github.com/golang-jwt/jwt v3.2.2+incompatible
	github.com/golang/mock v1.6.0 // indirect
	github.com/golang/protobuf v1.5.4 // indirect
	github.com/google/go-querystring v1.1.0 // indirect
	github.com/gorilla/websocket v1.5.1 // indirect
	github.com/grid-x/serial v0.0.0-20211107191517-583c7356b3aa // indirect
	github.com/hashicorp/hcl v1.0.0 // indirect
	github.com/holoplot/go-avahi v1.0.1 // indirect
	github.com/huandu/xstrings v1.4.0 // indirect
	github.com/imdario/mergo v1.0.0 // indirect
	github.com/inconshreveable/mousetrap v1.1.0 // indirect
	github.com/influxdata/line-protocol v0.0.0-20210922203350-b1ad95c89adf // indirect
	github.com/insomniacslk/xjson v0.0.0-20231023101448-2249e546a131 // indirect
	github.com/itchyny/timefmt-go v0.1.5 // indirect
	github.com/jinzhu/inflection v1.0.0 // indirect
	github.com/jmespath/go-jmespath v0.4.0 // indirect
	github.com/json-iterator/go v1.1.12 // indirect
	github.com/leodido/go-urn v1.4.0 // indirect
	github.com/magiconair/properties v1.8.7 // indirect
	github.com/mattn/go-colorable v0.1.13 // indirect
	github.com/mattn/go-isatty v0.0.20 // indirect
	github.com/mattn/go-runewidth v0.0.15 // indirect
	github.com/mergermarket/go-pkcs7 v0.0.0-20170926155232-153b18ea13c9 // indirect
	github.com/mgutz/ansi v0.0.0-20200706080929-d51e80ef957d // indirect
	github.com/miekg/dns v1.1.58 // indirect
	github.com/mitchellh/copystructure v1.2.0 // indirect
	github.com/mitchellh/reflectwalk v1.0.2 // indirect
	github.com/modern-go/concurrent v0.0.0-20180306012644-bacd9c7ef1dd // indirect
	github.com/modern-go/reflect2 v1.0.2 // indirect
	github.com/ncruces/go-strftime v0.1.9 // indirect
	github.com/oapi-codegen/runtime v1.1.1 // indirect
	github.com/onsi/ginkgo v1.16.5 // indirect
	github.com/pascaldekloe/name v1.0.1 // indirect
	github.com/pelletier/go-toml/v2 v2.1.1 // indirect
	github.com/pkg/errors v0.9.1 // indirect
	github.com/pmezard/go-difflib v1.0.1-0.20181226105442-5d4384ee4fb2 // indirect
	github.com/prometheus/client_model v0.6.0 // indirect
	github.com/prometheus/procfs v0.13.0 // indirect
	github.com/relvacode/iso8601 v1.4.0 // indirect
	github.com/remyoudompheng/bigfft v0.0.0-20230129092748-24d4a6f8daec // indirect
	github.com/rickb777/date v1.20.6 // indirect
	github.com/rickb777/plural v1.4.1 // indirect
	github.com/rivo/uniseg v0.4.7 // indirect
	github.com/rogpeppe/go-internal v1.12.0 // indirect
	github.com/sagikazarmark/locafero v0.4.0 // indirect
	github.com/sagikazarmark/slog-shim v0.1.0 // indirect
	github.com/shopspring/decimal v1.3.1 // indirect
	github.com/sirupsen/logrus v1.9.3 // indirect
	github.com/sourcegraph/conc v0.3.0 // indirect
	github.com/spf13/afero v1.11.0 // indirect
	github.com/subosito/gotenv v1.6.0 // indirect
	github.com/teivah/onecontext v1.3.0 // indirect
	github.com/vmihailenco/msgpack/v5 v5.4.1 // indirect
	github.com/vmihailenco/tagparser/v2 v2.0.0 // indirect
	gitlab.com/c0b/go-ordered-json v0.0.0-20201030195603-febf46534d5a // indirect
	go.uber.org/multierr v1.11.0 // indirect
<<<<<<< HEAD
	golang.org/x/crypto v0.20.0
	golang.org/x/mod v0.15.0 // indirect
	golang.org/x/sys v0.17.0 // indirect
	golang.org/x/term v0.17.0 // indirect
	golang.org/x/tools v0.18.0 // indirect
=======
	golang.org/x/crypto v0.21.0 // indirect
	golang.org/x/mod v0.16.0 // indirect
	golang.org/x/sys v0.18.0 // indirect
	golang.org/x/term v0.18.0 // indirect
	golang.org/x/tools v0.19.0 // indirect
>>>>>>> 365132ae
	google.golang.org/appengine v1.6.8 // indirect
	google.golang.org/genproto/googleapis/rpc v0.0.0-20240311173647-c811ad7063a7 // indirect
	gopkg.in/go-playground/validator.v9 v9.31.0 // indirect
	gopkg.in/ini.v1 v1.67.0 // indirect
	gopkg.in/sourcemap.v1 v1.0.5 // indirect
	modernc.org/libc v1.44.1 // indirect
	modernc.org/mathutil v1.6.0 // indirect
	modernc.org/memory v1.7.2 // indirect
	modernc.org/sqlite v1.29.5 // indirect
)

replace github.com/grid-x/modbus => github.com/evcc-io/modbus v0.0.0-20230705160100-23e1df2c01c3

replace github.com/imdario/mergo => github.com/imdario/mergo v0.3.16

replace github.com/spf13/viper => github.com/spf13/viper v1.18.1<|MERGE_RESOLUTION|>--- conflicted
+++ resolved
@@ -185,19 +185,11 @@
 	github.com/vmihailenco/tagparser/v2 v2.0.0 // indirect
 	gitlab.com/c0b/go-ordered-json v0.0.0-20201030195603-febf46534d5a // indirect
 	go.uber.org/multierr v1.11.0 // indirect
-<<<<<<< HEAD
-	golang.org/x/crypto v0.20.0
-	golang.org/x/mod v0.15.0 // indirect
-	golang.org/x/sys v0.17.0 // indirect
-	golang.org/x/term v0.17.0 // indirect
-	golang.org/x/tools v0.18.0 // indirect
-=======
-	golang.org/x/crypto v0.21.0 // indirect
+	golang.org/x/crypto v0.21.0
 	golang.org/x/mod v0.16.0 // indirect
 	golang.org/x/sys v0.18.0 // indirect
 	golang.org/x/term v0.18.0 // indirect
 	golang.org/x/tools v0.19.0 // indirect
->>>>>>> 365132ae
 	google.golang.org/appengine v1.6.8 // indirect
 	google.golang.org/genproto/googleapis/rpc v0.0.0-20240311173647-c811ad7063a7 // indirect
 	gopkg.in/go-playground/validator.v9 v9.31.0 // indirect
