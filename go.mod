--- conflicted
+++ resolved
@@ -1,10 +1,6 @@
 module github.com/evcc-io/evcc
 
-<<<<<<< HEAD
-go 1.24.5
-=======
 go 1.25.0
->>>>>>> 3cb81096
 
 require (
 	dario.cat/mergo v1.0.2
