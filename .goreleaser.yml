version: 2

dist: release
release:
  github:
    owner: evcc-io
    name: evcc
  mode: replace

builds:
  - id: evcc
    main: .
    flags:
      - -trimpath
      - -tags=release
    ldflags:
      - -X github.com/evcc-io/evcc/server.Version={{ .Version }} -X github.com/evcc-io/evcc/vehicle/tesla.TESLA_CLIENT_ID={{ .Env.TESLA_CLIENT_ID }} -s -w
    env:
      - CGO_ENABLED=0
    goos:
      - linux
      - darwin
      - windows
    goarch:
      - amd64
      - arm
      - arm64
    goarm:
      - "6"
    ignore:
      - goos: windows
        goarch: arm
      - goos: windows
        goarch: arm64
<<<<<<< HEAD
=======
    overrides:
      - goos: windows
        goarch: amd64
        flags:
          - -trimpath
          - -tags=release,timetzdata
      - goos: darwin
        goarch: arm64
        ldflags:
          - -X github.com/evcc-io/evcc/server.Version={{ .Version }} -X github.com/evcc-io/evcc/vehicle/tesla.TESLA_CLIENT_ID={{ .Env.TESLA_CLIENT_ID }} -s -w -B gobuildid
      - goos: darwin
        goarch: amd64
        ldflags:
          - -X github.com/evcc-io/evcc/server.Version={{ .Version }} -X github.com/evcc-io/evcc/vehicle/tesla.TESLA_CLIENT_ID={{ .Env.TESLA_CLIENT_ID }} -s -w -B gobuildid
>>>>>>> a92b6eac

env:
  - CGO_ENABLED=0

archives:
  - builds:
      - evcc
    format: tar.gz
    format_overrides:
      - goos: windows
        format: zip
    files:
      - evcc.dist.yaml
    name_template: >-
      {{ .ProjectName }}_{{ .Version }}_{{ if eq .Os "darwin" }}macOS{{ else }}{{ .Os }}{{ end }}-{{ .Arch }}{{ if .Arm }}v{{ .Arm }}{{ end }}

universal_binaries:
  - replace: true

checksum:
  name_template: "checksums.txt"

snapshot:
  version_template: "{{ .Tag }}-next"

changelog:
  sort: asc
  filters:
    exclude:
      - "^chore"
      - "^bump"
      - "^docs:"
      - "^test:"
      - "^Translations"

nfpms:
  - id: default
    package_name: evcc
    file_name_template: "{{ .ConventionalFileName }}"

    homepage: https://evcc.io
    description: EV Charge Controller
    maintainer: andig <cpuidle@gmx.de>
    license: MIT
    vendor: evcc.io

    formats:
      - deb

    dependencies:
      - adduser

    contents:
      - src: ./packaging/init/evcc.service
        dst: /lib/systemd/system/evcc.service

    scripts:
      preinstall: ./packaging/scripts/preinstall.sh
      postinstall: ./packaging/scripts/postinstall.sh
      preremove: ./packaging/scripts/preremove.sh
      postremove: ./packaging/scripts/postremove.sh

brews:
  - repository:
      owner: evcc-io
      name: homebrew-tap
    commit_author:
      name: andig
      email: cpuidle@gmx.de
    directory: Formula
    homepage: "https://evcc.io"
    description: "Sonne tanken ☀️🚘"
    license: "MIT"
    test: |
      system "#{bin}/evcc --version"
    service: |
      run [opt_bin/"evcc"]
      working_dir HOMEBREW_PREFIX
      keep_alive true
      log_path var/"log/evcc.log"
      error_log_path var/"log/evcc.log"<|MERGE_RESOLUTION|>--- conflicted
+++ resolved
@@ -32,23 +32,12 @@
         goarch: arm
       - goos: windows
         goarch: arm64
-<<<<<<< HEAD
-=======
     overrides:
       - goos: windows
         goarch: amd64
         flags:
           - -trimpath
           - -tags=release,timetzdata
-      - goos: darwin
-        goarch: arm64
-        ldflags:
-          - -X github.com/evcc-io/evcc/server.Version={{ .Version }} -X github.com/evcc-io/evcc/vehicle/tesla.TESLA_CLIENT_ID={{ .Env.TESLA_CLIENT_ID }} -s -w -B gobuildid
-      - goos: darwin
-        goarch: amd64
-        ldflags:
-          - -X github.com/evcc-io/evcc/server.Version={{ .Version }} -X github.com/evcc-io/evcc/vehicle/tesla.TESLA_CLIENT_ID={{ .Env.TESLA_CLIENT_ID }} -s -w -B gobuildid
->>>>>>> a92b6eac
 
 env:
   - CGO_ENABLED=0
