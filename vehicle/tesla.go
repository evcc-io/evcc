--- conflicted
+++ resolved
@@ -66,11 +66,8 @@
 		cc.Tokens.Access, cc.Tokens.Refresh,
 		tesla.OAuth2Config.ClientID, tesla.OAuth2Config.ClientSecret,
 	)
-<<<<<<< HEAD
-=======
 
 	identity, err := tesla.NewIdentity(log, token)
->>>>>>> 88b4ac8a
 	if err != nil {
 		return nil, err
 	}
