--- conflicted
+++ resolved
@@ -70,19 +70,9 @@
 		return nil, fmt.Errorf("login failed: %w", err)
 	}
 
-<<<<<<< HEAD
-	// authenticated http client with logging
-	ctx := context.WithValue(context.Background(), oauth2.HTTPClient, request.NewHelper(log).Client)
-	http := authClient.Config.Client(ctx, token)
-
-	// injected to the Tesla client
-	client := &tesla.Client{HTTP: http}
-	tesla.ActiveClient = client
-=======
 	// authenticated http client with logging injected to the Tesla client
 	ctx := context.WithValue(context.Background(), oauth2.HTTPClient, request.NewHelper(log).Client)
 	client, _ := tesla.NewClient(ctx, token)
->>>>>>> 3a435ad6
 
 	vehicles, err := client.Vehicles()
 	if err != nil {
