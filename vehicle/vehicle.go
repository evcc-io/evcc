--- conflicted
+++ resolved
@@ -8,11 +8,7 @@
 	"github.com/evcc-io/evcc/util"
 )
 
-<<<<<<< HEAD
-//go:generate go run ../cmd/tools/decorate.go -f decorateVehicle -b api.Vehicle -t "api.SocLimiter,GetLimitSoc,func() (int64, error)" -t "api.ChargeState,Status,func() (api.ChargeStatus, error)" -t "api.VehicleRange,Range,func() (int64, error)" -t "api.VehicleOdometer,Odometer,func() (float64, error)" -t "api.VehicleClimater,Climater,func() (bool, error)" -t "api.CurrentController,MaxCurrent,func(int64) error" -t "api.Resurrector,WakeUp,func() error"
-=======
-//go:generate go run ../cmd/tools/decorate.go -f decorateVehicle -b api.Vehicle -t "api.ChargeState,Status,func() (api.ChargeStatus, error)" -t "api.VehicleRange,Range,func() (int64, error)" -t "api.VehicleOdometer,Odometer,func() (float64, error)" -t "api.VehicleClimater,Climater,func() (bool, error)" -t "api.CurrentController,MaxCurrent,func(int64) error" -t "api.Resurrector,WakeUp,func() error" -t "api.ChargeController,ChargeEnable,func(bool) error"
->>>>>>> 43295993
+//go:generate go run ../cmd/tools/decorate.go -f decorateVehicle -b api.Vehicle -t "api.SocLimiter,GetLimitSoc,func() (int64, error)" -t "api.ChargeState,Status,func() (api.ChargeStatus, error)" -t "api.VehicleRange,Range,func() (int64, error)" -t "api.VehicleOdometer,Odometer,func() (float64, error)" -t "api.VehicleClimater,Climater,func() (bool, error)" -t "api.CurrentController,MaxCurrent,func(int64) error" -t "api.Resurrector,WakeUp,func() error" -t "api.ChargeController,ChargeEnable,func(bool) error"
 
 // Vehicle is an api.Vehicle implementation with configurable getters and setters.
 type Vehicle struct {
@@ -27,19 +23,9 @@
 // NewConfigurableFromConfig creates a new Vehicle
 func NewConfigurableFromConfig(other map[string]interface{}) (api.Vehicle, error) {
 	var cc struct {
-<<<<<<< HEAD
-		embed      `mapstructure:",squash"`
-		Soc        provider.Config
-		LimitSoc   *provider.Config
-		Status     *provider.Config
-		Range      *provider.Config
-		Odometer   *provider.Config
-		Climater   *provider.Config
-		MaxCurrent *provider.Config
-		Wakeup     *provider.Config
-=======
 		embed        `mapstructure:",squash"`
 		Soc          provider.Config
+		LimitSoc     *provider.Config
 		Status       *provider.Config
 		Range        *provider.Config
 		Odometer     *provider.Config
@@ -47,7 +33,6 @@
 		MaxCurrent   *provider.Config
 		Wakeup       *provider.Config
 		ChargeEnable *provider.Config
->>>>>>> 43295993
 	}
 
 	if err := util.DecodeOther(other, &cc); err != nil {
@@ -137,9 +122,6 @@
 		}
 	}
 
-<<<<<<< HEAD
-	return decorateVehicle(v, limitSoc, status, rng, odo, climater, maxCurrent, wakeup), nil
-=======
 	// decorate chargeEnable
 	var chargeEnable func(bool) error
 	if cc.ChargeEnable != nil {
@@ -149,8 +131,7 @@
 		}
 	}
 
-	return decorateVehicle(v, status, rng, odo, climater, maxCurrent, wakeup, chargeEnable), nil
->>>>>>> 43295993
+	return decorateVehicle(v, limitSoc, status, rng, odo, climater, maxCurrent, wakeup, chargeEnable), nil
 }
 
 // Soc implements the api.Vehicle interface
