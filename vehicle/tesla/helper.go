package tesla

import (
	"errors"
	"strings"
	"sync"

	"github.com/evcc-io/evcc/api"
	"github.com/teslamotors/vehicle-command/pkg/connector/inet"
)

var (
	mu         sync.Mutex
	identities = make(map[string]*Identity)
)

func getInstance(subject string) *Identity {
	return identities[subject]
}

func addInstance(subject string, identity *Identity) {
	identities[subject] = identity
}

// apiError converts HTTP 408 error to ErrTimeout
func apiError(err error) error {
	if err != nil && (errors.Is(err, inet.ErrVehicleNotAwake) ||
<<<<<<< HEAD
		strings.HasSuffix(err.Error(), "408 Request Timeout") || strings.HasSuffix(err.Error(), "408 (Request Timeout)")) ||
		strings.HasSuffix(err.Error(), "vehicle is offline or asleep") {
=======
		strings.HasSuffix(err.Error(), "408 Request Timeout") || strings.HasSuffix(err.Error(), "408 (Request Timeout)") ||
		strings.HasSuffix(err.Error(), "vehicle is offline or asleep")) {
>>>>>>> 1d322c63
		err = api.ErrAsleep
	}
	return err
}<|MERGE_RESOLUTION|>--- conflicted
+++ resolved
@@ -25,13 +25,8 @@
 // apiError converts HTTP 408 error to ErrTimeout
 func apiError(err error) error {
 	if err != nil && (errors.Is(err, inet.ErrVehicleNotAwake) ||
-<<<<<<< HEAD
-		strings.HasSuffix(err.Error(), "408 Request Timeout") || strings.HasSuffix(err.Error(), "408 (Request Timeout)")) ||
-		strings.HasSuffix(err.Error(), "vehicle is offline or asleep") {
-=======
 		strings.HasSuffix(err.Error(), "408 Request Timeout") || strings.HasSuffix(err.Error(), "408 (Request Timeout)") ||
 		strings.HasSuffix(err.Error(), "vehicle is offline or asleep")) {
->>>>>>> 1d322c63
 		err = api.ErrAsleep
 	}
 	return err
