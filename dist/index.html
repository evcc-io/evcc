--- conflicted
+++ resolved
@@ -20,13 +20,8 @@
     <meta name="theme-color" content="#020318" />
 
     <title>evcc</title>
-<<<<<<< HEAD
-    <script type="module" crossorigin src="./assets/index.7662cd15.js"></script>
-    <link rel="stylesheet" href="./assets/index.0a8d3961.css">
-=======
-    <script type="module" crossorigin src="./assets/index.bea554dc.js"></script>
-    <link rel="stylesheet" href="./assets/index.339d9da9.css">
->>>>>>> 037f46a1
+    <script type="module" crossorigin src="./assets/index.73f73c30.js"></script>
+    <link rel="stylesheet" href="./assets/index.6c747461.css">
   </head>
 
   <body>
