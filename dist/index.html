--- conflicted
+++ resolved
@@ -20,11 +20,7 @@
     <meta name="theme-color" content="#020318" />
 
     <title>evcc</title>
-<<<<<<< HEAD
-    <script type="module" crossorigin src="./assets/index.33cd8f42.js"></script>
-=======
     <script type="module" crossorigin src="./assets/index.06e500d4.js"></script>
->>>>>>> 6ea8a667
     <link rel="stylesheet" href="./assets/index.f6de0430.css">
   </head>
 
