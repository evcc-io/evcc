<!DOCTYPE html>
<html lang="en">
  <head>
    <meta charset="utf-8" />
    <meta name="viewport" content="width=device-width, initial-scale=1" />
    <meta name="description" content="evcc - Sonne tanken ☀️🚘" />
    <meta name="apple-mobile-web-app-capable" content="yes" />
    <meta name="apple-mobile-web-app-status-bar-style" content="black-translucent" />
    <meta name="apple-mobile-web-app-title" content="evcc" />
    <meta name="application-name" content="evcc" />

    <link rel="apple-touch-icon" sizes="180x180" href="meta/apple-touch-icon.png?[[.Version]]" />
    <link rel="icon" type="image/png" sizes="32x32" href="meta/favicon-32x32.png?[[.Version]]" />
    <link rel="icon" type="image/png" sizes="16x16" href="meta/favicon-16x16.png?[[.Version]]" />
    <link rel="manifest" href="meta/site.webmanifest?[[.Version]]" crossorigin="use-credentials" />
    <link rel="mask-icon" href="meta/safari-pinned-tab.svg?[[.Version]]" color="#28293e" />
    <link rel="shortcut icon" href="meta/favicon.ico?[[.Version]]" />
    <meta name="msapplication-TileColor" content="#28293e" />
    <meta name="msapplication-config" content="meta/browserconfig.xml?[[.Version]]" />
    <meta name="theme-color" content="#020318" />

    <title>evcc</title>
<<<<<<< HEAD
    <script type="module" crossorigin src="./assets/index.f405be63.js"></script>
    <link rel="stylesheet" href="./assets/index.e822215c.css">
=======
    <script type="module" crossorigin src="./assets/index.4e414929.js"></script>
    <link rel="stylesheet" href="./assets/index.14ecea29.css">
>>>>>>> 2857ad8c
  </head>

  <body>
    <script>
      window.evcc = {
        version: "[[.Version]]",
        configured: "[[.Configured]]",
        commit: "[[.Commit]]",
      };
    </script>

    <div id="app"></div>
    
  </body>
</html><|MERGE_RESOLUTION|>--- conflicted
+++ resolved
@@ -20,13 +20,8 @@
     <meta name="theme-color" content="#020318" />
 
     <title>evcc</title>
-<<<<<<< HEAD
-    <script type="module" crossorigin src="./assets/index.f405be63.js"></script>
-    <link rel="stylesheet" href="./assets/index.e822215c.css">
-=======
-    <script type="module" crossorigin src="./assets/index.4e414929.js"></script>
-    <link rel="stylesheet" href="./assets/index.14ecea29.css">
->>>>>>> 2857ad8c
+    <script type="module" crossorigin src="./assets/index.b2b6a1e6.js"></script>
+    <link rel="stylesheet" href="./assets/index.7868069c.css">
   </head>
 
   <body>
