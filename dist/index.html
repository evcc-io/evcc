<!DOCTYPE html>
<html lang="de">
  <head>
    <meta charset="utf-8" />
    <meta name="viewport" content="width=device-width, initial-scale=1" />
    <meta name="description" content="evcc - Sonne tanken ☀️🚘" />
    <meta name="apple-mobile-web-app-capable" content="yes" />
    <meta name="apple-mobile-web-app-status-bar-style" content="black-translucent" />
    <meta name="apple-mobile-web-app-title" content="evcc" />
    <meta name="application-name" content="evcc" />

    <link rel="apple-touch-icon" sizes="180x180" href="meta/apple-touch-icon.png?[[.Version]]" />
    <link rel="icon" type="image/png" sizes="32x32" href="meta/favicon-32x32.png?[[.Version]]" />
    <link rel="icon" type="image/png" sizes="16x16" href="meta/favicon-16x16.png?[[.Version]]" />
    <link rel="manifest" href="meta/site.webmanifest?[[.Version]]" crossorigin="use-credentials" />
    <link rel="mask-icon" href="meta/safari-pinned-tab.svg?[[.Version]]" color="#28293e" />
    <link rel="shortcut icon" href="meta/favicon.ico?[[.Version]]" />
    <meta name="msapplication-TileColor" content="#28293e" />
    <meta name="msapplication-config" content="meta/browserconfig.xml?[[.Version]]" />
    <meta name="theme-color" content="#020318" />

    <title>evcc</title>
<<<<<<< HEAD
    <script type="module" crossorigin src="./assets/index.155605e7.js"></script>
    <link rel="stylesheet" href="./assets/index.0150814f.css">
=======
    <script type="module" crossorigin src="./assets/index.1ef7d4e7.js"></script>
    <link rel="stylesheet" href="./assets/index.f6aa52fd.css">
>>>>>>> ca1752ff
  </head>

  <body>
    <script>
      window.evcc = {
        version: "[[.Version]]",
        configured: "[[.Configured]]",
        commit: "[[.Commit]]",
      };
    </script>

    <div id="app"></div>
    
  </body>
</html><|MERGE_RESOLUTION|>--- conflicted
+++ resolved
@@ -20,13 +20,8 @@
     <meta name="theme-color" content="#020318" />
 
     <title>evcc</title>
-<<<<<<< HEAD
-    <script type="module" crossorigin src="./assets/index.155605e7.js"></script>
+    <script type="module" crossorigin src="./assets/index.36048902.js"></script>
     <link rel="stylesheet" href="./assets/index.0150814f.css">
-=======
-    <script type="module" crossorigin src="./assets/index.1ef7d4e7.js"></script>
-    <link rel="stylesheet" href="./assets/index.f6aa52fd.css">
->>>>>>> ca1752ff
   </head>
 
   <body>
