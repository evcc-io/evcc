--- conflicted
+++ resolved
@@ -20,13 +20,8 @@
     <meta name="theme-color" content="#020318" />
 
     <title>evcc</title>
-<<<<<<< HEAD
-    <script type="module" crossorigin src="./assets/index.8f19f7ce.js"></script>
-    <link rel="stylesheet" href="./assets/index.b87e6808.css">
-=======
-    <script type="module" crossorigin src="./assets/index.9ac28ff8.js"></script>
-    <link rel="stylesheet" href="./assets/index.b49e9a55.css">
->>>>>>> fae7366b
+    <script type="module" crossorigin src="./assets/index.43115d36.js"></script>
+    <link rel="stylesheet" href="./assets/index.24d10a15.css">
   </head>
 
   <body>
