<!DOCTYPE html>
<html lang="de">
  <head>
    <meta charset="utf-8" />
    <meta name="viewport" content="width=device-width, initial-scale=1" />
    <meta name="description" content="evcc - Sonne tanken ☀️🚘" />
    <meta name="apple-mobile-web-app-capable" content="yes" />
    <meta name="apple-mobile-web-app-status-bar-style" content="black-translucent" />
    <meta name="apple-mobile-web-app-title" content="evcc" />
    <meta name="application-name" content="evcc" />

    <link rel="apple-touch-icon" sizes="180x180" href="meta/apple-touch-icon.png?[[.Version]]" />
    <link rel="icon" type="image/png" sizes="32x32" href="meta/favicon-32x32.png?[[.Version]]" />
    <link rel="icon" type="image/png" sizes="16x16" href="meta/favicon-16x16.png?[[.Version]]" />
    <link rel="manifest" href="meta/site.webmanifest?[[.Version]]" />
    <link rel="mask-icon" href="meta/safari-pinned-tab.svg?[[.Version]]" color="#28293e" />
    <link rel="shortcut icon" href="meta/favicon.ico?[[.Version]]" />
    <meta name="msapplication-TileColor" content="#28293e" />
    <meta name="msapplication-config" content="meta/browserconfig.xml?[[.Version]]" />
    <meta name="theme-color" content="#020318" />

    <title>evcc</title>
<<<<<<< HEAD
    <script type="module" crossorigin src="./assets/index.38b31fec.js"></script>
    <link rel="stylesheet" href="./assets/index.dbaf8672.css">
=======
    <script type="module" crossorigin src="./assets/index.5a450559.js"></script>
    <link rel="stylesheet" href="./assets/index.9eb90bf3.css">
>>>>>>> d1211cb1
  </head>
  <body>
    <script>
      window.evcc = {
        version: "[[.Version]]",
        configured: "[[.Configured]]",
        commit: "[[.Commit]]",
      };
    </script>

    <div id="app"></div>
    
  </body>
</html><|MERGE_RESOLUTION|>--- conflicted
+++ resolved
@@ -20,13 +20,8 @@
     <meta name="theme-color" content="#020318" />
 
     <title>evcc</title>
-<<<<<<< HEAD
-    <script type="module" crossorigin src="./assets/index.38b31fec.js"></script>
-    <link rel="stylesheet" href="./assets/index.dbaf8672.css">
-=======
-    <script type="module" crossorigin src="./assets/index.5a450559.js"></script>
-    <link rel="stylesheet" href="./assets/index.9eb90bf3.css">
->>>>>>> d1211cb1
+    <script type="module" crossorigin src="./assets/index.33b5e826.js"></script>
+    <link rel="stylesheet" href="./assets/index.4db1dc06.css">
   </head>
   <body>
     <script>
