--- conflicted
+++ resolved
@@ -20,13 +20,8 @@
     <meta name="theme-color" content="#020318" />
 
     <title>evcc</title>
-<<<<<<< HEAD
-    <script type="module" crossorigin src="./assets/index.3bff7626.js"></script>
-    <link rel="stylesheet" href="./assets/index.47d06d68.css">
-=======
-    <script type="module" crossorigin src="./assets/index.75753078.js"></script>
-    <link rel="stylesheet" href="./assets/index.5861eb97.css">
->>>>>>> d1d88295
+    <script type="module" crossorigin src="./assets/index.84c69343.js"></script>
+    <link rel="stylesheet" href="./assets/index.b8196a75.css">
   </head>
 
   <body>
