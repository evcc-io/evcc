{
  "authProviders": {
    "authCode": "Codice di autenticazione",
    "authCodeHelp": "Copia questo codice e utilizzalo nel passaggio successivo. Valido per {duration}.",
    "authorizationRequired": "Autorizzazione richiesta",
    "buttonConnect": "Connettiti a {provider}",
    "buttonDisconnect": "Disconnetti",
    "confirmLogout": "Sei sicuro di voler disconnettere {title}?",
    "connect": "connetti",
    "disconnect": "disconnetti",
    "modalDescriptionLogin": "Completa la procedura di autorizzazione per stabilire la connessione con {provider}.",
    "modalDescriptionLogout": "Questo disconnetterà il tuo account {provider} e rimuoverà l'accesso ai suoi dati.",
    "success": "L'autorizzazione con {title} è stata completata con successo.",
    "successCloseModal": "Puoi ora chiudere questa finestra di dialogo.",
    "successCloseTab": "Puoi ora chiudere questa scheda."
  },
  "batterySettings": {
    "batteryLevel": "Livello batteria",
    "bufferStart": {
      "above": "quando supera il {soc}.",
      "full": "quando è al {soc}.",
      "never": "solo con abbastanza surplus."
    },
    "capacity": "{energy} di {total}",
    "control": "Controllo batteria",
    "discharge": "Previeni la scarica della batteria in modalità veloce oppure quando è attiva una pianificazione.",
    "disclaimerHint": "Nota:",
    "disclaimerText": "Queste impostazioni riguardano solamente la modalità solare. Il comportamento di ricarica è adattato di conseguenza.",
    "gridChargeTab": "Carica in corso dalla rete",
    "legendBottomName": "Priorità alla carica della batteria di casa",
    "legendBottomSubline": "fino al {soc}.",
    "legendMiddleName": "Priorità alla carica del veicolo",
    "legendMiddleSubline": "quando la batteria supera il {soc}.",
    "legendTopAutostart": "Parti automaticamente",
    "legendTopName": "Ricarica del veicolo assistita dalla batteria",
    "legendTopSubline": "quando la batteria supera il {soc}.",
    "modalTitle": "Batteria di casa",
    "usageTab": "Uso della batteria"
  },
  "config": {
    "aux": {
      "description": "Dispositivo che modifica il suo consumo sulla base del surplus di produzione disponibile (es: boiler smart). evcc si aspetta che questo dispositivo riduca il suo consumo se richiesto.",
      "titleAdd": "Aggiungi consumatore autoregolato",
      "titleEdit": "Modifica dispositivo con consumo auto-regolato"
    },
    "battery": {
      "titleAdd": "Aggiungi Batteria",
      "titleEdit": "Modifica Batteria"
    },
    "charge": {
      "titleAdd": "“Aggiungi un contatore di carica\"",
      "titleEdit": "Modifica contatore di carica"
    },
    "charger": {
      "chargers": "Caricatori EV",
      "generic": "Integrazioni generiche",
      "heatingdevices": "Dispositivi di riscaldamento",
<<<<<<< HEAD
      "ocppHelp": "Copia questo indirizzo nella configurazione dei tuoi caricatori.",
=======
      "ocppHelp": "Copia questo URL nella configurazione del tuo caricatore. Consulta il manuale del produttore per i dettagli. Il caricatore aggiungerà automaticamente il suo identificatore univoco (ID stazione) all'URL. In rari casi, potrebbe essere necessario specificare manualmente l'identificatore. Esempio: `{url}`",
>>>>>>> 4d92bfbb
      "ocppLabel": "URL Server OCPP",
      "switchsockets": "Prese commutabili",
      "template": "Produttore",
      "titleAdd": {
        "charging": "Aggiungi Caricabatterie"
      },
      "titleEdit": {
        "charging": "Modifica caricabatterie"
      },
      "type": {
        "heatpump": "Pompa di calore definita dall'utente"
      }
    },
    "circuits": {
      "description": "Garantisce che la somma dei carichi connessi ad un circuito non superi i limiti di corrente configurati. I circuiti possono essere annidati in una struttura gerarchica.",
      "title": "Gestione del carico"
    },
    "control": {
      "description": "Normalmente le impostazioni di default sono adeguate. Modificale solo se sai cosa stai facendo.",
      "descriptionInterval": "Intervallo ciclo di aggiornamento in secondi. Definisce quanto spesso evcc rileva i dati, modifica la potenza di carica e aggiorna l'interfaccia utente. Intervalli ridotti (<30s) possono causare oscillazioni e comportamenti indesiderati.",
      "descriptionResidualPower": "Modifica la soglia di corrente per il ciclo di controllo. Se hai una batteria è consigliabile impostare un valore minimo di 100W: in questo modo la batteria riceverà una priorità rispetto all'uso della rete elettrica.",
      "labelInterval": "Intervallo di aggiornamento",
      "labelResidualPower": "Potenza residua",
      "title": "Comportamento di controllo"
    },
    "deviceValue": {
      "amount": "Quantità",
      "broker": "Broker",
      "bucket": "Bucket",
      "capacity": "Capacità",
      "chargeStatus": "Stato",
      "chargeStatusA": "non connesso",
      "chargeStatusB": "connesso",
      "chargeStatusC": "in carica",
      "chargeStatusE": "corrente assente",
      "chargeStatusF": "errore",
      "chargedEnergy": "Carico",
      "co2": "CO₂ rete elettrica",
      "configured": "Configurato",
      "controllable": "Controllabile",
      "currency": "Valuta",
      "current": "Corrente",
      "currentRange": "Corrente",
      "enabled": "Abilitato",
      "energy": "Energia",
      "feedinPrice": "Prezzo di vendita",
      "gridPrice": "Prezzo d'acquisto",
      "heaterTempLimit": "Limite del dispositivo di riscaldamento",
      "hemsType": "Comunicazione",
      "identifier": "Identificatore RFID",
      "no": "no",
      "odometer": "Chilometraggio",
      "org": "Organizzazione",
      "phaseCurrents": "Corrente L1, L2, L3",
      "phasePowers": "Potenza L1, L2, L3",
      "phaseVoltages": "Voltaggio L1, L2, L3",
      "phases1p3p": "Commutazione di fase",
      "power": "Potenza",
      "powerRange": "Potenza",
      "range": "Intervallo",
      "singlePhase": "Singola fase",
      "soc": "Carica",
      "solarForecast": "Previsioni solari",
      "temp": "Temperatura",
      "topic": "Argomento",
      "url": "URL",
      "vehicleLimitSoc": "Limite di carica",
      "yes": "sì"
    },
    "deviceValueChargeStatus": {
      "A": "A (non collegato)",
      "B": "B (collegato)",
      "C": "C (in carica)"
    },
    "devices": {
      "auxMeter": "Dispositivo smart",
      "batteryStorage": "Batteria di accumulo",
      "solarSystem": "Sistema fotovoltaico"
    },
    "eebus": {
      "description": "Configurazione che permette a evcc di comunicare con altri dispositivi EEBus.",
      "title": "EEBus"
    },
    "ext": {
      "description": "Registra i valori energetici dei consumatori non controllati (ad es. frigorifero, lavatrice, ecc.) a fini statistici. Questi contatori possono essere utilizzati anche per la gestione del carico (ad es. subdistribuzione).",
      "titleAdd": "Aggiungi contatore esterno",
      "titleEdit": "Modifica contatore esterno"
    },
    "form": {
      "danger": "Pericolo",
      "deprecated": "deprecato",
      "example": "Esempio",
      "optional": "facoltativo"
    },
    "general": {
      "cancel": "Annulla",
      "delete": "Cancella",
      "docsLink": "Vedi la documentazione.",
      "experimental": "Sperimentale",
      "hideAdvancedSettings": "Nascondi impostazioni avanzate",
      "off": "off",
      "on": "on",
      "password": "Password",
      "readFromFile": "Importa da file",
      "remove": "Rimuovi",
      "save": "Salva",
      "showAdvancedSettings": "Mostra impostazioni avanzate",
      "telemetry": "Telemetria",
      "templateLoading": "Caricamento...",
      "title": "Titolo",
      "validateSave": "Conferma e salva"
    },
    "grid": {
      "title": "Contatore di rete",
      "titleAdd": "Aggiungi contatore di rete",
      "titleEdit": "Modifica contatore di rete"
    },
    "hems": {
      "description": "Limitazione di potenza da parte di sistemi esterni (ad es. controllori EnWG 14a). Richiede la configurazione della gestione del carico.",
      "title": "HEMS"
    },
    "influx": {
      "description": "Scrive i dati di ricarica e le altre metriche su InfluxDB. Usa Grafana o altri strumenti per visualizzare i dati.",
      "descriptionToken": "Controlla la documentazione di InfluxDB per imparare a crearne uno. https://docs.influxdata.com/influxdb/v2/admin/",
      "labelBucket": "Bucket",
      "labelCheckInsecure": "Permetti certificati self-signed",
      "labelDatabase": "Database",
      "labelInsecure": "Validazione certificato",
      "labelOrg": "Società",
      "labelPassword": "Password",
      "labelToken": "Token API",
      "labelUrl": "URL",
      "labelUser": "Nome utente",
      "title": "InfluxDB",
      "v1Support": "Serve supporto per InfluxDB 1.x?",
      "v2Support": "Torna a InfluxDB 2.x"
    },
    "loadpoint": {
      "addCharger": {
        "charging": "Aggiungi caricabatterie"
      },
      "addMeter": "Aggiungi contatore energetico dedicato",
      "cancel": "Annulla",
      "chargerError": {
        "charging": "È necessario configurare un caricatore."
      },
      "chargerLabel": {
        "charging": "Caricabatterie"
      },
      "chargerPower11kw": "11 kW",
      "chargerPower11kwHelp": "Utilizzerà un intervallo di corrente tra 6 e 16 A.",
      "chargerPower22kw": "22 kW",
      "chargerPower22kwHelp": "Utilizzerà un intervallo di corrente tra 6 e 32 A.",
      "chargerPowerCustom": "altro",
      "chargerPowerCustomHelp": "Definire un intervallo di corrente personalizzato.",
      "chargerTypeLabel": "Tipo di caricabatterie",
      "chargingTitle": "Comportamento",
      "circuitLabel": "Circuito",
      "circuitUnassigned": "non assegnato",
      "defaultModeHelp": {
        "charging": "Modalità di ricarica quando si collega il veicolo."
      },
      "defaultModeHelpKeep": "Mantiene l'ultima modalità selezionata.",
      "defaultModeLabel": "Modalità predefinita",
      "delete": "Cancella",
      "electricalSubtitle": "Se non sei sicuro, chiedi al tuo elettricista.",
      "electricalTitle": "Elettricità",
      "energyMeterHelp": "Contatore supplementare se il caricabatterie non ne possiede uno integrato.",
      "energyMeterLabel": "Misuratore di energia",
      "estimateLabel": "Stima il livello di carica tra gli aggiornamenti dell'API",
      "maxCurrentHelp": "Deve essere maggiore della corrente minima.",
      "maxCurrentLabel": "Corrente massima",
      "minCurrentHelp": "Scendere al di sotto dei 6A solo se si sa quello che si sta facendo.",
      "minCurrentLabel": "Corrente minima",
      "noVehicles": "Nessun veicolo configurato.",
      "phases1p": "Monofase",
      "phases3p": "Trifase",
      "phasesAutomatic": "Fasi automatiche",
      "phasesAutomaticHelp": "Il tuo caricabatterie supporta il passaggio automatico tra la carica monofase e quella trifase. Nella schermata principale è possibile modificare la gestione della fase durante la ricarica.",
      "phasesHelp": "Numero di fasi collegate.",
      "phasesLabel": "Fasi",
      "pollIntervalDanger": "L'aggiornamento ripetuto dei dati dal veicolo può scaricarne la batteria. Alcune case automobilistiche possono in questi casi impedire attivamente la carica. Non raccomandato! Usare solo se si è consapevoli dei rischi.",
      "pollIntervalHelp": "Intervallo tra gli aggiornamenti tramite API del veicolo. Intervalli più brevi possono scaricare la batteria.",
      "pollIntervalLabel": "Intervallo di aggiornamento",
      "pollModeAlways": "sempre",
      "pollModeAlwaysHelp": "Aggiorna sempre lo stato del veicolo ad intervalli regolari.",
      "pollModeCharging": "in carica",
      "pollModeChargingHelp": "Aggiorna lo stato del veicolo soltanto durante la carica.",
      "pollModeConnected": "collegato",
      "pollModeConnectedHelp": "Aggiorna lo stato del veicolo ad intervalli regolari quando collegato.",
      "pollModeLabel": "Modalità di aggiornamento",
      "priorityHelp": "Le priorità più elevate ottengono l'accesso preferenziale al surplus solare.",
      "priorityLabel": "Priorità",
      "save": "Salva",
      "showAllSettings": "Mostra tutte le impostazioni",
      "solarBehaviorCustomHelp": "Definisci soglie personalizzate di attivazione e disattivazione della ricarica.",
      "solarBehaviorDefaultHelp": "Avvia dopo {enableDelay} di surplus sufficiente. Interrompi quando il surplus non è sufficiente per {disableDelay}.",
      "solarBehaviorLabel": "Solare",
      "solarModeCustom": "personalizzato",
      "solarModeMaximum": "massimo solare",
      "thresholdDisableDelayLabel": "Ritardo di disattivazione",
      "thresholdDisableHelpInvalid": "Inserisci un valore positivo.",
      "thresholdDisableHelpPositive": "Interrompi in caso di prelievo dalla rete superiore a {power} per più di {delay}.",
      "thresholdDisableHelpZero": "Interrompi quando la potenza minima di ricarica non può essere sostenuta per {delay}.",
      "thresholdDisableLabel": "Soglia di disattivazione (W)",
      "thresholdEnableDelayLabel": "Ritardo di attivazione",
      "thresholdEnableHelpInvalid": "Inserisci un valore negativo.",
      "thresholdEnableHelpNegative": "Inizia la ricarica quando un surplus di {surplus} è disponibile per {delay}.",
      "thresholdEnableHelpZero": "Inizia la ricarica quando la potenza di ricarica minima è disponibile per {delay}.",
      "thresholdEnableLabel": "Soglia di attivazione (W)",
      "titleLabel": "Titolo",
      "vehicleAutoDetection": "identificazione automatica",
      "vehicleHelpAutoDetection": "Seleziona automaticamente il veicolo più plausibile. E' comunque possibile la modifica manuale.",
      "vehicleHelpDefault": "Seleziona sempre questo veicolo in questo punto di ricarica. Identificazione automatica disabilitata. E' comunque possibile la modifica manuale.",
      "vehicleLabel": "Veicolo predefinito",
      "vehiclesTitle": "Veicoli"
    },
    "main": {
      "addAdditional": "Aggiungi un contatore aggiuntivo",
      "addGrid": "Aggiungi contatore di rete",
      "addLoadpoint": "Aggiungi punto di ricarica",
      "addPvBattery": "Aggiungi fotovoltaico o batteria",
      "addTariffs": "Aggiungi tariffe",
      "addVehicle": "Aggiungi veicolo",
      "configured": "configurato",
      "edit": "modifica",
      "loadpointRequired": "È necessario configurare almeno un punto di ricarica.",
      "name": "Nome",
      "title": "Configurazione",
      "unconfigured": "non configurato",
      "vehicles": "I miei veicoli",
      "yaml": "I dispositivi configurati in evcc.yaml non sono modificabili tramite UI."
    },
    "messaging": {
      "description": "Ricevi messaggi sulle sessioni di ricarica.",
      "title": "Notifiche"
    },
    "meter": {
      "cancel": "Annulla",
      "delete": "Elimina",
      "option": {
        "aux": "Aggiungi un consumatore autoregolato",
        "battery": "Aggiungi contatore batteria",
        "ext": "Aggiungi contatore esterno",
        "pv": "Aggiungi contatore fotovoltaico"
      },
      "save": "Salva",
      "template": "Produttore",
      "titleChoice": "Cosa vuoi aggiungere?",
      "validateSave": "Conferma e salva"
    },
    "modbus": {
      "baudrate": "Baud rate",
      "comset": "ComSet",
      "connection": "Connessione Modbus",
      "connectionHintSerial": "Il dispositivo è collegato direttamente a evcc tramite un'interfaccia RS485.",
      "connectionHintTcpip": "Il dispositivo è controllabile da evcc via LAN/Wifi.",
      "connectionValueSerial": "Seriale / USB",
      "connectionValueTcpip": "Rete",
      "device": "Nome del dispositivo",
      "deviceHint": "Esempio: /dev/ttyUSB0",
      "host": "Indirizzo IP o hostname",
      "hostHint": "Esempio: 192.0.2.2",
      "id": "Modbus ID",
      "port": "Porta",
      "protocol": "Protocollo Modbus",
      "protocolHintRtu": "Collegamento tramite un adattatore da RS485 a Ethernet senza traduzione di protocollo.",
      "protocolHintTcp": "Il dispositivo è dotato di supporto LAN/Wifi nativo o è collegato tramite un adattatore da RS485 a Ethernet con traduzione di protocollo.",
      "protocolValueRtu": "RTU",
      "protocolValueTcp": "TCP"
    },
    "modbusproxy": {
      "description": "Alcuni dispositivi Modbus supportano solo una o pochissime connessioni. evcc può fungere da proxy, consentendo l'accesso simultaneo a più client (domotica, script, ecc.).",
      "title": "Proxy Modbus"
    },
    "mqtt": {
      "authentication": "Autenticazione",
      "description": "Connettiti ad un broker MQTT per permettere lo scambio di dati con altri sistemi nella tua rete.",
      "descriptionClientId": "Autore del messaggio. Viene usato `evcc-[rand]` se il campo è lasciato vuoto.",
      "descriptionTopic": "Lasciare vuoto per disabilitare la pubblicazione.",
      "labelBroker": "Broker",
      "labelCaCert": "Certificato server (CA)",
      "labelCheckInsecure": "Permetti certificati self-signed",
      "labelClientCert": "Certificato client",
      "labelClientId": "ID Client",
      "labelClientKey": "Chiave client",
      "labelInsecure": "Validazione certificato",
      "labelPassword": "Password",
      "labelTopic": "Argomento",
      "labelUser": "Nome utente",
      "publishing": "Pubblicazione",
      "title": "MQTT"
    },
    "network": {
      "descriptionHost": "Usa il suffisso .local per abilitare mDNS. Utilizzato nell'app mobile e in alcune stazioni OCPP.",
      "descriptionPort": "Porta per l'interfaccia web e l'API. Dovrai modificare l'URL se modifichi questo.",
      "descriptionSchema": "Modifica solo come vengono generati gli URL. Selezionare HTTPS non abiliterà la crittografia.",
      "labelHost": "Hostname",
      "labelPort": "Porta",
      "labelSchema": "Tipo",
      "title": "Rete"
    },
    "options": {
      "boolean": {
        "no": "no",
        "yes": "sì"
      },
      "endianness": {
        "big": "big-endian",
        "little": "little-endian"
      },
      "schema": {
        "http": "HTTP (non crittografato)",
        "https": "HTTPS (crittografato)"
      },
      "status": {
        "A": "A (non collegato)",
        "B": "B (collegato)",
        "C": "C (in carica)"
      }
    },
    "pv": {
      "titleAdd": "Aggiungi Contatore Fotovoltaico",
      "titleEdit": "Modifica Contatore Fotovoltaico"
    },
    "section": {
      "additionalMeter": "Contatori aggiuntivi",
      "general": "Generali",
      "grid": "Rete Elettrica",
      "integrations": "Integrazioni",
      "loadpoints": "Stazioni di ricarica",
      "meter": "Fotovoltaico e Batterie",
      "system": "Sistema",
      "vehicles": "Veicoli"
    },
    "sponsor": {
      "addToken": "Inserisci il token",
      "changeToken": "Modifica il token",
      "description": "Il modello di sponsorizzazione ci aiuta a mantenere il progetto e a introdurre in modo sostenibile nuove ed entusiasmanti funzionalità. Come sponsor hai accesso a tutte le implementazioni del caricabatterie.",
      "descriptionToken": "Ricevi il token da {url}. Offriamo anche un token di prova per i test {trialToken}.",
      "error": "Il token sponsor non è valido.",
      "labelToken": "Token sponsor",
      "title": "Sponsorizzazione",
      "tokenRequired": "Devi configurare un token sponsor prima di poter creare questo dispositivo.",
      "tokenRequiredLearnMore": "Maggiori informazioni.",
      "trialToken": "Token di prova"
    },
    "system": {
      "logs": "Logs",
      "restart": "Riavvia",
      "restartRequiredDescription": "Riavvia per vedere l'effetto.",
      "restartRequiredMessage": "La configurazione è cambiata.",
      "restartingDescription": "Attendere prego…",
      "restartingMessage": "Riavvio evcc in corso."
    },
    "tariffs": {
      "description": "Definisci le tue tariffe energetiche per calcolare i costi delle tue sessioni di ricarica.",
      "title": "Tariffe"
    },
    "title": {
      "description": "Visualizzato nella schermata principale e nella scheda del browser.",
      "label": "Titolo",
      "title": "Modifica Titolo"
    },
    "validation": {
      "failed": "fallito",
      "label": "Stato",
      "running": "Verifica in corso…",
      "success": "riuscito",
      "unknown": "sconosciuto",
      "validate": "convalidato"
    },
    "vehicle": {
      "cancel": "Annulla",
      "chargingSettings": "Impostazioni di carica",
      "defaultMode": "Modalità predefinita",
      "defaultModeHelp": "Modo di carica predefinito alla connessione del veicolo.",
      "delete": "Cancella",
      "generic": "Altre integrazioni",
      "identifiers": "Identificatori RFID",
      "identifiersHelp": "Lista di stringhe RFID per l'identificazione del veicolo. Una stringa per riga. L'identificativo corrente è indicato nella pagina riassuntiva del punto di carica.",
      "maximumCurrent": "Corrente massima",
      "maximumCurrentHelp": "Deve essere maggiore della corrente minima.",
      "maximumPhases": "Fasi massime",
      "maximumPhasesHelp": "Con quante fasi può essere caricato questo veicolo? Questo dato è usato per calcolare il surplus minimo e la durata della pianificazione.",
      "minimumCurrent": "Corrente minima",
      "minimumCurrentHelp": "Scendi al di sotto di 6A solo se sai cosa stai facendo.",
      "online": "Veicoli con API online",
      "priority": "Priorità",
      "priorityHelp": "Con una priorità maggiore il veicolo ha un accesso prioritario al surplus solare.",
      "save": "Salva",
      "scooter": "Scooter",
      "template": "Produttore",
      "titleAdd": "Aggiungi Veicolo",
      "titleEdit": "Modifica Veicolo",
      "validateSave": "Verifica e salva"
    }
  },
  "footer": {
    "community": {
      "greenEnergy": "Solare",
      "greenEnergySub1": "ricaricato con evcc",
      "greenEnergySub2": "da ottobre 2022",
      "greenShare": "Quota solare",
      "greenShareSub1": "energia fornita da",
      "greenShareSub2": "Solare e accumulo di batterie",
      "power": "Potenza di carica",
      "powerSub1": "{activeClients} di {totalClients} partecipanti",
      "powerSub2": "in carica…",
      "tabTitle": "Comunità online"
    },
    "savings": {
      "co2Saved": "{value} di risparmio",
      "co2Title": "Emissioni di CO₂",
      "configurePriceCo2": "Scopri come configurare i dati su prezzi e CO₂.",
      "footerLong": "{percent} di energia solare",
      "footerShort": "{percent} solare",
      "modalTitle": "Riepilogo energia caricata",
      "moneySaved": "{value} di risparmio",
      "percentGrid": "{grid} kWh rete",
      "percentSelf": "{self} kWh solare",
      "percentTitle": "Energia solare",
      "period": {
        "30d": "ultimi 30 giorni",
        "365d": "ultimi 365 giorni",
        "thisYear": "quest'anno",
        "total": "tutto il tempo"
      },
      "periodLabel": "Periodo:",
      "priceTitle": "Prezzo energia",
      "referenceGrid": "rete",
      "referenceLabel": "Dati di riferimento:",
      "tabTitle": "I miei dati"
    },
    "sponsor": {
      "becomeSponsor": "Diventa uno sponsor",
      "becomeSponsorExtended": "Sostienici direttamente per ottenere adesivi.",
      "confetti": "Pronti per i coriandoli?",
      "confettiPromise": "Si ottengono adesivi e coriandoli digitali",
      "sticker": "... o adesivi evcc?",
      "supportUs": "La nostra missione è rendere la ricarica solare una cosa totalmente automatica e normale. Aiuta evcc pagando quello che ritieni sia giusto.",
      "thanks": "Grazie, {sponsor}! Il tuo contributo aiuta a sviluppare ulteriormente evcc.",
      "titleNoSponsor": "Sostienici",
      "titleSponsor": "Sei un sostenitore",
      "titleTrial": "Modalità di prova",
      "titleVictron": "Sponsorizzato da Victron Energy",
      "trial": "Sei in modalità di prova e puoi utilizzare tutte le funzionalità. Ti invitiamo a sostenere il progetto.",
      "victron": "Stai utilizzando evcc sull'hardware Victron Energy e hai accesso a tutte le funzionalità."
    },
    "telemetry": {
      "optIn": "Voglio contribuire con i miei dati.",
      "optInMoreDetails": "Ulteriori dettagli {0}.",
      "optInMoreDetailsLink": "qui",
      "optInSponsorship": "È necessaria una sponsorizzazione."
    },
    "version": {
      "availableLong": "aggiornamento disponibile",
      "modalCancel": "Annulla",
      "modalDownload": "Download",
      "modalInstalledVersion": "Versione correntemente installata",
      "modalNoReleaseNotes": "Non ci sono note di rilascio disponibili. Altre informazioni circa la nuova versione si trovano qui:",
      "modalTitle": "Aggiornamento disponibile",
      "modalUpdate": "Installare",
      "modalUpdateNow": "Installa ora",
      "modalUpdateStarted": "Evcc ripartirà dopo l'aggiornamento…",
      "modalUpdateStatusStart": "Installazione avviata:"
    }
  },
  "forecast": {
    "co2": {
      "average": "Media",
      "lowestHour": "Ora più ecologica",
      "range": "Intervallo"
    },
    "modalTitle": "Previsioni",
    "price": {
      "average": "Media",
      "lowestHour": "Ora più economica",
      "range": "Intervallo"
    },
    "solar": {
      "dayAfterTomorrow": "Dopodomani",
      "partly": "parzialmente",
      "remaining": "rimanenti",
      "today": "Oggi",
      "tomorrow": "Domani"
    },
    "solarAdjust": "Modifica la previsione sulla base dei dati reali{percent}.",
    "type": {
      "co2": "CO₂",
      "price": "Prezzo",
      "solar": "Solare"
    }
  },
  "header": {
    "about": "Riguardo",
    "blog": "Blog",
    "docs": "Documentazione",
    "github": "GitHub",
    "login": "Iscrizioni Veicolo",
    "logout": "Logout",
    "nativeSettings": "Cambia Server",
    "needHelp": "Hai bisogno di aiuto?",
    "sessions": "Sessioni di ricarica"
  },
  "help": {
    "discussionsButton": "Discussioni su GitHub",
    "documentationButton": "Documentazione",
    "issueButton": "Segnala un bug",
    "issueDescription": "Hai trovato un comportamento strano o sbagliato?",
    "logsButton": "Vedi i logs",
    "logsDescription": "Controlla la presenza di errori nei log.",
    "modalTitle": "Bisogno di aiuto?",
    "primaryActions": "Qualcosa non funziona come dovrebbe? Questi sono ottimi punti dove poter ottenere un aiuto.",
    "restart": {
      "cancel": "Annulla",
      "confirm": "Sì, riavvia!",
      "description": "In circostanze normali il riavvio non dovrebbe essere necessario. Considera l'idea di segnalare un bug se è necessario riavviare evcc regolarmente.",
      "disclaimer": "Nota: evcc verrà chiuso e si affiderà al sistema operativo per riavviare il servizio.",
      "modalTitle": "Sei sicuro di voler riavviare?"
    },
    "restartButton": "Riavvia",
    "restartDescription": "Hai provato a spegnerlo e riaccenderlo?",
    "secondaryActions": "Non sei ancora in grado di risolvere il tuo problema? Ecco alcune opzioni più complesse."
  },
  "log": {
    "areaLabel": "Filtrato per area",
    "areas": "Tutte le aree",
    "download": "Scarica log completo",
    "levelLabel": "Filtra per livello log",
    "nAreas": "{count} aree",
    "noResults": "Nessun log corrispondente.",
    "search": "Cerca",
    "selectAll": "seleziona tutti",
    "showAll": "Mostra tutto",
    "title": "Log",
    "update": "Aggiornamento automatico"
  },
  "loginModal": {
    "cancel": "Annulla",
    "error": "Login fallito: ",
    "iframeHint": "Apri evcc in una nuova scheda.",
    "iframeIssue": "La tua password è corretta, ma sembra che il cookie di autenticazione sia stato eliminato. Questo può succedere quando usi evcc su un iframe su HTTP.",
    "invalid": "Password errata.",
    "login": "Login",
    "password": "Password",
    "reset": "Reimpostare la password?",
    "title": "Autenticazione"
  },
  "main": {
    "chargingPlan": {
      "active": "Attivo",
      "addRepeatingPlan": "Aggiungi piano ricorrente",
      "arrivalTab": "Arrivo",
      "day": "Giorno",
      "departureTab": "Partenza",
      "goal": "Obiettivo di ricarica",
      "modalTitle": "Piano di ricarica",
      "none": "nessuno",
      "planNumber": "Piano {number}",
      "preconditionDescription": "Carica {duration} prima della partenza per pre-condizionare la batteria.",
      "preconditionLong": "Carica ritardata",
      "preconditionOptionAll": "tutto",
      "preconditionOptionNo": "no",
      "preconditionShort": "Ritardata",
      "remove": "Rimuovi",
      "repeating": "ricorrente",
      "repeatingPlans": "Piani ricorrenti",
      "selectAll": "Seleziona tutti",
      "time": "Ora",
      "title": "Piano",
      "titleMinSoc": "Carica minima",
      "titleTargetCharge": "Partenza",
      "unsavedChanges": "Ci sono modifiche non salvate. Vuoi salvarle adesso?",
      "update": "Applica",
      "weekdays": "Giorni"
    },
    "energyflow": {
      "battery": "Batteria",
      "batteryCharge": "Carica della batteria",
      "batteryDischarge": "Scarico della batteria",
      "batteryGridChargeActive": "Ricarica dalla rete attiva",
      "batteryGridChargeLimit": "Ricarica dalla rete quando",
      "batteryHold": "Batteria (locked)",
      "batteryTooltip": "{energy} di {total} ({soc})",
      "forecastTooltip": "previsioni: produzione solare rimanente per oggi",
      "gridImport": "Uso della rete",
      "homePower": "Consumo",
      "loadpoints": "Caricabatterie| Caricabatterie | {count} caricabatterie",
      "noEnergy": "Nessun valore",
      "pv": "Fotovoltaico",
      "pvExport": "Immissione in rete",
      "pvProduction": "Produzione",
      "selfConsumption": "Autoconsumo"
    },
    "heatingStatus": {
      "charging": "Scaldando…",
      "connected": "In attesa.",
      "vehicleLimit": "Limite riscaldamento",
      "waitForVehicle": "Pronto. In attesa del calorifero…"
    },
    "loadpoint": {
      "avgPrice": "⌀ Prezzo",
      "charged": "Caricato",
      "co2": "⌀ CO₂",
      "duration": "Durata",
      "fallbackName": "Punto di ricarica",
      "finished": "Ora di fine",
      "power": "Potenza",
      "price": "Costo",
      "remaining": "Rimanenti",
      "remoteDisabledHard": "{source}: Disabilitato",
      "remoteDisabledSoft": "{source}: Ricarica FV adattiva disabilitata",
      "solar": "Solare"
    },
    "loadpointSettings": {
      "batteryBoost": {
        "description": "Carica rapida dalla batteria di casa.",
        "label": "Boost da batteria",
        "mode": "Disponibile solo in modalità solare e min+solare.",
        "once": "Boost attivo per questa sessione di ricarica."
      },
      "batteryUsage": "Batteria di casa",
      "currents": "Corrente di carica",
      "default": "default",
      "disclaimerHint": "Nota:",
      "limitSoc": {
        "description": "Limite di carica applicato quando il veicolo è connesso.",
        "label": "Limite di default"
      },
      "maxCurrent": {
        "label": "Corrente massima"
      },
      "minCurrent": {
        "label": "Corrente min."
      },
      "minSoc": {
        "description": "Per le emergenze. Il veicolo viene caricato 'velocemente' al {0} da tutto il solare disponibile, e poi continua con solo il surplus solare.",
        "label": "Carica min. %"
      },
      "onlyForSocBasedCharging": "Questa opzione è solo per i veicoli dei quali si sa lo stato di carica.",
      "phasesConfigured": {
        "label": "Fasi",
        "no1p3pSupport": "Com'è connessa la tua stazione di ricarica?",
        "phases_0": "switch automatico",
        "phases_1": "1 fase",
        "phases_1_hint": "({min} a {max})",
        "phases_3": "3 fasi",
        "phases_3_hint": "({min} al {max})"
      },
      "smartCostCheap": "Ricarica in Rete Economica",
      "smartCostClean": "Ricarica Pulita",
      "title": "Impostazioni {0}",
      "vehicle": "Veicolo"
    },
    "mode": {
      "minpv": "Min+Solare",
      "now": "Veloce",
      "off": "Off",
      "pv": "Solare",
      "smart": "Intelligente"
    },
    "provider": {
      "login": "accesso",
      "logout": "log out"
    },
    "startConfiguration": "Iniziamo la configurazione",
    "targetCharge": {
      "activate": "Attivare",
      "co2Limit": "Limite CO₂ di {co2}",
      "costLimitIgnore": "Il limite configurato ({limit}) sarà ignorato durante questo intervallo.",
      "currentPlan": "Piano attivo",
      "descriptionEnergy": "Fino a quando dovrebbero essere {targetEnergy} caricati nel veicolo?",
      "descriptionSoc": "Quando dovrebbe essere caricato il veicolo al {targetSoc}?",
      "goalReached": "Obiettivo già raggiunto",
      "inactiveLabel": "Tempo target",
      "nextPlan": "Prossimo piano",
      "notReachableInTime": "L'obiettivo sarà raggiunto con un ritardo di {overrun}.",
      "onlyInPvMode": "Il piano di ricarica funziona solo in modalità Solare.",
      "planDuration": "Tempo di carica",
      "planPeriodLabel": "Periodo",
      "planPeriodValue": "{start} fino a {end}",
      "planUnknown": "ancora sconosciuto",
      "preview": "Anteprima del piano",
      "priceLimit": "limite di prezzo di {price}",
      "remove": "Rimuovi",
      "setTargetTime": "nessuno",
      "targetIsAboveLimit": "Il limite di carica configurato ({limit}) sarà ignorato durante questo intervallo.",
      "targetIsAboveVehicleLimit": "Limite dell'auto è inferiore all'obbiettivo di carica.",
      "targetIsInThePast": "Scegli un orario nel futuro, Marty.",
      "targetIsTooFarInTheFuture": "Modificheremo il piano non appena avremo maggiori informazioni sul futuro.",
      "title": "Tempo target",
      "today": "oggi",
      "tomorrow": "domani",
      "update": "Aggiornare",
      "vehicleCapacityDocs": "Impara a configurarlo.",
      "vehicleCapacityRequired": "La capienza della batteria del veicolo è necessaria per stimare il tempo di ricarica."
    },
    "targetChargePlan": {
      "chargeDuration": "Tempo di carica",
      "co2Label": "Emissione media CO₂",
      "priceLabel": "Prezzo energia",
      "timeRange": "{day} {range} h",
      "unknownPrice": "ancora sconosciuto"
    },
    "targetEnergy": {
      "label": "Target carica",
      "noLimit": "nessuno"
    },
    "vehicle": {
      "addVehicle": "Aggiungi un veicolo",
      "changeVehicle": "Cambia veicolo",
      "detectionActive": "Rilevamento del veicolo…",
      "fallbackName": "Veicolo",
      "moreActions": "altre azioni",
      "none": "Nessun veicolo",
      "notReachable": "Veicolo non raggiungibile. Prova a riavviare evcc.",
      "targetSoc": "Limite",
      "temp": "Temp.",
      "tempLimit": "Limite temp.",
      "unknown": "Veicolo ospite",
      "vehicleSoc": "Carica"
    },
    "vehicleStatus": {
      "awaitingAuthorization": "Aspettando l'autorizzazione.",
      "batteryBoost": "Boost da batteria attivo.",
      "charging": "In carica…",
      "cheapEnergyCharging": "Corrente economica disponibile.",
      "cheapEnergyNextStart": "Corrente economica in {duration}.",
      "cheapEnergySet": "Impostato limite di prezzo.",
      "cleanEnergyCharging": "Energia pulita disponibile.",
      "cleanEnergyNextStart": "Energia pulita in {duration}.",
      "cleanEnergySet": "Limite CO₂ impostato.",
      "climating": "Pre-climatizzazione rilevata.",
      "connected": "Collegato.",
      "disconnectRequired": "Sessione terminata. Per favore riconnettersi.",
      "disconnected": "Disconnesso.",
      "finished": "Finito.",
      "minCharge": "Ricarica minima a {soc}.",
      "pvDisable": "Surplus insufficiente. Pausa a breve.",
      "pvEnable": "Surplus disponibile. Avvio a breve.",
      "scale1p": "Riduzione a ricarica monofase a breve.",
      "scale3p": "Passaggio alla ricarica trifase a breve.",
      "targetChargeActive": "Piano di ricarica attivo. Fine prevista tra {duration}.",
      "targetChargePlanned": "Il piano di ricarica inizia tra {duration}.",
      "targetChargeWaitForVehicle": "Piano di ricarica pronto. In attesa del veicolo…",
      "vehicleLimit": "Limite del veicolo",
      "vehicleLimitReached": "Limite del veicolo raggiunto.",
      "waitForVehicle": "Pronto. In attesa del veicolo…",
      "welcome": "Piccola carica iniziale per confermare la connessione."
    },
    "vehicles": "Parcheggio",
    "welcome": "Benvenuto!"
  },
  "notifications": {
    "dismissAll": "Rimuovi tutte",
    "logs": "Vedi tutti i log",
    "modalTitle": "Notifiche"
  },
  "offline": {
    "configurationError": "Errore durante l'avvio. Controlla la configurazione e riavvia.",
    "message": "Non connesso a un server.",
    "restart": "Riavvia",
    "restartNeeded": "Necessario per applicare le modifiche.",
    "restarting": "I server ritorneranno presto."
  },
  "passwordModal": {
    "description": "Imposta una password per proteggere le impostazioni di configurazione. È comunque possibile utilizzare la schermata principale senza effettuare il login.",
    "empty": "La password non deve essere vuota",
    "error": "Errore: ",
    "labelCurrent": "Password attuale",
    "labelNew": "Nuova password",
    "labelRepeat": "Ripeti la password",
    "newPassword": "Crea password",
    "noMatch": "Le password non corrispondono",
    "titleNew": "Imposta Password Amministratore",
    "titleUpdate": "Aggiorna Password Amministratore",
    "updatePassword": "Aggiorna la password"
  },
  "session": {
    "cancel": "Cancella",
    "co2": "CO₂",
    "date": "Periodo",
    "delete": "Elimina",
    "finished": "Finito",
    "meter": "Contatore",
    "meterstart": "Avvio contatore",
    "meterstop": "Stop contatore",
    "odometer": "Contachilometri",
    "price": "Prezzo",
    "started": "Iniziato",
    "title": "Sessione di carica"
  },
  "sessions": {
    "avgPower": "⌀ Potenza",
    "avgPrice": "⌀ Prezzo",
    "chargeDuration": "Durata",
    "chartTitle": {
      "avgCo2ByGroup": "⌀ CO₂ {byGroup}",
      "avgPriceByGroup": "⌀ Prezzo {byGroup}",
      "byGroupLoadpoint": "per Punto di Ricarica",
      "byGroupVehicle": "per Veicolo",
      "energy": "Energia ricaricata",
      "energyGrouped": "Energia Solare vs Rete",
      "energyGroupedByGroup": "Energia {byGroup}",
      "energySubSolar": "{value} solare",
      "energySubTotal": "{value} totale",
      "groupedCo2ByGroup": "Quantità CO₂ {byGroup}",
      "groupedPriceByGroup": "Costo Totale {byGroup}",
      "historyCo2": "Emissioni CO₂",
      "historyCo2Sub": "{value} totale",
      "historyPrice": "Costi di ricarica",
      "historyPriceSub": "{value} totale",
      "solar": "Perc. Solare annua",
      "solarByGroup": "Perc. Solare {byGroup}"
    },
    "co2": "⌀ CO₂",
    "csv": {
      "chargedenergy": "Energia (kWh)",
      "chargeduration": "Durata",
      "co2perkwh": "CO₂/kWh",
      "created": "Creato",
      "finished": "Finito",
      "identifier": "Identificativo",
      "loadpoint": "Punto di ricarica",
      "meterstart": "Inizio contatore (kWh)",
      "meterstop": "Ferma contatore (kWh)",
      "odometer": "Chilometraggio (km)",
      "price": "Prezzo",
      "priceperkwh": "Prezzo/kWh",
      "solarpercentage": "Solare (%)",
      "vehicle": "Veicolo"
    },
    "csvPeriod": "Scarica il CSV di {period}",
    "csvTotal": "Scarica il CSV complessivo",
    "date": "Avvio",
    "energy": "Caricato",
    "filter": {
      "allLoadpoints": "tutte le stazioni di ricarica",
      "allVehicles": "tutte i veicoli",
      "filter": "Filtra"
    },
    "group": {
      "co2": "Emissioni",
      "grid": "Rete",
      "price": "Prezzo",
      "self": "Solare"
    },
    "groupBy": {
      "loadpoint": "Punto di ricarica",
      "none": "Totale",
      "vehicle": "Veicolo"
    },
    "loadpoint": "Punto di ricarica",
    "noData": "Nessuna sessione di ricarica questo mese.",
    "overview": "Riepilogo",
    "period": {
      "month": "Mese",
      "total": "Totale",
      "year": "Anno"
    },
    "price": "Costo",
    "reallyDelete": "Vuoi veramente eliminare questa sessione?",
    "showIndividualEntries": "Mostra singole sessioni",
    "solar": "Solare",
    "title": "Sessioni di ricarica",
    "total": "Totale",
    "type": {
      "co2": "CO₂",
      "price": "Prezzo",
      "solar": "Solare"
    },
    "vehicle": "Veicolo"
  },
  "settings": {
    "fullscreen": {
      "enter": "Entra in schermo intero",
      "exit": "Uscire dallo schermo intero",
      "label": "Schermo intero"
    },
    "hiddenFeatures": {
      "label": "Sperimentale",
      "value": "Mostra caratteristiche sperimentali della UI."
    },
    "language": {
      "auto": "Automatico",
      "label": "Lingua"
    },
    "sponsorToken": {
      "expires": "Il tuo token sponsor scadrà in {inXDays}.",
      "expiresUpdateUi": "{getNewToken} e inseriscilo qua.",
      "expiresUpdateYaml": "{getNewToken} e inseriscilo nel tuo evcc.yaml.",
      "getNewToken": "Prendine uno nuovo",
      "hint": "Nota: questa funzione verrà automatizzata."
    },
    "telemetry": {
      "label": "Telemetria"
    },
    "theme": {
      "auto": "sistema",
      "dark": "scuro",
      "label": "Design",
      "light": "chiaro"
    },
    "time": {
      "12h": "12h",
      "24h": "24h",
      "label": "Formato ora"
    },
    "title": "Interfaccia Utente",
    "unit": {
      "km": "km",
      "label": "Unità",
      "mi": "miglia"
    }
  },
  "smartCost": {
    "activeHours": "{active} di {total}",
    "activeHoursLabel": "Ore attive",
    "applyToAll": "Applicare su tutti?",
    "batteryDescription": "Ricarica la batteria domestica con l'energia proveniente dalla rete elettrica.",
    "cheapTitle": "Ricarica economica con la rete",
    "cleanTitle": "Ricarica pulita con la rete",
    "co2Label": "Emissioni di CO₂",
    "co2Limit": "limite CO₂",
    "loadpointDescription": "Attiva temporaneamente la ricarica rapida in modalità fotovoltaico.",
    "modalTitle": "Ricarica intelligente con la rete",
    "none": "nessuno",
    "priceLabel": "Costo corrente",
    "priceLimit": "Limite di prezzo",
    "resetAction": "Rimuovi limite",
    "resetWarning": "Tariffa dinamica o sorgente di CO₂ non configurate. Tuttavia, c'è ancora un limite di {limit}. Annullare la configurazione?",
    "saved": "Salvato."
  },
  "startupError": {
    "configFile": "File di configurazione utilizzato:",
    "configuration": "Configura",
    "description": "Controlla il tuo file di configurazione. Se il messaggio di errore non aiuta, controlla {0}.",
    "discussions": "GitHub Discussioni",
    "fixAndRestart": "Risolvere il problema e riavviare il server.",
    "hint": "Nota: potrebbe anche trattarsi di un dispositivo difettoso (inverter, contatore, ...). Controllare le connessioni di rete.",
    "lineError": "Errore in {0}.",
    "lineErrorLink": "linea {0}",
    "restartButton": "Ricomincia",
    "title": "Errore di avvio"
  }
}<|MERGE_RESOLUTION|>--- conflicted
+++ resolved
@@ -55,11 +55,7 @@
       "chargers": "Caricatori EV",
       "generic": "Integrazioni generiche",
       "heatingdevices": "Dispositivi di riscaldamento",
-<<<<<<< HEAD
-      "ocppHelp": "Copia questo indirizzo nella configurazione dei tuoi caricatori.",
-=======
       "ocppHelp": "Copia questo URL nella configurazione del tuo caricatore. Consulta il manuale del produttore per i dettagli. Il caricatore aggiungerà automaticamente il suo identificatore univoco (ID stazione) all'URL. In rari casi, potrebbe essere necessario specificare manualmente l'identificatore. Esempio: `{url}`",
->>>>>>> 4d92bfbb
       "ocppLabel": "URL Server OCPP",
       "switchsockets": "Prese commutabili",
       "template": "Produttore",
