[header]
sessions = "Ladeøkter"
docs = "Dokumentasjon"
about = "Om"
blog = "Blogg"
github = "GitHub"
login = "Kjøretøysinnlogginger"
settings = "Innstillinger"

[header.theme]
auto = "Design: system"
light = "Design: lyst"
dark = "Design: mørkt"

[footer.version]
availableLong = "ny versjon tilgjengelig"
modalTitle = "Ny versjon tilgjengelig"
modalInstalledVersion = "Installert versjon"
modalUpdate = "Installer"
modalCancel = "Avbryt"
modalDownload = "Last ned"
modalUpdateStatusStart = "Installasjonen startet:"
modalUpdateNow = "Installer nå"
modalUpdateStarted = "Starter den nye versjonen av evcc..."
modalNoReleaseNotes = "Ingen versjonsmerknader tilgjengelig. Mer info om den nye versjonen:"

[footer.savings]
tabTitle = "Min data"
footerShort = "{percent}% solenergi"
footerLong = "{percent}% solcelleenergi"
modalTitle = "Oversikt over ladeenergi"
percentSelf = "{self} kWt sol"
percentGrid = "{self} kWh lysnett"
priceTitle = "Kraftpris"
priceGrid = "{gridPrice} lysnett"
priceFeedIn = "{feedInPrice} subsidiering"
savingsTotalEnergy = "{total} kWh ladet"
percentTitle = "Solenergi"
savingsTitle = "Besparelser"
since = "siden {since}"
savingsComparedToGrid = "sammenlignet med lysnett"

[footer.community]
tabTitle = "Sanntidsgemenskap"
greenShareSub1 = "kraft levert av"
greenEnergy = "Solar"
greenShareSub2 = "solenergi, og batterilagring"
powerSub2 = "lading..."
greenShare = "Solcelleandel"
greenEnergySub1 = "ladet med evcc"
greenEnergySub2 = "siden Oktober 2022"
power = "Ladeeffekt"
powerSub1 = "{activeClients} av {totalClients} deltagere"

[footer.telemetry]
optIn = "Jeg ønsker å bidra med dataene mine."
optInMoreDetails = "Flere detaljer {0}."
optInMoreDetailsLink = "her"
optInSponsorship = "Sponsing kreves."

[main]
vehicles = "Parkering"

[main.energyflow]
pvProduction = "Produksjon"
batteryDischarge = "Batteri utlading"
loadpoints = "Lader| Lader | {count} ladere"
pvExport = "Lysnetteksport"
homePower = "Forbruk"
battery = "Batteri"
batteryCharge = "Batterilading"
gridImport = "Grid bruk"
selfConsumption = "Eget forbruk"
noEnergy = "Ingen telleverksdata"

[main.mode]
now = "Raskt"
off = "Stopp"
minpv = "Min+Solar"
pv = "Solar"

[main.loadpointSettings]
currents = "Ladestrøm"
default = "forvalg"
disclaimerHint = "Merknad:"
disclaimerText = "Endringer vil gå tapt etter at serveren er startet på nytt."
vehicle = "Kjøretøy"
title = "Innstillinger {0}"

[main.loadpointSettings.phasesConfigured]
label = "Faser"
phases_0 = "automatisk veksling"
phases_3 = "3 fase"
phases_1 = "1-fas"
phases_1_hint = "({min} til {max})"
phases_3_hint = "({min} til {max})"

[main.loadpointSettings.minSoc]
description = "For nødstilfeller. Kjøretøyet blir „raskt” ladet til {0} % fra all tilgjengelig solenergi, og fortsetter deretter med bare solenergioverskuddet."
label = "Min. kostnad%"

[main.loadpointSettings.maxCurrent]
label = "Maks. ladestrøm"

[main.vehicle]
targetSoc = "Grense"
none = "Ingen kjøretøy"
changeVehicle = "Lad kjøretøy"
detectionActive = "Oppdager kjøretøy ..."
vehicleSoc = "Lade"
fallbackName = "Kjøretøy"
unknown = "Gjestekjøretøy"

[main.vehicleSoc]
disconnected = "frakoblet"
charging = "lader"
vehicleTarget = "Kjøretøygrense: {soc}%"
ready = "klar"
connected = "tilkoblet"

[main.vehicleStatus]
waitForVehicle = "Klar. Venter på kjøretøy..."
minCharge = "Minimumslading til {soc}%."
charging = "Lading..."
targetChargePlanned = "Mållading starter på {time}."
pvEnable = "Overskudd tilgjengelig. Starter om {remaining}..."
scale1p = "Reduserer til 1-fase strøm i {remaining}..."
targetChargeActive = "Målladning aktiv ..."
disconnected = "Frakoblet."
unknown = ""
connected = "Tilkoblet."
vehicleTargetReached = "Kjøretøygrense på {soc}% nådd."
pvDisable = "Ikke nok overskudd. Pause i {remaining}..."
scale3p = "Øker til 3-fase strøm i {remaining}..."
targetChargeWaitForVehicle = "Mållading klar. Venter på kjøretøy..."

[main.targetCharge]
inactiveLabel = "Mål-tid"
activeLabel = "{time}"
descriptionSoc = "Når skal kjøretøyet lades til {targetSoc}%?"
tomorrow = "i morgen"
<<<<<<< HEAD
activate = "Slå på"
=======
activate = "Aktiver"
>>>>>>> d1d88295
title = "Mål-tid"
modalTitle = "Sett mål-tid"
setTargetTime = "ingen"
today = "i dag"
targetIsInThePast = "Velg et tidspunkt i fremtiden, Marty."

[main.targetEnergy]
label = "Grense"
noLimit = "ingen"

[startupError]
discussions = "GitHub-diskusjoner"
configFile = "Brukt oppsettsfil:"
lineErrorLink = "linje {0}"
restartButton = "Omstart"
lineError = "Feil i {0}."
fixAndRestart = "Vennligst fiks problemet og start serveren på nytt."
title = "Oppstartsfeil"
configuration = "Oppsett"
description = "Vennligst sjekk konfigurasjonsfilen din. Hvis feilmeldingen ikke hjelper, kan du sjekke ut {0}."
hint = "Merk: Det kan også være at du har en defekt enhet (omformer, måler, ...). Sjekk nettverkstilkoblingene dine."

[sessions]
title = "Ladeøkter"
energy = "Oppladet"
downloadCsv = "Last ned som CSV"
vehicle = "Kjøretøy"
date = "Tidsrom"
loadpoint = "Ladepunkt"

[sessions.csv]
odometer = "Kilometerstand"
identifier = "Identifikator"
chargedenergy = "Energi (kWh)"
created = "Opprettet"
finished = "Fullført"
meterstart = "Målerstart (kWh)"
meterstop = "Målerstopp (kWh)"
vehicle = "Kjøretøy"
loadpoint = "Ladepunkt"

[offline]
message = "Ikke koblet til en server."
reload = "Last inn igjen?"

[notifications]
modalTitle = "Merknader"
dismissAll = "Forkast alle"

[main.loadpoint]
duration = "Varighet"
charged = "Oppladet"
power = "Effekt"
fallbackName = "Ladepunkt"

[footer.sponsor]
titleSponsor = "Du er en støttespiller"
titleNoSponsor = "Støtt oss"
becomeSponsor = "Bli sponsor"
confetti = "Klar for konfetti?"
sticker = "... eller evcc-klistremerker?"
thanks = "Takk, {sponsor}! Ditt bidrag bidrar til å utvikle evcc videre."
confettiPromise = "Du får klistremerker og digital konfetti"
supportUs = "Vårt oppdrag er å gjøre solenergi til normen. Hjelp evcc ved å betale det det er verdt for deg."

[main.loadpointSettings.minCurrent]
label = "Min. ladestrøm"

[main.provider]
logout = "logg ut"
login = "logg inn"

[settings]
title = "Innstillinger"

[settings.theme]
label = "Design"
auto = "system"
light = "lys"
dark = "mørk"

[settings.language]
label = "Språk"
auto = "Automatisk"

[settings.unit]
mi = "miles"
km = "km"
label = "Enheter"

[settings.telemetry]
label = "Telemetri"<|MERGE_RESOLUTION|>--- conflicted
+++ resolved
@@ -139,11 +139,7 @@
 activeLabel = "{time}"
 descriptionSoc = "Når skal kjøretøyet lades til {targetSoc}%?"
 tomorrow = "i morgen"
-<<<<<<< HEAD
-activate = "Slå på"
-=======
 activate = "Aktiver"
->>>>>>> d1d88295
 title = "Mål-tid"
 modalTitle = "Sett mål-tid"
 setTargetTime = "ingen"
