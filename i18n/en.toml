[header]
sessions = "Charging sessions"
settings = "Settings"
docs = "Documentation"
blog = "Blog"
github = "GitHub"
login = "Vehicle logins"
about = "About"

[settings]
title = "Settings"

[settings.theme]
label = "Design"
auto = "system"
light = "light"
dark = "dark"

[settings.language]
label = "Language"
auto = "Automatic"

[settings.unit]
label = "Units"
km = "km"
mi = "miles"

[settings.telemetry]
label = "Telemetry"

[footer.version]
availableLong = "new version available"
modalTitle = "New version available"
modalUpdateStarted = "Starting the new version of evcc…"
modalInstalledVersion = "Installed version"
modalNoReleaseNotes = "No release notes available. More info about the new version:"
modalCancel = "Cancel"
modalUpdate = "Install"
modalUpdateNow = "Install now"
modalDownload = "Download"
modalUpdateStatusStart = "Installation started:"

[footer.savings]
tabTitle = "My data"
footerShort = "{percent}% solar"
footerLong = "{percent}% solar energy"
modalTitle = "Charge Energy Overview"
since = "since {since}"
percentTitle = "Solar Energy"
percentSelf = "{self} kWh solar"
percentGrid = "{grid} kWh grid"
priceTitle = "Energy Price"
priceFeedIn = "{feedInPrice} feed-in"
priceGrid = "{gridPrice} grid"
savingsTitle = "Savings"
savingsComparedToGrid = "compared to grid"
savingsTotalEnergy = "{total} kWh charged"

[footer.community]
tabTitle = "Live community"
power = "Charging power"
powerSub1 = "{activeClients} of {totalClients} participants"
powerSub2 = "charging…"
greenShare = "Solar share"
greenShareSub1 = "power provided by"
greenShareSub2 = "solar, and battery storage"
greenEnergy = "Solar"
greenEnergySub1 = "charged with evcc"
greenEnergySub2 = "since October 2022"

[footer.telemetry]
optIn = "I want to contribute my data."
optInMoreDetails = "More details {0}."
optInMoreDetailsLink = "here"
optInSponsorship = "Sponsoring required."

[footer.sponsor]
titleSponsor = "You are a supporter"
titleNoSponsor = "Support us"
thanks = "Thank you, {sponsor}! Your contribution helps develop evcc further."
confetti = "Ready for confetti?"
supportUs = "Our mission is to make solar the norm. Help evcc by paying what it is worth to you."
sticker = "… or evcc stickers?"
<<<<<<< HEAD
confettiPromise = "You get stickers and digital confetti ;)"
=======
confettiPromise = "You get stickers and digital confetti"
>>>>>>> 73bee1ee
becomeSponsor = "Become a Sponsor"

[notifications]
modalTitle = "Notifications"
dismissAll = "Dismiss all"

[main]
vehicles = "Parking"

[main.energyflow]
noEnergy = "No meter data"
homePower = "Consumption"
pvProduction = "Production"
loadpoints = "Charger| Charger | {count} chargers"
battery = "Battery"
batteryCharge = "Battery charging"
batteryDischarge = "Battery discharging"
gridImport = "Grid use"
selfConsumption = "Self-consumption"
pvExport = "Grid export"

[main.mode]
off = "Off"
minpv = "Min+Solar"
pv = "Solar"
now = "Fast"

[main.loadpoint]
fallbackName = "Charging point"
remoteDisabledSoft = "{source}: turned off adaptive solar-charging"
remoteDisabledHard = "{source}: turned off"
power = "Power"
charged = "Charged"
duration = "Duration"
remaining = "Remaining"

[main.loadpointSettings]
<<<<<<< HEAD
title = "Settings \"{0}\""
=======
title = "Settings {0}"
>>>>>>> 73bee1ee
vehicle = "Vehicle"
currents = "Charging current"
default = "default"
disclaimerHint = "Note:"
disclaimerText = "Changes will be lost after the server is restarted."

[main.loadpointSettings.minSoc]
label = "Min. charge %"
<<<<<<< HEAD
description = "For emergencies. The vehicle gets \"fast\" charged to {0}% from all available solar, and then continues with only the solar surplus."
=======
description = "For emergencies. The vehicle gets „fast” charged to {0}% from all available solar, and then continues with only the solar surplus."
>>>>>>> 73bee1ee

[main.loadpointSettings.phasesConfigured]
label = "Phases"
phases_0 = "auto-switching"
phases_1 = "1 phase"
phases_1_hint = "({min} to {max})"
phases_3 = "3 phase"
phases_3_hint = "({min} to {max})"

[main.loadpointSettings.maxCurrent]
label = "Max. Current"

[main.loadpointSettings.minCurrent]
label = "Min. Current"

[main.vehicle]
fallbackName = "Vehicle"
vehicleSoc = "Charge"
targetSoc = "Limit"
none = "No vehicle"
unknown = "Guest vehicle"
changeVehicle = "Change Vehicle"
detectionActive = "Detecting vehicle…"

[main.vehicleSoc]
disconnected = "disconnected"
charging = "charging"
ready = "ready"
connected = "connected"
vehicleTarget = "Vehicle limit: {soc}%"

[main.vehicleStatus]
minCharge = "Minimum charging to {soc}%."
waitForVehicle = "Ready. Waiting for vehicle…"
vehicleTargetReached = "Vehicle limit {soc}% reached."
charging = "Charging…"
targetChargePlanned = "Target charging starts at {time}."
targetChargeWaitForVehicle = "Target charge ready. Waiting for vehicle…"
targetChargeActive = "Target charge active…"
connected = "Connected."
pvDisable = "Not enough surplus. Pausing in {remaining}…"
pvEnable = "Surplus available. Starting in {remaining}…"
scale1p = "Reducing to 1-phase power in {remaining}…"
scale3p = "Increasing to 3-phase power in {remaining}…"
disconnected = "Disconnected."
unknown = ""

[main.provider]
login = "log in"
logout = "log out"

[main.targetCharge]
title = "Target Time"
inactiveLabel = "Target time"
activeLabel = "{time}"
modalTitle = "Set Target Time"
setTargetTime = "none"
description = "When should the vehicle be charged to {targetSoc}%?"
today = "today"
tomorrow = "tomorrow"
targetIsInThePast = "Pick a time in the future, Marty."
remove = "Remove"
activate = "Activate"
experimentalLabel = "Experimental"
experimentalText = "This works, but isn't perfect. Please report unexpected behaviour to"

[main.targetEnergy]
label = "Limit"
noLimit = "none"

[startupError]
title = "Startup Error"
description = "Please check your configuration file. If the error message does not help, check out the {0}."
discussions = "GitHub Discussions"
hint = "Note: It could also be you have a faulty device (inverter, meter, …). Check your network connections."
configuration = "Config"
configFile = "Configuration file used:"
lineError = "Error in {0}."
lineErrorLink = "line {0}"
fixAndRestart = "Please fix the problem and restart the server."
restartButton = "Restart"

[sessions]
title = "Charging Sessions"
downloadCsv = "Download as CSV"
loadpoint = "Charging point"
vehicle = "Vehicle"
energy = "Charged"
date = "Period"

[sessions.csv]
loadpoint = "Charging point"
vehicle = "Vehicle"
odometer = "Mileage (km)"
identifier = "Identifier"
chargedenergy = "Energy (kWh)"
meterstart = "Meter start (kWh)"
meterstop = "Meter stop (kWh)"
created = "Created"
finished = "Finished"

[offline]
message = "Not connected to a server."
reload = "Reload?"<|MERGE_RESOLUTION|>--- conflicted
+++ resolved
@@ -81,11 +81,7 @@
 confetti = "Ready for confetti?"
 supportUs = "Our mission is to make solar the norm. Help evcc by paying what it is worth to you."
 sticker = "… or evcc stickers?"
-<<<<<<< HEAD
-confettiPromise = "You get stickers and digital confetti ;)"
-=======
 confettiPromise = "You get stickers and digital confetti"
->>>>>>> 73bee1ee
 becomeSponsor = "Become a Sponsor"
 
 [notifications]
@@ -123,11 +119,7 @@
 remaining = "Remaining"
 
 [main.loadpointSettings]
-<<<<<<< HEAD
-title = "Settings \"{0}\""
-=======
 title = "Settings {0}"
->>>>>>> 73bee1ee
 vehicle = "Vehicle"
 currents = "Charging current"
 default = "default"
@@ -136,11 +128,7 @@
 
 [main.loadpointSettings.minSoc]
 label = "Min. charge %"
-<<<<<<< HEAD
-description = "For emergencies. The vehicle gets \"fast\" charged to {0}% from all available solar, and then continues with only the solar surplus."
-=======
 description = "For emergencies. The vehicle gets „fast” charged to {0}% from all available solar, and then continues with only the solar surplus."
->>>>>>> 73bee1ee
 
 [main.loadpointSettings.phasesConfigured]
 label = "Phases"
