[header]
sessions = "Laadsessies"
docs = "Documentatie"
blog = "Blog"
github = "GitHub"
login = "Voertuig logins"
about = "Over"
settings = "Instellingen"

[header.theme]
auto = "Design: systeem"
light = "Design: licht"
dark = "Design: donker"

[footer.version]
availableLong = "nieuwe versie beschikbaar"
modalTitle = "Nieuwe versie beschikbaar"
modalUpdateStarted = "Starten van de nieuwe versie van evcc..."
modalInstalledVersion = "Geïnstalleerde versie"
modalNoReleaseNotes = "Geen release notes beschikbaar. Meer info over de nieuwe versie:"
modalCancel = "Annuleer"
modalUpdate = "Install"
modalUpdateNow = "Nu installeren"
modalDownload = "Download"
modalUpdateStatusStart = "Installatie gestart:"

[footer.savings]
tabTitle = "Mijn data"
footerShort = "{percent}% PV"
footerLong = "{percent}% zonne-energie"
modalTitle = "Energieoverzicht"
since = "sinds {since}"
percentTitle = "Zonne-energie"
percentSelf = "{self} kWh PV"
percentGrid = "{grid} kWh afgenomen"
priceTitle = "Energieprijs"
priceFeedIn = "{feedInPrice} injectie"
priceGrid = "{gridPrice} afname"
savingsTitle = "Besparing"
savingsComparedToGrid = "i.v.m. netafname"
savingsTotalEnergy = "{total} kWh geladen"

[footer.community]
tabTitle = "Live community"
power = "Laadvermogen"
powerSub1 = "{activeClients} van {totalClients} deelnemers"
powerSub2 = "opladen..."
greenShare = "Zonne-energie"
greenShareSub1 = "stroom geleverd door"
greenShareSub2 = "zon, en batterij opslag"
greenEnergy = "Zonne"
greenEnergySub1 = "geladen met evcc"
greenEnergySub2 = "sinds oktober 2022"

[footer.telemetry]
optIn = "Ik wil mijn gegevens bijdragen."
optInMoreDetails = "Meer details {0}."
optInMoreDetailsLink = "hier"
optInSponsorship = "(Sponsoring nodig)"

[footer.sponsor]
titleSponsor = "Je bent een sponsor!"
titleNoSponsor = "Sponsor ons"
thanks = "Bedankt, {sponsor}! Jouw bijdrage helpt evcc verder te ontwikkelen."
confetti = "Klaar voor confetti?"
supportUs = "Onze missie is om van zonne-energie de norm te maken. Help evcc door te betalen wat het je waard is."
sticker = "... of evcc stickers?"
<<<<<<< HEAD
confettiPromise = "Je krijgt stickers en digitale confetti ;)"
=======
confettiPromise = "Je krijgt stickers en digitale confetti"
>>>>>>> 73bee1ee
becomeSponsor = "Word sponsor"

[notifications]
modalTitle = "Notificaties"
dismissAll = "Alles verwijderen"

[main]
vehicles = "Parking"

[main.energyflow]
noEnergy = "Geen meter data"
homePower = "Consumptie"
pvProduction = "Productie"
loadpoints = "Lader| Lader | {count} laders"
battery = "Batterij"
batteryCharge = "Batterij opladen"
batteryDischarge = "Batterij ontladen"
gridImport = "Grid gebruik"
selfConsumption = "Zelfverbruik"
pvExport = "Netinjectie"

[main.mode]
off = "Uit"
minpv = "Min+Solar"
pv = "Solar"
now = "Snel"

[main.loadpoint]
fallbackName = "Charing point"
remoteDisabledSoft = "{source}: adaptief PV-laden uitgeschakeld"
remoteDisabledHard = "{source}: uitgeschakeld"
power = "Snelheid"
charged = "Geladen"
duration = "Duur"
remaining = "Resterend"

[main.loadpointSettings]
<<<<<<< HEAD
title = "Instellingen \"{0}\""
=======
title = "Instellingen {0}"
>>>>>>> 73bee1ee
vehicle = "Voertuig"
currents = "Laadstroom"
default = "standaard"
disclaimerHint = "Letop:"
disclaimerText = "Changes zal verloren zijn nadat de server is herstart."

[main.loadpointSettings.minSoc]
label = "Min. lading %"
<<<<<<< HEAD
description = "Voor noodgevallen. Het voertuig wordt \"snel\" opgeladen tot {0}% van alle beschikbare zonne-energie, en gaat dan verder met alleen het zonneoverschot."
=======
description = "Voor noodgevallen. Het voertuig wordt „snel” opgeladen tot {0}% van alle beschikbare zonne-energie, en gaat dan verder met alleen het zonneoverschot."
>>>>>>> 73bee1ee

[main.loadpointSettings.phasesConfigured]
label = "Fasen"
phases_0 = "auto-switching"
phases_1 = "1 fase"
phases_1_hint = "({min} - {max})"
phases_3 = "3 fase"
phases_3_hint = "({min} - {max})"

[main.loadpointSettings.maxCurrent]
label = "Max. vermogen"

[main.loadpointSettings.minCurrent]
label = "Min. vermogen"

[main.vehicle]
fallbackName = "Voertuig"
vehicleSoc = "Opladen"
targetSoc = "Limiet"
none = "Geen voertuig"
unknown = "Gast"
changeVehicle = "Wijzig voertuig"
detectionActive = "Detecteer voertuig..."

[main.vehicleSoc]
disconnected = "niet verbonden"
charging = "laden"
ready = "klaar"
connected = "verbonden"
vehicleTarget = "Voertuiglimiet: {soc}%"

[main.vehicleStatus]
minCharge = "Minimale oplading naar {soc}%."
waitForVehicle = "Klaar. Wachten op voertuig..."
vehicleTargetReached = "Voertuiglimiet {soc}% bereikt."
charging = "Opladen ..."
targetChargePlanned = "Doelladen begint bij {time}."
targetChargeWaitForVehicle = "Doellading gereed. Wachten op voertuig..."
targetChargeActive = "Doelwit lading actief..."
connected = "Verbonden."
pvDisable = "Onvoldoende PV overschot beschikbaar. Pauzeren over {remaining}..."
pvEnable = "Voldoende PV overschot beschikbaar. Starten over {remaining}..."
scale1p = "Wisselen naar 1 fase over {remaining}..."
scale3p = "Wisselen naar 3 fasen over {remaining}..."
disconnected = "Niet verbonden."
unknown = ""

[main.provider]
login = "log in"
logout = "log out"

[main.targetCharge]
title = "Doel"
inactiveLabel = "Ingestelde tijd"
activeLabel = "{time}"
modalTitle = "Stel tijd in"
setTargetTime = "geen"
description = "Tegen wanneer moet het voertuig geladen zijn naar {targetSoc}%?"
today = "Vandaag"
tomorrow = "Morgen"
targetIsInThePast = "Pick een tijd in de toekomst, Marty."
remove = "Verwijder"
activate = "Activeer"
experimentalLabel = "Experimenteel"
experimentalText = "Dit werkt, maar is niet perfect. Meld onverwacht gedrag aan"

[main.targetEnergy]
label = "Limiet"
noLimit = "geen"

[startupError]
title = "Start Error"
description = "Controleer uw configuratiebestand. Als de foutmelding niet helpt, bekijk dan de {0}."
discussions = "GitHub Discussions"
hint = "Let op: het kan ook zijn dat je een defect toestel hebt (omvormer, meter, …). Controleer je netwerkverbindingen."
configuration = "Config"
configFile = "Gebruikt configuratiebestand:"
lineError = "Fout in {0}."
lineErrorLink = "lijn {0}"
fixAndRestart = "Los het probleem op en herstart de server."
restartButton = "Herstart"

[sessions]
title = "Oplaad sessies"
downloadCsv = "Download CSV"
loadpoint = "Oplaadpunt"
vehicle = "Voertuig"
energy = "Geladen"
date = "Periode"

[sessions.csv]
loadpoint = "Oplaadpunt"
vehicle = "Voertuig"
odometer = "kilometerstand (km)"
identifier = "ID"
chargedenergy = "Energie (kWh)"
meterstart = "Meter start (kWh)"
meterstop = "Meter stop (kwh)"
created = "Gestart"
finished = "Beëindigd"

[offline]
message = "Niet verbonden met een server."
reload = "Opnieuw laden?"

[settings]
title = "Instellingen"

[settings.theme]
label = "Design"
auto = "systeem"
light = "licht"
dark = "donker"

[settings.unit]
km = "km"
mi = "mijlen"
label = "Units"

[settings.telemetry]
label = "Telemetrie"

[settings.language]
label = "Taal"
auto = "Automatisch"<|MERGE_RESOLUTION|>--- conflicted
+++ resolved
@@ -65,11 +65,7 @@
 confetti = "Klaar voor confetti?"
 supportUs = "Onze missie is om van zonne-energie de norm te maken. Help evcc door te betalen wat het je waard is."
 sticker = "... of evcc stickers?"
-<<<<<<< HEAD
-confettiPromise = "Je krijgt stickers en digitale confetti ;)"
-=======
 confettiPromise = "Je krijgt stickers en digitale confetti"
->>>>>>> 73bee1ee
 becomeSponsor = "Word sponsor"
 
 [notifications]
@@ -107,11 +103,7 @@
 remaining = "Resterend"
 
 [main.loadpointSettings]
-<<<<<<< HEAD
-title = "Instellingen \"{0}\""
-=======
 title = "Instellingen {0}"
->>>>>>> 73bee1ee
 vehicle = "Voertuig"
 currents = "Laadstroom"
 default = "standaard"
@@ -120,11 +112,7 @@
 
 [main.loadpointSettings.minSoc]
 label = "Min. lading %"
-<<<<<<< HEAD
-description = "Voor noodgevallen. Het voertuig wordt \"snel\" opgeladen tot {0}% van alle beschikbare zonne-energie, en gaat dan verder met alleen het zonneoverschot."
-=======
 description = "Voor noodgevallen. Het voertuig wordt „snel” opgeladen tot {0}% van alle beschikbare zonne-energie, en gaat dan verder met alleen het zonneoverschot."
->>>>>>> 73bee1ee
 
 [main.loadpointSettings.phasesConfigured]
 label = "Fasen"
