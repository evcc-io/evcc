--- conflicted
+++ resolved
@@ -65,11 +65,7 @@
 confetti = "Gotowy na konfetti?"
 supportUs = "Nasza misja: Spraw, aby ładowanie słoneczne stało się standardem. Pomóż nam i wesprzyj evcc finansowo."
 sticker = "… lub naklejki evcc?"
-<<<<<<< HEAD
-confettiPromise = "Będą naklejki i cyfrowe konfetti ;)"
-=======
 confettiPromise = "Będą naklejki i cyfrowe konfetti"
->>>>>>> 73bee1ee
 becomeSponsor = "Zostań sponsorem"
 
 [notifications]
@@ -107,11 +103,7 @@
 remaining = "Pozostało"
 
 [main.loadpointSettings]
-<<<<<<< HEAD
-title = "Ustawienia \"{0}\""
-=======
 title = "Ustawienia {0}"
->>>>>>> 73bee1ee
 vehicle = "Pojazd"
 currents = "Prąd ładowania"
 default = "domyślny"
@@ -120,11 +112,7 @@
 
 [main.loadpointSettings.minSoc]
 label = "Minimalne naładowanie %"
-<<<<<<< HEAD
-description = "Zasięg w sytuacjach awaryjnych. Pojazd jest „szybko” ładowany do {0}% w trybie \"Słońce\". Następnie kontynuuje tylko z nadwyżką fotowoltaiczną."
-=======
 description = "Zasięg w sytuacjach awaryjnych. Pojazd jest „szybko” ładowany do {0}% w trybie „Słońce”. Następnie kontynuuje tylko z nadwyżką fotowoltaiczną."
->>>>>>> 73bee1ee
 
 [main.loadpointSettings.phasesConfigured]
 label = "Fazy"
