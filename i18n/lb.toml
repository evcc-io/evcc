--- conflicted
+++ resolved
@@ -84,11 +84,7 @@
 
 [main.loadpointSettings.minSoc]
 label = "Minimum Staat vun charge"
-<<<<<<< HEAD
-description = "Fir Noutfäll. D'Gefier gëtt \"séier\" gelueden op {0}% vun all verfügbare Solarenergie, a geet dann mat nëmmen dem Solariwwerschoss weider."
-=======
 description = "Fir Noutfäll. D'Gefier gëtt „séier” gelueden op {0}% vun all verfügbare Solarenergie, a geet dann mat nëmmen dem Solariwwerschoss weider."
->>>>>>> 73bee1ee
 
 [main.loadpointSettings.phasesConfigured]
 label = "Phasen"
@@ -167,11 +163,7 @@
 vehicle = "Gefier"
 default = "Standard"
 disclaimerHint = "Notiz:"
-<<<<<<< HEAD
-title = "Astellungen \"{0}\""
-=======
 title = "Astellungen {0}"
->>>>>>> 73bee1ee
 
 [main.loadpointSettings.minCurrent]
 label = "Min. Stroum"
