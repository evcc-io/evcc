{
  "batterySettings": {
    "batteryLevel": "Akun varaustaso",
    "bufferStart": {
      "above": "kun ylittää {soc}.",
      "full": "kun {soc}.",
      "never": "ainoastaan kun riittävästi ylijäämää."
    },
    "capacity": "{energy} / {total}",
    "control": "Akun hallinta",
    "discharge": "Vältä purkamista nopeassa tilassa ja suunnitellussa latauksessa.",
    "disclaimerHint": "Huomaa:",
    "disclaimerText": "Nämä asetukset vaikuttavat vain aurinkotilaan. Latauskäyttäytymistä säädetään vastaavasti.",
    "gridChargeTab": "Lataus verkosta",
    "legendBottomName": "Priorisoi kodin akun lataus",
    "legendBottomSubline": "kunnes saavutetaan {soc}.",
    "legendMiddleName": "Priorisoi ajoneuvon lataus",
    "legendMiddleSubline": "kun kodin akku on yli {soc}.",
    "legendTopAutostart": "Aloita automaattisesti",
    "legendTopName": "Akulla tuettu ajoneuvon lataus",
    "legendTopSubline": "kun kodin akku on yli {soc}.",
    "modalTitle": "Kodin akku",
    "usageTab": "Akun käyttö"
  },
  "config": {
    "aux": {
      "description": "Sähkölaite, jonka kulutusta voi säädellä ylijäämätuotannon mukaan (kuten älykäs lämminvesivaraaja). EVCC olettaa, että tämä laite pystyy tarvittaessa pienentämään sähkönkulutustaan.",
      "titleAdd": "Lisää kulutustaan itsesäätelevä sähkölaite",
      "titleEdit": "Muokkaa kulutustaan itsesäätelevää sähkölaitetta"
    },
    "battery": {
      "titleAdd": "Lisää akku",
      "titleEdit": "Muokkaa akkua"
    },
    "charge": {
      "titleAdd": "Lisää latausmittari",
      "titleEdit": "Muokkaa latausmittaria"
    },
    "charger": {
      "chargers": "Sähköauton latausasemat",
      "generic": "Yleiset integraatiot",
      "heatingdevices": "Lämmityslaitteet",
      "ocppHelp": "Kopioi tämä osoite laturien määrityksiin.",
      "ocppLabel": "OCPP-palvelimen URL",
      "switchsockets": "Kytkettävät pistorasiat",
      "template": "Valmistaja",
      "titleAdd": {
        "charging": "Lisää laturi",
        "heating": "Lisää lämmitin"
      },
      "titleEdit": {
        "charging": "Muokkaa laturia",
        "heating": "Muokkaa lämmitintä"
      },
      "type": {
        "custom": {
          "charging": "Itse määritelty laturi",
          "heating": "Itse määritelty lämmitin"
        },
        "heatpump": "Itse määritelty lämpöpumppu",
        "sgready": "Itse määritelty lämpöpumppu (älyverkkovalmius, kaikki)",
        "sgready-boost": "Itse määritelty lämpöpumppu (älyverkkovalmius, tehostus)",
        "switchsocket": "Itse määritelty relepistorasia"
      }
    },
    "circuits": {
      "description": "Varmistaa, että kaikkien piiriin kytkettyjen kuormituspisteiden summa ei ylitä määritettyjä teho- ja virtarajoja. Piirejä voi rakentaa sisäkkäin.",
      "title": "Kuormanhallinta"
    },
    "control": {
      "description": "Yleensä oletusarvot ovat sopivat. Muuta vain jos tiedät mitä olet tekemässä.",
      "descriptionInterval": "Ohjaussilmukan päivitysjakso sekunneissa. Määrittää, kuinka usein evcc lukee mittaritietoja, säätää lataustehoa ja päivittää käyttöliittymän. Lyhyet välit alle (30 s) voivat aiheuttaa oskillaatiota ja ei-toivottua toimintaa.",
      "descriptionResidualPower": "Siirtää ohjaussilmukan toimintapistettä. Jos sinulla on kodissa akku on suositeltavaa asettaa arvo 100 W. Näin akku on hieman etusijalla sähköverkon käyttöön nähden.",
      "labelInterval": "Päivitystiheys",
      "labelResidualPower": "Jäännösteho",
      "title": "Määrittele toimintaa"
    },
    "deviceValue": {
      "amount": "Määrä",
      "broker": "Välittäjä (Broker)",
      "bucket": "Bucket",
      "capacity": "Kapasiteetti",
      "chargeStatus": "Tila",
      "chargeStatusA": "ei yhdistetty",
      "chargeStatusB": "yhdistetty",
      "chargeStatusC": "lataa",
      "chargeStatusE": "ei virtaa",
      "chargeStatusF": "virhe",
      "chargedEnergy": "Ladattu",
      "co2": "Verkon CO₂",
      "configured": "Määritetty",
      "controllable": "Hallittava",
      "currency": "Valuutta",
      "current": "Virta",
      "currentRange": "Virta",
      "enabled": "Käytössä",
      "energy": "Energia",
      "feedinPrice": "Sähköverkkoon myynninhinta",
      "gridPrice": "Verkosta ostonhinta",
      "heaterTempLimit": "Lämmityksen raja",
      "hemsType": "Järjestelmä",
      "identifier": "RFID-tunniste",
      "no": "ei",
      "odometer": "Matkamittari",
      "org": "Organisaatio",
      "phaseCurrents": "Virta L1, L2, L3",
      "phasePowers": "Teho L1, L2, L3",
      "phaseVoltages": "Jännite L1, L2, L3",
      "phases1p3p": "Vaihekytkin",
      "power": "Teho",
      "powerRange": "Teho",
      "range": "Toimintasäde",
      "singlePhase": "Yksivaiheinen",
      "soc": "Lataus",
      "solarForecast": "Aurinkosääennuste",
      "temp": "Lämpötila",
      "topic": "Aihe",
      "url": "URL",
      "vehicleLimitSoc": "Ajoneuvonrajoitus",
      "yes": "kyllä"
    },
    "deviceValueChargeStatus": {
      "A": "A (ei yhdistetty)",
      "B": "B (yhdistetty)",
      "C": "C (lataa)"
    },
    "devices": {
      "auxMeter": "Älykkään virranhallinnan laite",
      "batteryStorage": "Akkujärjestelmä",
      "solarSystem": "Aurinkosähköjärjestelmä"
    },
    "editor": {
      "loading": "Ladataan YAML-tiedostoeditoria…"
    },
    "eebus": {
      "description": "Konfiguraatio, jonka avulla evcc voi kommunikoida muiden EEBus-laitteiden kanssa.",
      "title": "EEBus"
    },
    "ext": {
      "description": "Voidaan käyttää kuormanhallintaan tai tilastointiin.",
      "titleAdd": "Lisää ulkoinen mittari",
      "titleEdit": "Muokkaa ulkoista mittaria"
    },
    "form": {
      "danger": "Vaara",
      "deprecated": "vanhentunut",
      "example": "Esimerkiksi",
      "optional": "valinnainen"
    },
    "general": {
      "cancel": "Peruuta",
      "customHelp": "Luo itsemääritelty laite käyttäen EVCC:n lisäosaa.",
      "customOption": "Itsemääritelty laite",
      "delete": "Poista",
      "docsLink": "Katso dokumentaatio.",
      "experimental": "Kokeellinen",
      "hideAdvancedSettings": "Piilota edistyneet asetukset",
      "invalidFileSelected": "Valittu virheellinen tiedosto",
      "noFileSelected": "Ei valittua tiedostoa.",
      "off": "pois",
      "on": "päällä",
      "password": "Salasana",
      "readFromFile": "Lue tiedostosta",
      "remove": "Poista",
      "save": "Tallenna",
      "selectFile": "Selaa",
      "showAdvancedSettings": "Näytä edistyneet asetukset",
      "telemetry": "Telemetria",
      "templateLoading": "Ladataan...",
      "title": "Otsikko",
      "validateSave": "Vahvista ja tallenna"
    },
    "grid": {
      "title": "Sähköverkonmittari",
      "titleAdd": "Lisää sähköverkonmittari",
      "titleEdit": "Muokkaa sähköverkonmittaria"
    },
    "hems": {
      "description": "Yhdistä evcc toiseen kodin energianhallintajärjestelmään.",
      "title": "HEMS"
    },
    "icon": {
      "change": "vaihda"
    },
    "influx": {
      "description": "Kirjoittaa kulutustiedot ja muut mittaukset InfluxDB:hen. Käytä Grafanaa tai muita työkaluja tietojen visualisointiin.",
      "descriptionToken": "Tarkista InfluxDB-dokumentaatiosta, kuinka voit luoda sellaisen. https://docs.influxdata.com/influxdb/v2/admin/",
      "labelBucket": "Bucket",
      "labelCheckInsecure": "Salli itse allekirjoitetut varmenteet",
      "labelDatabase": "Tietokanta",
      "labelInsecure": "Varmenteen vahvistaminen",
      "labelOrg": "Organisaatio",
      "labelPassword": "Salasana",
      "labelToken": "API Token",
      "labelUrl": "URL",
      "labelUser": "Käyttäjätunnus",
      "title": "InfluxDB",
      "v1Support": "Tarvitsetko tukea InfluxDB 1.x:lle?",
      "v2Support": "Takaisin InfluxDB 2.x:ään"
    },
    "loadpoint": {
      "addCharger": {
        "charging": "Lisää laturi",
        "heating": "Lisää lämmitin"
      },
      "addMeter": "Lisää erillinen kulutusmittari",
      "cancel": "Peruuta",
      "chargerError": {
        "charging": "Vaaditaan käyttöönottoasetusten määrittely laturille.",
        "heating": "Vaaditaan lämmittimen asetuksien määrittely."
      },
      "chargerLabel": {
        "charging": "Laturi",
        "heating": "Lämmitin"
      },
      "chargerPower11kw": "11 kW",
      "chargerPower11kwHelp": "Käyttää 6-16 A:n virta-aluetta.",
      "chargerPower22kw": "22 kW",
      "chargerPower22kwHelp": "Käyttää 6-32 A:n virta-aluetta.",
      "chargerPowerCustom": "muu",
      "chargerPowerCustomHelp": "Mukauta käytettävä virta-alue.",
      "chargerTypeLabel": "Laturin tyyppi",
      "chargingTitle": "Toiminta",
      "circuitHelp": "Kuormanhallinnan määritys varmistaa, että teho ja virtarajoitteita ei ylitetä.",
      "circuitLabel": "Piiri",
      "circuitUnassigned": "määräämätön",
      "defaultModeHelp": {
        "charging": "Lataustila ajoneuvoa kytkettäessä.",
        "heating": "Asetetaan päälle järjestelmän käynnistyessä."
      },
      "defaultModeHelpKeep": "Säilyttää viimeksi valitun lataus/käyttötilan.",
      "defaultModeLabel": "Oletustila",
      "delete": "Poista",
      "electricalSubtitle": "Jos olet epävarma, kysy sähköasentajaltasi.",
      "electricalTitle": "Sähköinen",
      "energyMeterHelp": "Lisämittari, jos laturissa ei ole integroitua energiamittaria.",
      "energyMeterLabel": "Energiamittari",
      "estimateLabel": "Arvioi lataustaso API-päivitysten välillä",
      "maxCurrentHelp": "On oltava suurempi kuin minimivirta.",
      "maxCurrentLabel": "Maksimivirta",
      "minCurrentHelp": "Valitse alle 6 A vain, jos tiedät mitä olet tekemässä.",
      "minCurrentLabel": "Minimivirta",
      "noVehicles": "Ajoneuvoja ei ole määritetty.",
      "option": {
        "charging": "Lisää latauspiste",
        "heating": "Lisää lämmityslaite"
      },
      "phases1p": "1-vaihe",
      "phases3p": "3-vaihe",
      "phasesAutomatic": "Automaattinen",
      "phasesAutomaticHelp": "Laturisi tukee automaattista vaihtoa 1- ja 3-vaiheisen latauksen välillä. Päänäytössä voit säätää vaihekäyttäytymistä latauksen aikana.",
      "phasesHelp": "Kytkettyjen vaiheiden lukumäärä.",
      "phasesLabel": "Vaiheet",
      "pollIntervalDanger": "Ajoneuvon akku voi tyhjentyä tiheiden säännöllisten tietopyyntöjen seurauksena. Joidenkin autovalmistajien ajoneuvot voivat estää tällöin ajoneuvon lataamisen. Ei suositella! Käytä ainoastaan tiedostaen riskit.",
      "pollIntervalHelp": "Ajoneuvon API-päivitysten välinen aika. Lyhyet välit voivat tyhjentää ajoneuvon akun.",
      "pollIntervalLabel": "Päivitysväli",
      "pollModeAlways": "aina",
      "pollModeAlwaysHelp": "Pyydä aina tilapäivityksiä säännöllisin väliajoin.",
      "pollModeCharging": "lataa",
      "pollModeChargingHelp": "Pyydä ajoneuvon tilapäivityksiä vain latauksen aikana.",
      "pollModeConnected": "yhdistetty",
      "pollModeConnectedHelp": "Päivitä ajoneuvon tila säännöllisin väliajoin, kun yhteys on muodostettu.",
      "pollModeLabel": "Päivitys käyttäytyminen",
      "priorityHelp": "Korkeamman prioriteetin laitteet saavat ensisijaisen pääsyn aurinkoenergian ylijäämään.",
      "priorityLabel": "Prioriteetti",
      "save": "Tallenna",
      "showAllSettings": "Näytä kaikki asetukset",
      "solarBehaviorCustomHelp": "Määritä omat päälle- ja poiskytkentä sekä viiveet.",
      "solarBehaviorDefaultHelp": "Aloita aurinkoylijäämän {enableDelay} jälkeen. Lopeta, kun ylijäämää ei ole tarpeeksi {disableDelay}:lle.",
      "solarBehaviorLabel": "Aurinkoenergia",
      "solarModeCustom": "muokattu",
      "solarModeMaximum": "maksimi PV",
      "thresholdDisableDelayLabel": "Poista viive käytöstä",
      "thresholdDisableHelpInvalid": "Käytä positiivista arvoa.",
      "thresholdDisableHelpPositive": "Lopeta, kun verkosta käytetään enemmän kuin {power}, {delay} ajaksi.",
      "thresholdDisableHelpZero": "Pysäytä, kun vähimmäistehoa ei voida täyttää {delay} ajaksi.",
      "thresholdDisableLabel": "Poista verkkoenergia käytöstä",
      "thresholdEnableDelayLabel": "Ota viive käyttöön",
      "thresholdEnableHelpInvalid": "Käytä negatiivista arvoa.",
      "thresholdEnableHelpNegative": "Aloita, kun {surplus} ylijäämää on käytettävissä {delay}.",
      "thresholdEnableHelpZero": "Aloita, kun vähimmäistehoa on käytettävissä {delay}.",
      "thresholdEnableLabel": "Ota verkkoenergia käyttöön",
      "titleAdd": {
        "charging": "Lisää latauspiste",
        "heating": "Lisää lämmityslaite",
        "unknown": "Lisää latauslaite tai lämmitin"
      },
      "titleEdit": {
        "charging": "Muokkaa latauspistettä",
        "heating": "Muokkaa latauslaitetta",
        "unknown": "Muokkaa latauslaitetta tai lämmitintä"
      },
      "titleExample": {
        "charging": "Autotalli, autokatos, yms.",
        "heating": "Lämpöpumppu, lämmitin, yms."
      },
      "titleLabel": "Otsikko",
      "vehicleAutoDetection": "automaattinen tunnistus",
      "vehicleHelpAutoDetection": "Valitsee automaattisesti todennäköisimmän ajoneuvon. Manuaalinen ohitus on mahdollista.",
      "vehicleHelpDefault": "Olettaa aina, että tämä ajoneuvo latautuu täällä. Automaattinen tunnistus poistettu käytöstä. Manuaalinen ohitus on mahdollista.",
      "vehicleLabel": "Oletusajoneuvo",
      "vehiclesTitle": "Ajoneuvot"
    },
    "main": {
      "addAdditional": "Lisää lisämittari",
      "addGrid": "Lisää verkkomittari",
      "addLoadpoint": "Lisää latauslaite tai lämmitin",
      "addPvBattery": "Lisää aurinkovoimala tai akusto",
      "addTariffs": "Lisää tariffit",
      "addVehicle": "Lisää ajoneuvo",
      "configured": "asetettu",
      "edit": "muokkaa",
      "loadpointRequired": "Täytyy määrittää vähintään yksi latauspiste.",
      "name": "Nimi",
      "title": "Määritykset",
      "unconfigured": "ei määritetty",
      "vehicles": "Minun ajoneuvot",
      "yaml": "Laitteita jotka ovat määritetty evcc.yaml, ei voi muokata."
    },
    "messaging": {
      "description": "Vastaanota viestejä koskien lataustapahtumiasi.",
      "title": "Ilmoitukset"
    },
    "meter": {
      "cancel": "Peruuta",
      "delete": "Poista",
      "generic": "Yleiset integraatiot",
      "option": {
        "aux": "Lisää kulutustaan itsesäätelevä laite",
        "battery": "Lisää akun tilan mittari",
        "ext": "Lisää ulkopuolinen mittari",
        "pv": "Lisää aurinkovoimalan mittari"
      },
      "save": "Tallenna",
      "specific": "Erityisintegraatiot",
      "template": "Valmistaja",
      "titleChoice": "Mitä haluat lisätä?",
      "validateSave": "Vahvista ja tallenna"
    },
    "modbus": {
      "baudrate": "bittisiirtonopeus",
      "comset": "ComSet",
      "connection": "Modbus-yhteys",
      "connectionHintSerial": "Laite on yhdistetty suoraan EVCC:n RS485-rajapinnalla.",
      "connectionHintTcpip": "Laite on saavutettavissa LAN/WiFi-yhteydellä EVCC:stä.",
      "connectionValueSerial": "Sarjaportti / USB",
      "connectionValueTcpip": "Verkko",
      "device": "Laitenimi",
      "deviceHint": "Esim. /dev/ttyUSB0",
      "host": "IP-osoite tai verkkotunnus",
      "hostHint": "Esim. 192.0.2.2",
      "id": "Modbus ID",
      "port": "Portti",
      "protocol": "Modbus-protokolla",
      "protocolHintRtu": "RS485-yhteys Ethernet-sovittimen kautta ilman protokollamuunnosta.",
      "protocolHintTcp": "Laitteessa on sisäänrakennettu LAN/WiFi-tuki tai RS485-yhteydessä Ethernet-sovittimen kautta ilman protokollamuunnosta.",
      "protocolValueRtu": "RTU",
      "protocolValueTcp": "TCP"
    },
    "modbusproxy": {
      "description": "Salli useiden asiakkaiden käyttää yhtä Modbus-laitetta.",
      "title": "Modbus Proxy"
    },
    "mqtt": {
      "authentication": "Todennus",
      "description": "Yhdistä MQTT-välittäjään vaihtaaksesi tietoja muiden verkossasi olevien järjestelmien kanssa.",
      "descriptionClientId": "Viestien kirjoittaja. Jos tyhjää `evcc-[rand]` käytetään.",
      "descriptionTopic": "Jätä tyhjäksi, jos haluat poistaa julkaisut käytöstä.",
      "labelBroker": "Välittäjä (Broker)",
      "labelCaCert": "Palvelinvarmenne (CA)",
      "labelCheckInsecure": "Salli itse-allekirjoitetut varmenteet",
      "labelClientCert": "Asiakasvarmenne",
      "labelClientId": "Asiakas ID",
      "labelClientKey": "Asiakasavain",
      "labelInsecure": "Sertifikaatin todentaminen",
      "labelPassword": "Salasana",
      "labelTopic": "Aihe",
      "labelUser": "Käyttäjätunnus",
      "publishing": "Julkaise",
      "title": "MQTT"
    },
    "network": {
      "descriptionHost": "Ota mDNS käyttöön käyttämällä .local-liitettä. Olennaista mobiilisovelluksen ja joidenkin OCPP-laturien löytämisen kannalta.",
      "descriptionPort": "Portti verkkokäyttöliittymälle ja API:lle. Sinun on päivitettävä selaimesi URL-osoite, jos muutat tätä.",
      "descriptionSchema": "Vaikuttaa vain URL-osoitteiden luomiseen. HTTPS:n valitseminen ei ota salausta käyttöön.",
      "labelHost": "Isäntänimi",
      "labelPort": "Portti",
      "labelSchema": "Kaavio",
      "title": "Verkko"
    },
    "options": {
      "boolean": {
        "no": "ei",
        "yes": "kyllä"
      },
      "endianness": {
        "big": "big-endian",
        "little": "little-endian"
      },
      "operationMode": {
        "heating": "Lämmitys",
        "standby": "Valmiustila"
      },
      "schema": {
        "http": "HTTP (salaamaton)",
        "https": "HTTPS (salattu)"
      },
      "status": {
        "A": "A (ei yhdistetty)",
        "B": "B (yhdistetty)",
        "C": "C (lataa)"
      }
    },
    "pv": {
      "titleAdd": "Lisää aurinkovoimalan mittari",
      "titleEdit": "Muokkaa aurinkovoimalan mittaria"
    },
    "section": {
      "additionalMeter": "Ylimääräiset mittarit",
      "general": "Yleinen",
      "grid": "Sähköverkko",
      "integrations": "Integraatiot",
      "loadpoints": "Lataus- ja lämmityspisteet",
      "meter": "Aurinko & Akku",
      "system": "Järjestelmä",
      "vehicles": "Ajoneuvot"
    },
    "sponsor": {
      "addToken": "Anna tunnus",
      "changeToken": "Vaihda tunnus",
      "description": "Sponsorointi auttaa meitä ylläpitämään projektia ja rakentamaan kestävästi uusia ja jännittäviä ominaisuuksia. Sponsorina saat käyttöösi kaikki latureiden toteutukset.",
<<<<<<< HEAD
      "descriptionToken": "Sponsorit saavat sponsorointitunnuksensa osoitteesta {url}. Päästäksesi alkuun tarjoamme ",
=======
      "descriptionToken": "Sponsorit saavat sponsorointitunnuksensa osoitteesta {url}. Päästäksesi alkuun tarjoamme {trialToken}.",
>>>>>>> 70fdd0b9
      "enterYourToken": "Syötä sponsorointitunnuksesi",
      "error": "Sponsoritunnus ei kelpaa.",
      "invalid": "epäkelpo",
      "labelToken": "Sponsoritunnus",
      "title": "Sponsorointi",
      "tokenRequired": "Sinun on määritettävä sponsoritunnus ennen kuin voit luoda tämän laitteen.",
      "tokenRequiredLearnMore": "Lisätietoja.",
      "tokenRequiredShort": "Sponsorointi-tokenia ei ole määritelty.",
      "trialToken": "Kokeilutunnus",
      "viaYaml": "evcc.yaml-tiedoston mukaisesti",
      "yourToken": "Sponsorointitunnuksesi"
    },
    "system": {
      "backupRestore": {
        "backup": {
          "action": "Ladataan varmuuskopiota...",
          "confirmationButton": "Lataa varmuuskopio",
          "confirmationText": "Syötä salasanasi ladataksesi tietokantatiedoston.",
          "description": "Varmuuskopioi tietosi. Tätä tiedostoa voidaan käyttää palauttamaan tietosi järjestelmävirheen jälkeen.",
          "title": "Varmuuskopio"
        },
        "cancel": "Peruuta",
        "description": "Varmuuskopioi, palauta ja nollaa tietosi. Hyödyllinen jos haluat siirtää tietosi toiseen järjestelmään.",
        "note": "Huomioi: Kaikki ylläolevat toiminnut vaikuttavat vain tietokannassa oleviin tietoihin. evcc.yaml-tiedoston määrittelyt pysyvät muuttumattomina.",
        "reset": {
          "action": "Nollaa...",
          "confirmationButton": "Nollaa ja käynnistä uudelleen",
          "confirmationText": "Tämä poistaa pysyvästä valitut tiedot. Varmista, että olet ensin ladannut varmuuskopion.",
          "description": "Onko ongelmia määrittelyn kanssa ja haluat aloittaa alusta? Poista kaikki tiedot ja aloita puhtaalta pöydältä.",
          "sessions": "Lataustapahtumat",
          "sessionsDescription": "Poistaa lataustapahtumahistorian.",
          "settings": "Määrittelyt ja asetukset",
          "settingsDescription": "Poistaa kaikki määritellyt laitteet, palvelut, välimuistitiedon jne.",
          "title": "Nollaa"
        },
        "restore": {
          "action": "Palauta...",
          "confirmationButton": "Palauta ja uudelleenkäynnistä",
          "confirmationText": "Tämä ylikirjoittaa kaikki tietokannassa olevat tiedot. Varmista, että olet ensin ladannut tietojen varmuuskopion.",
          "description": "Palauta tietosi varmuuskopiotiedostosta. Tämä ylikirjoittaa kaikki tietosi.",
          "labelFile": "Varmuuskopiotiedosto",
          "title": "Palauta"
        },
        "title": "Varmuuskopiointi ja palautus"
      },
      "logs": "Logi",
      "restart": "Käynnistä uudelleen",
      "restartRequiredDescription": "Ole hyvä ja käynnistä uudelleen, jotta näet muutoksen.",
      "restartRequiredMessage": "Määritykset muutettu.",
      "restartingDescription": "Ole hyvä ja odota…",
      "restartingMessage": "Käynnistetään uudelleen evcc."
    },
    "tariffs": {
      "description": "Määrittele energiatariffisi, jotta latausistuntojesi kustannukset lasketaan.",
      "title": "Tariffit"
    },
    "title": {
      "description": "Näytetään pääikkunassa ja selaimen välilehdessä.",
      "label": "Otsikko",
      "title": "Muokkaa otsikkoa"
    },
    "validation": {
      "failed": "epäonnistui",
      "label": "Tila",
      "running": "vahvistetaan…",
      "success": "onnistui",
      "unknown": "tuntematon",
      "validate": "vahvista"
    },
    "vehicle": {
      "cancel": "Peruuta",
      "chargingSettings": "Laturin asetukset",
      "defaultMode": "Oletustila",
      "defaultModeHelp": "Lataustila ajoneuvoa kytkettäessä.",
      "delete": "Poista",
      "generic": "Muut integraatiot",
      "identifiers": "RFID-tunnisteet",
      "identifiersHelp": "Lista RFID-tunnisteista, jotka yksilöivät ajoneuvon. Yksi tunniste/rivi. Nykyinen tunniste löytyy kyseisen latausaseman yleisnäkymästä.",
      "maximumCurrent": "Maksimivirta",
      "maximumCurrentHelp": "Täytyy olla minimivirtaa suurempi.",
      "maximumPhases": "Vaiheiden maksimimäärä",
      "maximumPhasesHelp": "Kuinka monella vaiheella ajoneuvo voi vastaanottaa latausta? Tietoa käytetään minimiaurikosähkön ylituotannon laskemiseen ja latauskeston aikataulusuunnitteluun.",
      "minimumCurrent": "Minimivirta",
      "minimumCurrentHelp": "Aseta arvoksi alle 6A ainoastaan jos tiedät mitä olet tekemässä.",
      "online": "Ajoneuvot, joissa API-käyttöliittymä",
      "primary": "Yleiset intergraatiot",
      "priority": "Prioriteetti",
      "priorityHelp": "Korkeampi prioriteetti merkitsee, että ajoneuvo saa etuoikeuden aurinkosähkön ylituottoon.",
      "save": "Tallenna",
      "scooter": "Skootteri",
      "template": "Valmistaja",
      "titleAdd": "Lisää ajoneuvo",
      "titleEdit": "Muokkaa ajoneuvoa",
      "validateSave": "Vahvista ja tallenna"
    }
  },
  "footer": {
    "community": {
      "greenEnergy": "Aurinkoenergiaa",
      "greenEnergySub1": "ladattu evcc:llä",
      "greenEnergySub2": "lokakuusta 2022 lähtien",
      "greenShare": "Aurinkoenergian osuus",
      "greenShareSub1": "on peräisin",
      "greenShareSub2": "aurinkoenergiasta ja akkuvarastoinnista",
      "power": "Latausteho",
      "powerSub1": "{activeClients} / {totalClients} osallistujaa",
      "powerSub2": "lataa…",
      "tabTitle": "Yhteisö"
    },
    "savings": {
      "co2Saved": "{value} säästetty",
      "co2Title": "CO₂ Päästöt",
      "configurePriceCo2": "Opi kuinka voit muokata hinta- ja CO₂ arvoja.",
      "footerLong": "{percent} aurinkoenergiaa",
      "footerShort": "{percent} aurinkoenergiaa",
      "modalTitle": "Latausenergian yhteenveto",
      "moneySaved": "{value} säästetty",
      "percentGrid": "{grid} kWh verkosta",
      "percentSelf": "{self} kWh auringosta",
      "percentTitle": "Aurinkoenergia",
      "period": {
        "30d": "viimeiset 30 päivää",
        "365d": "viimeiset 365 päivää",
        "thisYear": "tämä vuosi",
        "total": "kaikki"
      },
      "periodLabel": "Jakso:",
      "priceTitle": "Energian hinta",
      "referenceGrid": "sähköverkko",
      "referenceLabel": "Vertailutieto:",
      "tabTitle": "Tietoni"
    },
    "sponsor": {
      "becomeSponsor": "Ryhdy sponsoriksi",
      "becomeSponsorExtended": "Tue meitä suoraan saadaksesi tarroja.",
      "confetti": "Valmiina konfetteihin?",
      "confettiPromise": "Saat tarroja ja myös digitaali konfetteja",
      "sticker": "… vai evcc tarroja?",
      "supportUs": "Missiomme on tehdä aurinkoenergialla lataamisesta normi. Auta evcc:tä maksamalla sen verran minkä arvoinen se on sinulle.",
      "thanks": "Kiitos, {sponsor}! Panoksesi auttaa kehittämään evcc:tä myös jatkossa.",
      "titleNoSponsor": "Tue meitä",
      "titleSponsor": "Olet kannattaja",
      "titleTrial": "Kokeilutila",
      "titleVictron": "Victron Energyn sponsoroima",
      "trial": "Olet kokeilutilassa, voit käyttää kaikkia ominaisuuksia. Ole hyvä ja harkitse projektin tukemista.",
      "victron": "Käytät evcc:tä Victron Energy -laitteistossa ja sinulla on pääsy kaikkiin ominaisuuksiin."
    },
    "telemetry": {
      "optIn": "Haluan jakaa tietojani.",
      "optInMoreDetails": "Lisätietoja {0}.",
      "optInMoreDetailsLink": "täällä",
      "optInSponsorship": "Sponsorointi vaaditaan."
    },
    "version": {
      "availableLong": "uusi versio saatavilla",
      "modalCancel": "Peruuta",
      "modalDownload": "Lataa",
      "modalInstalledVersion": "Nykyinen versio",
      "modalNoReleaseNotes": "Julkaisutietoja ei saatavilla. Lisätietoa uudesta versiosta:",
      "modalTitle": "Uusi versio saatavilla",
      "modalUpdate": "Asenna",
      "modalUpdateNow": "Asenna nyt",
      "modalUpdateStarted": "Käynnistetään evcc:n uusin versio…",
      "modalUpdateStatusStart": "Asennus aloitettu:"
    }
  },
  "forecast": {
    "co2": {
      "average": "Keskimäärin",
      "lowestHour": "Puhtain tunti",
      "range": "Toimintamatka"
    },
    "modalTitle": "Ennuste",
    "price": {
      "average": "Keskimääräinen",
      "lowestHour": "Edullisin tunti",
      "range": "Toimintamatka"
    },
    "solar": {
      "dayAfterTomorrow": "Ylihuomenna",
      "partly": "osittain",
      "remaining": "jäljellä",
      "today": "Tänään",
      "tomorrow": "Huomenna"
    },
    "solarAdjust": "Mukauta aurinkosääennustettu todellisten tuotantotietojen perusteella{percent}.",
    "type": {
      "co2": "CO₂",
      "price": "Hinta",
      "solar": "Aurinko"
    }
  },
  "header": {
    "about": "Tietoa",
    "authProviders": {
      "confirmLogout": "Oletko varma, että haluat poistaa yhteyden {title}?",
      "title": "Autentikointivaltuutuksen tila"
    },
    "blog": "Blogi",
    "docs": "Dokumentaatio",
    "github": "GitHub",
    "login": "Ajoneuvon kirjautumiset",
    "logout": "Kirjaudu ulos",
    "nativeSettings": "Vaihda palvelin",
    "needHelp": "Tarvitsetko apua?",
    "sessions": "Lataustapahtumat"
  },
  "help": {
    "discussionsButton": "GitHub keskustelut",
    "documentationButton": "Dokumentaatio",
    "issueButton": "Ilmoita virheestä",
    "issueDescription": "Löysitkö outoa tai vääränlaista käytöstä?",
    "logsButton": "Näytä logit",
    "logsDescription": "Tarkasta loki virheiden varalta.",
    "modalTitle": "Tarvitsetko apua?",
    "primaryActions": "Jokin ei toimi niin kuin sen pitäisi toimia? Nämä ovat hyviä paikkoja saada apua.",
    "restart": {
      "cancel": "Peruuta",
      "confirm": "Kyllä, käynnistä uudelleen!",
      "description": "Normaaleissa olosuhteissa uudelleenkäynnistyksen ei pitäisi olla välttämätöntä. Harkitse virheilmoituksen tekemistä, jos sinun on käynnistettävä evcc uudelleen säännöllisesti.",
      "disclaimer": "Huomaa: evcc lopettaa toimintansa ja odottaa, että käyttöjärjestelmä käynnistäisi sen uudelleen.",
      "modalTitle": "Oletko varma että haluat käynnistää uudelleen?"
    },
    "restartButton": "Käynnistä uudelleen",
    "restartDescription": "Yrititkö sammuttaa ja käynnistää uudelleen?",
    "secondaryActions": "Etkö vieläkään pysty ratkaisemaan ongelmaasi? Tässä on joitain raskaampia vaihtoehtoja."
  },
  "log": {
    "areaLabel": "Rajaa alueella",
    "areas": "Kaikki alueet",
    "download": "Lataa täydellinen logi",
    "levelLabel": "Rajaa logi tasolla",
    "nAreas": "{count} aluetta",
    "noResults": "Ei vastaavia lokimerkintöjä.",
    "search": "Etsi",
    "selectAll": "valitse kaikki",
    "showAll": "Näytä kaikki",
    "title": "Logi",
    "update": "Päivitä automaattisesti"
  },
  "loginModal": {
    "cancel": "Peruuta",
    "demoMode": "Sisäänkirjautumista demo-tilassa ei tueta.",
    "error": "Kirjautuminen epäonnistui: ",
    "iframeHint": "Avaa evcc uudessa välilehdessä.",
    "iframeIssue": "Salasanasi on oikea, mutta selaimesi näyttää pudonneen todennusevästeen. Näin voi käydä, jos suoritat evcc:n iframe-kehyksessä HTTP:n kautta.",
    "invalid": "Salasana ei kelpaa.",
    "login": "Kirjaudu",
    "password": "Hallintasalasana",
    "reset": "Määritä salasana uudelleen?",
    "title": "Vahvistus"
  },
  "main": {
    "chargingPlan": {
      "active": "Aktiivinen",
      "addRepeatingPlan": "Lisää toistuva suunnitelma",
      "arrivalTab": "Saapuminen",
      "day": "Päivä",
      "departureTab": "Lähtö",
      "goal": "Lataus tavoite",
      "modalTitle": "Lataussuunnitelma",
      "none": "ei mitään",
      "planNumber": "Suunnitelma {number}",
      "preconditionDescription": "Ladataan {duration} ennen lähtöä akunesilämmitystä varten.",
      "preconditionLong": "Viimehetken lataus",
      "preconditionOptionAll": "koko latausmäärä",
      "preconditionOptionNo": "ei",
      "preconditionShort": "Viimehetkellinen",
      "remove": "Poista",
      "repeating": "toistetaan",
      "repeatingPlans": "Toistuvat suunnitelmat",
      "selectAll": "Valitse kaikki",
      "time": "Aika",
      "title": "Suunnitelma",
      "titleMinSoc": "Minimi lataus",
      "titleTargetCharge": "Lähtö",
      "unsavedChanges": "Tallentamattomia muutoksia. Asetetaanko nyt?",
      "update": "Aseta",
      "weekdays": "Päivät"
    },
    "energyflow": {
      "battery": "Akku",
      "batteryCharge": "Akunlataus",
      "batteryDischarge": "Akku purkautuu",
      "batteryGridChargeActive": "lataaminen verkkosta aktiivinen",
      "batteryGridChargeLimit": "milloin ladataan verkosta",
      "batteryHold": "Akku (lukittu)",
      "batteryTooltip": "{energy} / {total} ({soc})",
      "forecastTooltip": "ennuste: jäljellä oleva aurinkotuotanto tänään",
      "gridImport": "Kulutus sähköverkosta",
      "homePower": "Kodin sähkönkulutus",
      "loadpoints": "Latauslaite| Latauslaite | {count} latauslaitetta",
      "noEnergy": "Ei mittarin tietoja",
      "pv": "Aurinkosähköjärjestelmä",
      "pvExport": "Sähköverkkoon vienti",
      "pvProduction": "Tuotanto",
      "selfConsumption": "Tuotannon kulutus"
    },
    "heatingStatus": {
      "charging": "Lämmitys…",
      "connected": "Valmiustila.",
      "vehicleLimit": "Lämmittimen rajoitin",
      "waitForVehicle": "Valmiina. Odottaa lämmitintä…"
    },
    "loadpoint": {
      "avgPrice": "⌀ Hinta",
      "charged": "Ladattu",
      "co2": "⌀ CO₂",
      "duration": "Kesto",
      "fallbackName": "Latauspiste",
      "finished": "Valmistumisaika",
      "power": "Teho",
      "price": "Kustannus",
      "remaining": "Jäljellä",
      "remoteDisabledHard": "{source}: sammui",
      "remoteDisabledSoft": "{source}: sammutti adaptiivisen aurinkolatauksen",
      "solar": "Aurinkoenergia"
    },
    "loadpointSettings": {
      "batteryBoost": {
        "description": "Nopea lataus kodin akusta.",
        "label": "Akun tehostaminen",
        "mode": "Saatavilla vain aurinkosähkö(pv)- ja min + pv-tilassa.",
        "once": "Tehostus on aktiivinen tälle latausistunnolle."
      },
      "batteryUsage": "Kodin akku",
      "currents": "Latausvirta",
      "default": "oletus",
      "disclaimerHint": "Huomautus:",
      "limitSoc": {
        "description": "Latausraja mitä käytetään kun ajoneuvo yhdistetty.",
        "label": "Oletusraja"
      },
      "maxCurrent": {
        "label": "Maksimivirta"
      },
      "minCurrent": {
        "label": "Minimivirta"
      },
      "minSoc": {
        "description": "Ajoneuvo ladataan nopeasti {0} asti huolimatta aurinkoenergian ylijäämästä, tämän jälkeen vain ylijäämäenergialla. Tämä on hyödyllinen takaamaan minimi toimintamatka myös pimeinä päivinä.",
        "label": "Minimi lataustaso"
      },
      "onlyForSocBasedCharging": "Nämä vaihtoehdot ovat käytettävissä vain ajoneuvoille, joiden lataustaso on tiedossa.",
      "phasesConfigured": {
        "label": "Vaihetila",
        "no1p3pSupport": "Kuinka laturisi on kytketty?",
        "phases_0": "automaattinen",
        "phases_1": "1-vaihe",
        "phases_1_hint": "({min} - {max})",
        "phases_3": "3-vaihe",
        "phases_3_hint": "({min} - {max})"
      },
      "smartCostCheap": "Edullinen verkosta lataus",
      "smartCostClean": "Hiilineutraali verkosta lataaminen",
      "title": "Asetukset {0}",
      "vehicle": "Ajoneuvo"
    },
    "mode": {
      "minpv": "Minimi+PV",
      "now": "Nopea",
      "off": "Seis",
      "pv": "PV",
      "smart": "Älykäs"
    },
    "provider": {
      "login": "kirjaudu sisään",
      "logout": "kirjaudu ulos"
    },
    "startConfiguration": "Aloita määritys",
    "targetCharge": {
      "activate": "Aktivoi",
      "co2Limit": "Raja CO₂ / {co2}",
      "costLimitIgnore": "Määritetty {limit} ohitetaan tänä aikana.",
      "currentPlan": "Aktiivinen suunnitelma",
      "descriptionEnergy": "Mihin mennessä {targetEnergy} tulisi ladata autoon?",
      "descriptionSoc": "Milloin ajoneuvon tulee olla ladattu {targetSoc}?",
      "goalReached": "Tavoite jo saavutettu",
      "inactiveLabel": "Tavoiteaika",
      "nextPlan": "Seuraava suunnitelma",
      "notReachableInTime": "Tavoite saavutetaan {overrun} myöhemmin.",
      "onlyInPvMode": "Lataussuunnitelma toimii ainoastaan aurinkoenergiatilassa.",
      "planDuration": "Latausaika",
      "planPeriodLabel": "Jakso",
      "planPeriodValue": "{start} - {end}",
      "planUnknown": "ei vielä tiedossa",
      "preview": "Esikatsele suunnitelmaa",
      "priceLimit": "{price} hintaraja",
      "remove": "Poista",
      "setTargetTime": "ei mitään",
      "targetIsAboveLimit": "Asetettu latausraja {limit} ohitetaan tänä aikana.",
      "targetIsAboveVehicleLimit": "Ajoneuvon latausraja on alle lataustavoitteen.",
      "targetIsInThePast": "Valitse aika tulevaisuudessa.",
      "targetIsTooFarInTheFuture": "Muokkaamme suunnitelmaa heti kun tiedämme enemmän tulevaisuudesta.",
      "title": "Tavoiteaika",
      "today": "tänään",
      "tomorrow": "huomenna",
      "update": "Päivittää",
      "vehicleCapacityDocs": "Opi kuinka voit muokata sitä.",
      "vehicleCapacityRequired": "Ajoneuvon akun kapasiteetti tarvitaan latausajan arviota varten."
    },
    "targetChargePlan": {
      "chargeDuration": "Latausaika",
      "co2Label": "CO₂ päästö ⌀",
      "priceLabel": "Energian hinta",
      "timeRange": "{day} {range} t",
      "unknownPrice": "ei vielä tiedossa"
    },
    "targetEnergy": {
      "label": "Raja",
      "noLimit": "ei mitään"
    },
    "vehicle": {
      "addVehicle": "Lisää ajoneuvo",
      "changeVehicle": "Vaihda ajoneuvo",
      "detectionActive": "Tunnistetaan ajoneuvoa…",
      "fallbackName": "Ajoneuvo",
      "moreActions": "Lisää toimintoja",
      "none": "Ei ajoneuvoa",
      "notReachable": "Ajoneuvo ei ollut saatavilla. Kokeile käynnistää evcc uudelleen.",
      "targetSoc": "Raja",
      "temp": "Lämpötila.",
      "tempLimit": "Lämpötila raja-arvo",
      "unknown": "Vieras ajoneuvo",
      "vehicleSoc": "Lataus"
    },
    "vehicleStatus": {
      "awaitingAuthorization": "Odotetaan valtuutusta.",
      "batteryBoost": "Akun tehostus aktiivinen.",
      "charging": "Lataa…",
      "cheapEnergyCharging": "Edullista energiaa saatavilla.",
      "cheapEnergyNextStart": "Energia on edullista {duration} ajan.",
      "cheapEnergySet": "Hintaraja asetettu.",
      "cleanEnergyCharging": "Puhdasta energiaa saatavilla.",
      "cleanEnergyNextStart": "Puhdasta energiaa {duration} kuluessa.",
      "cleanEnergySet": "CO₂-raja asetettu.",
      "climating": "Esilämmitys/-viilennys havaittu.",
      "connected": "Yhdistetty.",
      "disconnectRequired": "Istunto lopetettu. Yhdistä uudelleen.",
      "disconnected": "Irroitettu.",
      "feedinPriorityNextStart": "Korkea tuotannon verkkoon myyntihinta alkaa {duration}.",
      "feedinPriorityPausing": "Aurinkoenergialataus tauolla, jotta sähkön myynti verkkoon voidaan maksimoida.",
      "finished": "Valmis.",
      "minCharge": "Ladataan minimissään {soc}.",
      "pvDisable": "Ei tarpeeksi ylijäämää. Lataus keskeytetään pian.",
      "pvEnable": "Ylijäämää saatavilla. Lataus alkaa pian.",
      "scale1p": "Siirrytään pian 1-vaihe lataukseen.",
      "scale3p": "Siirrytään pian 3-vaihe lataukseen.",
      "targetChargeActive": "Lataussuunnitelma aktiivinen. Arvioitu valmistuminen {duration} kuluttua.",
      "targetChargePlanned": "Lataussuunnitelma alkaa {duration} kuluttua.",
      "targetChargeWaitForVehicle": "Lataussuunnitelma valmis. Odotetaan ajoneuvoa…",
      "vehicleLimit": "Ajoneuvon latausraja",
      "vehicleLimitReached": "Ajoneuvon raja saavutettu.",
      "waitForVehicle": "Valmiina. Odotetaan ajoneuvoa…",
      "welcome": "Lyhyt aloitus lataus yhteyden vahvistamiseksi."
    },
    "vehicles": "Pysäköinti",
    "welcome": "Hei kyytiin!"
  },
  "notifications": {
    "dismissAll": "Hylkää kaikki",
    "logs": "Näytä täydellinen logi",
    "modalTitle": "Ilmoitukset"
  },
  "offline": {
    "configurationError": "Virhe käynnistyksessä. Tarkista määritykset ja käynnistä uudelleen.",
    "message": "Ei yhteyttä palvelimeen.",
    "restart": "Käynnistä uudelleen",
    "restartNeeded": "Tarvitaan muutosten käyttöönottamiseksi.",
    "restarting": "Palvelin tulee takaisin hetken kuluttua."
  },
  "passwordModal": {
    "description": "Aseta salasana suojellaksesi määritys asetuksia. Pääikkunan käyttö on silti mahdollista ilman kirjautumista.",
    "empty": "Salasana ei tulisi olla tyhjä",
    "error": "Virhe: ",
    "labelCurrent": "Nykyinen salasana",
    "labelNew": "Uusi salasana",
    "labelRepeat": "Toista salasana",
    "newPassword": "Aseta salasana",
    "noMatch": "Salasanat eivät täsmää",
    "titleNew": "Aseta Pääkäyttäjän salasana",
    "titleUpdate": "Päivitä Pääkäyttäjän salasana",
    "updatePassword": "Päivitä salasana"
  },
  "session": {
    "cancel": "Peruuta",
    "co2": "CO₂",
    "date": "Ajanjakso",
    "delete": "Poista",
    "finished": "Valmis",
    "meter": "Mittari",
    "meterstart": "Mittarin käynnistys",
    "meterstop": "Mittarin pysähdys",
    "odometer": "Ajokilometrit",
    "price": "Hinta",
    "started": "Alkoi",
    "title": "Latausistunto"
  },
  "sessions": {
    "avgPower": "⌀ Teho",
    "avgPrice": "⌀ Hinta",
    "chargeDuration": "Kesto",
    "chartTitle": {
      "avgCo2ByGroup": "⌀ CO₂ {byGroup}",
      "avgPriceByGroup": "⌀ Hinta {byGroup}",
      "byGroupLoadpoint": "latauspisteen mukaan",
      "byGroupVehicle": "ajoneuvolla",
      "energy": "Ladattu energia",
      "energyGrouped": "Aurinkoenergia vs. verkonenergia",
      "energyGroupedByGroup": "Energia {byGroup}",
      "energySubSolar": "{value} auringosta",
      "energySubTotal": "{value} yhteensä",
      "groupedCo2ByGroup": "CO₂-määrä {byGroup}",
      "groupedPriceByGroup": "Kokonaiskustannukset {byGroup}",
      "historyCo2": "CO₂-päästöt",
      "historyCo2Sub": "{value} yhteensä",
      "historyPrice": "Latauskustannukset",
      "historyPriceSub": "{value} yhteensä",
      "solar": "Aurinkoenergian osuus vuoden aikana",
      "solarByGroup": "Aurinkoenergian osuus {byGroup}"
    },
    "co2": "⌀ CO₂",
    "csv": {
      "chargedenergy": "Energia (kWh)",
      "chargeduration": "Kesto",
      "co2perkwh": "CO₂/kWh",
      "created": "Luotu",
      "finished": "Päättynyt",
      "identifier": "Tunnus",
      "loadpoint": "Latauspiste",
      "meterstart": "Mittarin alku (kWh)",
      "meterstop": "Mittarin loppu (kWh)",
      "odometer": "Ajokilometrit (km)",
      "price": "Hinta",
      "priceperkwh": "Hinta/kWh",
      "solarpercentage": "Aurinkoenergia (%)",
      "vehicle": "Ajoneuvo"
    },
    "csvPeriod": "Lataa {period} CSV",
    "csvTotal": "Lataa kaikki CSV",
    "date": "Aloitettu",
    "energy": "Ladattu",
    "filter": {
      "allLoadpoints": "kaikki latauspisteet",
      "allVehicles": "kaikki ajoneuvot",
      "filter": "Suodatin"
    },
    "group": {
      "co2": "Päästöt",
      "grid": "Sähköverkko",
      "price": "Hinta",
      "self": "Aurinko"
    },
    "groupBy": {
      "loadpoint": "Latauspiste",
      "none": "Yhteensä",
      "vehicle": "Ajoneuvo"
    },
    "loadpoint": "Latauspiste",
    "noData": "Ei lataustapahtumia tässä kuussa.",
    "overview": "Yleiskatsaus",
    "period": {
      "month": "Kuukausi",
      "total": "Yhteensä",
      "year": "Vuosi"
    },
    "price": "Kustannus",
    "reallyDelete": "Haluatko varmasti poistaa tämän istunnon?",
    "showIndividualEntries": "Näytä yksittäiset tapahtumat",
    "solar": "Aurinkoenergia",
    "title": "Lataustapahtumat",
    "total": "Yhteensä",
    "type": {
      "co2": "CO₂",
      "price": "Hinta",
      "solar": "Aurinko"
    },
    "vehicle": "Ajoneuvo"
  },
  "settings": {
    "fullscreen": {
      "enter": "Mene kokonäyttötilaan",
      "exit": "Poistu kokonäyttötilasta",
      "label": "Kokonäyttö"
    },
    "hiddenFeatures": {
      "label": "Kokeellinen",
      "value": "Näytä käyttöliittymässä kokeelliset ominaisuudet."
    },
    "language": {
      "auto": "Automaattinen",
      "label": "Kieli"
    },
    "sponsorToken": {
      "expires": "Sponsorointitunnuksesi vanhenee {inXDays}. {getNewToken} ja päivitä se tänne.",
      "getNew": "Ota uusi",
      "hint": "Huomaa: automatisoimme tämän tulevaisuudessa."
    },
    "telemetry": {
      "label": "Telemetria"
    },
    "theme": {
      "auto": "oletus",
      "dark": "tumma",
      "label": "Tyyli",
      "light": "vaalea"
    },
    "time": {
      "12h": "12 t",
      "24h": "24 t",
      "label": "Aikamuoto"
    },
    "title": "Käyttöliittymä",
    "unit": {
      "km": "km",
      "label": "Yksiköt",
      "mi": "mailit"
    }
  },
  "smartCost": {
    "activeHours": "{active} / {total}",
    "activeHoursLabel": "Aktiiviset tunnit",
    "applyToAll": "Käytä kaikkialla?",
    "batteryDescription": "Lataa kodin akun sähköverkosta.",
    "cheapTitle": "Lataaminen edullisesti sähköverkosta",
    "cleanTitle": "Viheränenergian lataminen verkosta",
    "co2Label": "CO₂ päästö",
    "co2Limit": "CO₂ raja",
    "loadpointDescription": "Mahdollistaa nopean lataamisen väliaikaisesti aurinkosähkötilassa (PV).",
    "modalTitle": "Älykäs lataus verkosta",
    "none": "ei mitään",
    "priceLabel": "Energian hinta",
    "priceLimit": "Hintaraja",
    "resetAction": "Poista rajoitus",
    "resetWarning": "Dynaamista sähköverkonhintaa tai sähkötuotannon CO₂-päästöjä ei ole määritetty, vaikka rajoitus {limit} on asetettu. Siistitäänkö asetuksiasi?",
    "saved": "Tallennettu."
  },
  "smartFeedInPriority": {
    "activeHoursLabel": "Tauotettu tuntia",
    "description": "Lataus tauotetaan korkean sähkön hinnan aikana, jotta voidaan priorisoida sähkön myyntiä verkkoon.",
    "priceLabel": "Verkkoon myyntihinta",
    "priceLimit": "Verkkoon syöttö rajoite",
    "resetWarning": "Dynaamista verkkoon myyntihintaa ei ole määritetty. Kuitenkin on määritetty raja {limit}. Siivotaanko määrityksiäsi?",
    "title": "Verkkoon myynnin priorisointi"
  },
  "startupError": {
    "configFile": "Käytetty määritystiedostoa:",
    "configuration": "Määritys",
    "description": "Tarkasta asetustiedosto. Jos virheilmoituksesta ei ole apua, katso {0}.",
    "discussions": "GitHub keskustelut",
    "fixAndRestart": "Korjaa ongelma ja käynnistä serveri uudelleen.",
    "hint": "Huomaa: Se saattaa olla sinun viallinen laitteesi (invertteri, mittari, …). Tarkista myös internetyhteytesi.",
    "lineError": "Virhe {0}.",
    "lineErrorLink": "rivi {0}",
    "restartButton": "Käynnistä uudelleen",
    "title": "Virhe käynnistyksessä"
  }
}<|MERGE_RESOLUTION|>--- conflicted
+++ resolved
@@ -429,11 +429,7 @@
       "addToken": "Anna tunnus",
       "changeToken": "Vaihda tunnus",
       "description": "Sponsorointi auttaa meitä ylläpitämään projektia ja rakentamaan kestävästi uusia ja jännittäviä ominaisuuksia. Sponsorina saat käyttöösi kaikki latureiden toteutukset.",
-<<<<<<< HEAD
-      "descriptionToken": "Sponsorit saavat sponsorointitunnuksensa osoitteesta {url}. Päästäksesi alkuun tarjoamme ",
-=======
       "descriptionToken": "Sponsorit saavat sponsorointitunnuksensa osoitteesta {url}. Päästäksesi alkuun tarjoamme {trialToken}.",
->>>>>>> 70fdd0b9
       "enterYourToken": "Syötä sponsorointitunnuksesi",
       "error": "Sponsoritunnus ei kelpaa.",
       "invalid": "epäkelpo",
