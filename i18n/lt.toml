--- conflicted
+++ resolved
@@ -286,11 +286,7 @@
 moreActions = "Daugiau veiksmų"
 none = "Nėra automobilio"
 targetSoc = "Limitas"
-<<<<<<< HEAD
-temp = "Temp."
-=======
 temp = "t."
->>>>>>> b535e141
 tempLimit = "Temp. limitas"
 unknown = "Nežinomas automobilis"
 vehicleSoc = "Baterija"
