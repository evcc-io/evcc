[header]
sessions = "Įkrovimo sesijos "
docs = "Dokumentacija (Vokiečių k.)"
blog = "Tinklaraštis"
github = "GitHub"
login = " Automobilių prisijungimai"
about = "Apie"
settings = "Nustatymai"

[header.theme]
auto = "Dizainas: sistemos"
light = "Dizainas: šviesus"
dark = "Dizainas: tamsus"

[footer.version]
availableLong = "yra naujesnė versija"
modalTitle = "Yra naujesnė versija"
modalUpdateStarted = "Startuoja nauja evcc versija..."
modalInstalledVersion = "Instaliuota versija"
modalNoReleaseNotes = "Naujinimo pastabų nėra. Daugiau informacijos apie naują versiją:"
modalCancel = "Atšaukti"
modalUpdate = "Instaliuoti"
modalUpdateNow = "Instaliuoti dabar"
modalDownload = "Atsisiųsti"
modalUpdateStatusStart = "Instaliavimas pradėtas:"

[footer.savings]
tabTitle = "Mano duomenys"
footerShort = "{percent}% saulės"
footerLong = "{percent}% saulės energija"
modalTitle = "Įkrovimo energijos apžvalga"
since = "nuo {since}"
percentTitle = "Saulės energija"
percentSelf = "{self} kWh saulės"
percentGrid = "{grid} kWh tinklo"
priceTitle = "Energijos kaina"
priceFeedIn = "{feedInPrice} eksporto"
priceGrid = "{gridPrice} tinklo"
savingsTitle = "Sutaupyta"
savingsComparedToGrid = "palyginus su tinklu"
savingsTotalEnergy = "{total} kWh įkrauta"

[footer.community]
tabTitle = "Bendruomenės duomenys"
power = "Įkrovimo galia"
powerSub1 = "{activeClients} iš {totalClients} dalyvių"
powerSub2 = "įkrauna..."
greenShare = "Saulės dalis"
greenShareSub1 = "galios tiekia Saulė ir"
greenShareSub2 = "energijos kaupikliai"
greenEnergy = "Saulės energija"
greenEnergySub1 = "įkrauta su evcc"
greenEnergySub2 = "nuo 2022 Spalio"

[footer.telemetry]
optIn = "Noriu prisidėti savo duomenimis."
optInMoreDetails = "Daugiau informacijos rasite {0}."
optInMoreDetailsLink = "čia"
optInSponsorship = "(Gali tik rėmėjai.)"

[footer.sponsor]
titleSponsor = "Remiate projektą"
titleNoSponsor = "Paremkite mus"
thanks = "Ačiū, {sponsor}! Jūs prisidedate prie evcc vystymo."
confetti = "Norite konfeti?"
supportUs = "Mūsų misija yra siekti, kad įkrovimas saulės energija taptų įprastu. Padėkite mums ir paremkite evcc."
sticker = "… ar evcc lipdukų?"
<<<<<<< HEAD
confettiPromise = "Gausite lipdukų ir skaitmeninių konfeti ;)"
=======
confettiPromise = "Gausite lipdukų ir skaitmeninių konfeti"
>>>>>>> 73bee1ee
becomeSponsor = "Tapkite rėmėju"

[notifications]
modalTitle = "Pranešimai"
dismissAll = "Išvalyti visus"

[main]
vehicles = "Autoparkas"

[main.energyflow]
noEnergy = "Nėra skaitiklių duomenų"
homePower = "Namo suvartojimas"
pvProduction = "Gamyba"
loadpoints = "Įkroviklis | Įkroviklis | {count} Įkrovikliai"
battery = "Kaupiklis"
batteryCharge = "Kaupiklis įkraunamas"
batteryDischarge = "Kaupiklis iškraunamas"
gridImport = "Iš tinklo"
selfConsumption = "Sunaudojama iškart"
pvExport = "Tinklo eksportas"

[main.mode]
off = "Stop"
minpv = "Min+Saulės"
pv = "Saulės"
now = "Greitas"

[main.loadpoint]
fallbackName = "Įkroviklis"
remoteDisabledSoft = "{source}: adaptyvus Saulės įkrovimas išjungtas"
remoteDisabledHard = "{source}: išjungtas"
power = "Galia"
charged = "Įkrauta"
duration = "Trukmė"
remaining = "Liko"

[main.loadpointSettings]
<<<<<<< HEAD
title = "Nustatymai \"{0}\""
=======
title = "Nustatymai {0}"
>>>>>>> 73bee1ee
vehicle = "Automobilis"
currents = "Įkrovimo srovė"
default = "standartiškai"
disclaimerHint = "Pastaba:"
disclaimerText = "Šie pakeitimai neišlieka po evcc serverio restarto."

[main.loadpointSettings.minSoc]
label = "Minimali įkrova"
<<<<<<< HEAD
description = "Minimali įkrova. Automobilis įkraunamas \"Greitai\" iki {0}% nustatyme \"Saulė\", toliau įkraunamas tik saulės energijos pertekliumi."
=======
description = "Minimali įkrova. Automobilis įkraunamas „Greitai” iki {0}% nustatyme „Saulė”, toliau įkraunamas tik saulės energijos pertekliumi."
>>>>>>> 73bee1ee

[main.loadpointSettings.phasesConfigured]
label = "Fazės"
phases_0 = "automatinis perjungimas"
phases_1 = "1 fazė"
phases_1_hint = "({min} to {max})"
phases_3 = "3 fazės"
phases_3_hint = "({min} to {max})"

[main.loadpointSettings.maxCurrent]
label = "Max. Srovė"

[main.loadpointSettings.minCurrent]
label = "Min. Srovė"

[main.vehicle]
fallbackName = "Automobilis"
vehicleSoc = "Akumuliatorius"
targetSoc = "Limitas"
none = "Nėra automobilio"
unknown = "Nežinomas automobilis"
changeVehicle = "Pakeisti automobilį"
detectionActive = "Bandome atpažinti automobilį ..."

[main.vehicleSoc]
disconnected = "neprijungtas"
charging = "vyksta įkrovimas"
ready = "leidžiama įkrauti"
connected = "automobilis prijungtas"
vehicleTarget = "Automobilyje nustatytas limitas: {soc}%"

[main.vehicleStatus]
minCharge = "Minimalus įkrovimas iki {soc}%."
waitForVehicle = "Paruošta. Laukiama automobilio..."
vehicleTargetReached = "Automobilyje nustatytas limitas {soc}% pasiektas."
charging = "Įkraunama..."
targetChargePlanned = "Suplanuotas įkrovimas prasidės {time}."
targetChargeWaitForVehicle = "Suplanuotas įkrovimas leidžiamas. Laukiama automobilio signalo..."
targetChargeActive = "Suplanuotas įkrovimas aktyvuotas..."
connected = "Prijungtas."
pvDisable = "Trūksta saulės. Pauzė už {remaining}..."
pvEnable = "Saulės užtenka, įkrovimas už {remaining}..."
scale1p = "Sumažinimas į vienfazį įkrovimą už {remaining}..."
scale3p = "Padidinimas į trifazį įkrovimą už {remaining}..."
disconnected = "Neprijungtas."
unknown = ""

[main.provider]
login = "prisijungti"
logout = "atsijungti"

[main.targetCharge]
title = "Suplanuotas įkrovimas"
inactiveLabel = "Suplanuotas įkrovimas"
activeLabel = "{time}"
modalTitle = "Nustatyti įkrovimo pabaigos laiką"
setTargetTime = "nenustatytas"
description = "Kada automobilis turėtų būti įkrautas iki {targetSoc}%?"
today = "šiandien"
tomorrow = "rytoj"
targetIsInThePast = "Pasirinkite laiką ateityje."
remove = "Panaikinti"
activate = "Aktyvuoti"
experimentalLabel = "Eksperimentinė"
experimentalText = "Ši funkcija veikia, bet nėra tobula. Apie netikėtą elgesį praneškite mūsų"

[main.targetEnergy]
label = "Limitas"
noLimit = "nėra"

[startupError]
title = "Klaida startuojant"
description = "Patikrinkite konfigūracijos failą. Jei klaidos žinutė jums nepadėjo, atsakymų ieškokite mūsų {0}."
discussions = "GitHub Diskusijose"
hint = "Pastaba: Gali būti, kad neteisingai veikia įrenginiai (inverteris, skaitiklis, ...). Patikrinkite tiklo jungtis."
configuration = "Konfigūracija"
configFile = "Naudojamas konfiguracijos failas:"
lineError = "Klaida čia {0}."
lineErrorLink = "eilutė {0}"
fixAndRestart = "Pabandykite Ištaisyti klaidą ir perkrauti serverį."
restartButton = "Restartuoti"

[sessions]
title = "Įkrovimo Sesijos"
downloadCsv = "Atsisiųsti CSV failą"
loadpoint = "Įkroviklis"
vehicle = "Automobilis"
energy = "Įkrauta"
date = "Laikotarpis"

[sessions.csv]
loadpoint = "Įkroviklis"
vehicle = "Automobilis"
odometer = "Odometras (km)"
identifier = "Identifikatorius"
chargedenergy = "Energija (kWh)"
meterstart = "Skaitiklis pradžia (kWh)"
meterstop = "Skaitiklis pabaiga (kWh)"
created = "Pradėta"
finished = "Pabaigta"

[offline]
message = "Nėra ryšio su serveriu."
reload = "Perkrauti?"

[settings]
title = "Nustatymai"

[settings.theme]
label = "Dizainas"
auto = "sistemos"
light = "šviesus"
dark = "tamsus"

[settings.language]
label = "Kalba"
auto = "Automatiškai"

[settings.unit]
label = "Vienetai"
km = "km"
mi = "mylios"

[settings.telemetry]
label = "Telemetrija"<|MERGE_RESOLUTION|>--- conflicted
+++ resolved
@@ -65,11 +65,7 @@
 confetti = "Norite konfeti?"
 supportUs = "Mūsų misija yra siekti, kad įkrovimas saulės energija taptų įprastu. Padėkite mums ir paremkite evcc."
 sticker = "… ar evcc lipdukų?"
-<<<<<<< HEAD
-confettiPromise = "Gausite lipdukų ir skaitmeninių konfeti ;)"
-=======
 confettiPromise = "Gausite lipdukų ir skaitmeninių konfeti"
->>>>>>> 73bee1ee
 becomeSponsor = "Tapkite rėmėju"
 
 [notifications]
@@ -107,11 +103,7 @@
 remaining = "Liko"
 
 [main.loadpointSettings]
-<<<<<<< HEAD
-title = "Nustatymai \"{0}\""
-=======
 title = "Nustatymai {0}"
->>>>>>> 73bee1ee
 vehicle = "Automobilis"
 currents = "Įkrovimo srovė"
 default = "standartiškai"
@@ -120,11 +112,7 @@
 
 [main.loadpointSettings.minSoc]
 label = "Minimali įkrova"
-<<<<<<< HEAD
-description = "Minimali įkrova. Automobilis įkraunamas \"Greitai\" iki {0}% nustatyme \"Saulė\", toliau įkraunamas tik saulės energijos pertekliumi."
-=======
 description = "Minimali įkrova. Automobilis įkraunamas „Greitai” iki {0}% nustatyme „Saulė”, toliau įkraunamas tik saulės energijos pertekliumi."
->>>>>>> 73bee1ee
 
 [main.loadpointSettings.phasesConfigured]
 label = "Fazės"
