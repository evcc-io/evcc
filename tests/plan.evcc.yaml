--- conflicted
+++ resolved
@@ -1,8 +1,4 @@
-<<<<<<< HEAD
-interval: 0.5s
-=======
 interval: 0.25s
->>>>>>> 018221c1
 
 site:
   title: Plan
