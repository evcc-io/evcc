--- conflicted
+++ resolved
@@ -7,11 +7,7 @@
   await start("vehicle-error.evcc.yaml");
 });
 
-<<<<<<< HEAD
-test.afterAll(async () => {
-=======
 test.afterEach(async () => {
->>>>>>> ce1fbbc9
   await stop();
 });
 
