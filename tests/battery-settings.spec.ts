import { test, expect } from "@playwright/test";
import { start, stop, baseUrl } from "./evcc";
<<<<<<< HEAD
import { enableExperimental, expectModalVisible, expectModalHidden } from "./utils";
=======
import { expectModalVisible, expectModalHidden } from "./utils";
>>>>>>> 6d32c898
test.use({ baseURL: baseUrl() });

test.beforeAll(async () => {
  await start("battery-settings.evcc.yaml");
});
test.afterAll(async () => {
  await stop();
});

test.describe("battery settings", async () => {
  test("open modal", async ({ page }) => {
    await page.goto("/");
    await page.getByTestId("topnavigation-button").click();
    await page.getByTestId("topnavigation-battery").click();

    const modal = page.getByTestId("battery-settings-modal");
    await expect(modal.getByRole("heading", { name: "Home Battery" })).toBeVisible();
    await expect(modal.getByRole("link", { name: "Grid charging 🧪" })).not.toBeVisible();
    await expect(modal).toContainText("Battery level: 50%");
    await expect(modal).toContainText("10.0 kWh of 20.0 kWh");
  });

  test("battery usage", async ({ page }) => {
    await page.goto("/");
    await page.getByTestId("topnavigation-button").click();
    await page.getByTestId("topnavigation-battery").click();

    await page.locator("#batterySettingsPriority").selectOption({ label: "50%" });
    await expect(page.locator("label[for=batterySettingsPriorityMiddle] span")).toHaveText("50%");
    await expect(page.locator("label[for=batterySettingsPriorityBottom] span")).toHaveText("50%");
    await page.locator("#batterySettingsBufferTop").selectOption({ label: "80%" });
    await page.locator("#batterySettingsBufferStart").selectOption({ label: "when above 90%." });
    await expect(page.locator("label[for=batterySettingsBuffer] span")).toHaveText("80%");
  });

  test("grid charging", async ({ page }) => {
    await page.goto("/");
    await page.getByTestId("topnavigation-button").click();
    await page.getByTestId("topnavigation-battery").click();
    const modal = page.getByTestId("battery-settings-modal");
    await expectModalVisible(modal);

<<<<<<< HEAD
    await modal.getByRole("link", { name: "Grid charging 🧪" }).click();
=======
    await modal.getByRole("link", { name: "Grid charging" }).click();
>>>>>>> 6d32c898
    await modal.getByLabel("Price limit").selectOption({ label: "≤ 50.0 ct/kWh" });
    await expect(modal).toContainText("5.0 ct – 50.0 ct");
    await page.getByRole("button", { name: "Close" }).click();
    await expectModalHidden(modal);
    await page.getByTestId("energyflow").click();
    await page.getByRole("button", { name: "grid charging active (≤ 50.0 ct)" }).click();
    await expectModalVisible(modal);
    await modal.getByLabel("Price limit").selectOption({ label: "≤ -10.0 ct/kWh" });
    await modal.getByRole("button", { name: "Close" }).click();
    await expectModalHidden(modal);
    await expect(modal).not.toBeVisible();
    await expect(page.getByRole("button", { name: "grid charging when ≤ -10.0 ct" })).toBeVisible();
  });
});<|MERGE_RESOLUTION|>--- conflicted
+++ resolved
@@ -1,10 +1,6 @@
 import { test, expect } from "@playwright/test";
 import { start, stop, baseUrl } from "./evcc";
-<<<<<<< HEAD
-import { enableExperimental, expectModalVisible, expectModalHidden } from "./utils";
-=======
 import { expectModalVisible, expectModalHidden } from "./utils";
->>>>>>> 6d32c898
 test.use({ baseURL: baseUrl() });
 
 test.beforeAll(async () => {
@@ -47,11 +43,7 @@
     const modal = page.getByTestId("battery-settings-modal");
     await expectModalVisible(modal);
 
-<<<<<<< HEAD
-    await modal.getByRole("link", { name: "Grid charging 🧪" }).click();
-=======
     await modal.getByRole("link", { name: "Grid charging" }).click();
->>>>>>> 6d32c898
     await modal.getByLabel("Price limit").selectOption({ label: "≤ 50.0 ct/kWh" });
     await expect(modal).toContainText("5.0 ct – 50.0 ct");
     await page.getByRole("button", { name: "Close" }).click();
