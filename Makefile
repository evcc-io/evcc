# build vars
TAG_NAME := $(shell test -d .git && git describe --abbrev=0 --tags)
SHA := $(shell test -d .git && git rev-parse --short HEAD)
COMMIT := $(SHA)
# hide commit for releases
ifeq ($(RELEASE),1)
    COMMIT :=
endif
VERSION := $(if $(TAG_NAME),$(TAG_NAME),$(SHA))
BUILD_DATE := $(shell date -u '+%Y-%m-%d_%H:%M:%S')
BUILD_TAGS := -tags=release
LD_FLAGS := -X github.com/evcc-io/evcc/util.Version=$(VERSION) -X github.com/evcc-io/evcc/util.Commit=$(COMMIT) -s -w
BUILD_ARGS := -trimpath -ldflags='$(LD_FLAGS)'

# docker
DOCKER_IMAGE ?= evcc/evcc
DOCKER_TAG ?= testing
PLATFORM ?= linux/amd64,linux/arm64,linux/arm/v6

# gokrazy image
GOK_DIR := packaging/gokrazy
GOK := gok -i evcc --parent_dir $(GOK_DIR)
IMAGE_FILE := evcc_$(TAG_NAME).img

# deb
PACKAGES = ./release

# asn1-patch
GOROOT := $(shell go env GOROOT)
CURRDIR := $(shell pwd)

default:: ui build

all:: clean install install-ui ui assets lint test-ui lint-ui test build

clean::
	rm -rf dist/

install::
	go install tool

install-ui::
	npm ci

ui::
	npm run build

assets::
	GOEXPERIMENT=jsonv2 go generate ./...

docs::
	GOEXPERIMENT=jsonv2 go generate github.com/evcc-io/evcc/util/templates/...

lint::
<<<<<<< HEAD
	GOEXPERIMENT=jsonv2 golangci-lint run
	GOEXPERIMENT=jsonv2 go run golang.org/x/tools/gopls/internal/analysis/modernize/cmd/modernize@latest -test -category "-omitzero" -c 0 ./...

modernize:
	GOEXPERIMENT=jsonv2 go run golang.org/x/tools/gopls/internal/analysis/modernize/cmd/modernize@latest -test -category "-omitzero" -fix ./...
=======
	golangci-lint run
	go tool modernize -test -c 0 -stringsbuilder=false -omitzero=false ./...

modernize:
	go tool modernize -test -fix -stringsbuilder=false -omitzero=false ./...
>>>>>>> 1bdc6a6f

lint-ui::
	npm run lint

license::
	GOEXPERIMENT=jsonv2 go run github.com/google/go-licenses/v2@latest check \
	--ignore github.com/cespare/xxhash \
	--ignore github.com/coder/websocket \
	--ignore github.com/cronokirby/saferith \
	--ignore github.com/modern-go/reflect2 \
	--ignore github.com/prometheus/client_golang \
	--ignore golang.org/x \
	--allowed_licenses=MIT,Apache-2.0,BSD-0-Clause,BSD-2-Clause,BSD-3-Clause,LGPL-2.1,EPL-2.0,MPL-2.0 \
	./...

license-ui::
	npm run license

test-ui::
	npm test

test::
	@echo "Running testsuite"
	GOEXPERIMENT=jsonv2 CGO_ENABLED=0 go test $(BUILD_TAGS) ./...

porcelain::
	gofmt -w -l $$(find . -name '*.go')
	go mod tidy
	test -z "$$(git status --porcelain)" || (git status; git diff; false)

build::
	@echo Version: $(VERSION) $(SHA) $(BUILD_DATE)
	GOEXPERIMENT=jsonv2 CGO_ENABLED=0 go build -v $(BUILD_TAGS) $(BUILD_ARGS)

snapshot::
	goreleaser --snapshot --skip publish --clean

release::
	goreleaser --clean

docker::
	@echo Version: $(VERSION) $(SHA) $(BUILD_DATE)
	docker buildx build --platform $(PLATFORM) --tag $(DOCKER_IMAGE):$(DOCKER_TAG) --push .

publish-nightly::
	@echo Version: $(VERSION) $(SHA) $(BUILD_DATE)
	docker buildx build --platform $(PLATFORM) --tag $(DOCKER_IMAGE):nightly --push .

publish-release::
	@echo Version: $(VERSION) $(SHA) $(BUILD_DATE)
	docker buildx build --platform $(PLATFORM) --tag $(DOCKER_IMAGE):latest --tag $(DOCKER_IMAGE):$(VERSION) --build-arg RELEASE=1 --push .

apt-nightly::
	$(foreach file, $(wildcard $(PACKAGES)/*.deb), \
		cloudsmith push deb evcc/unstable/any-distro/any-version $(file); \
	)

apt-release::
	$(foreach file, $(wildcard $(PACKAGES)/*.deb), \
		cloudsmith push deb evcc/stable/any-distro/any-version $(file); \
	)

# gokrazy
gok::
	which gok || go install github.com/gokrazy/tools/cmd/gok@main
	# https://stackoverflow.com/questions/1250079/how-to-escape-single-quotes-within-single-quoted-strings
	sed 's!"GoBuildFlags": null!"GoBuildFlags": ["$(BUILD_TAGS) -trimpath -ldflags='"'"'$(LD_FLAGS)'"'"'"]!g' $(GOK_DIR)/config.tmpl.json > $(GOK_DIR)/evcc/config.json
	${GOK} add .
	# ${GOK} add tailscale.com/cmd/tailscaled
	# ${GOK} add tailscale.com/cmd/tailscale

# build image
gok-image:: gok
	${GOK} overwrite --full=$(IMAGE_FILE) --target_storage_bytes=1258299392
	# gzip -f $(IMAGE_FILE)

# run qemu
gok-vm:: gok
	${GOK} vm run --netdev user,id=net0,hostfwd=tcp::8080-:80,hostfwd=tcp::8022-:22,hostfwd=tcp::8888-:8080

# update instance
gok-update::
	${GOK} update yes

soc::
	@echo Version: $(VERSION) $(SHA) $(BUILD_DATE)
	go build $(BUILD_TAGS) $(BUILD_ARGS) github.com/evcc-io/evcc/cmd/soc

# patch asn1.go to allow Elli buggy certificates to be accepted with EEBUS
patch-asn1-sudo::
	# echo $(GOROOT)
	cat $(GOROOT)/src/vendor/golang.org/x/crypto/cryptobyte/asn1.go | grep -C 1 "out = true"
	sudo patch -N -t -d $(GOROOT)/src/vendor/golang.org/x/crypto/cryptobyte -i $(CURRDIR)/packaging/patch/asn1.diff
	cat $(GOROOT)/src/vendor/golang.org/x/crypto/cryptobyte/asn1.go | grep -C 1 "out = true"

patch-asn1::
	# echo $(GOROOT)
	cat $(GOROOT)/src/vendor/golang.org/x/crypto/cryptobyte/asn1.go | grep -C 1 "out = true"
	patch -N -t -d $(GOROOT)/src/vendor/golang.org/x/crypto/cryptobyte -i $(CURRDIR)/packaging/patch/asn1.diff
	cat $(GOROOT)/src/vendor/golang.org/x/crypto/cryptobyte/asn1.go | grep -C 1 "out = true"

upgrade::
	$(shell go list -u -f '{{if (and (not (or .Main .Indirect)) .Update)}}{{.Path}}{{end}}' -m all | xargs go get)
	go get modernc.org/sqlite@latest
	go mod tidy<|MERGE_RESOLUTION|>--- conflicted
+++ resolved
@@ -52,19 +52,11 @@
 	GOEXPERIMENT=jsonv2 go generate github.com/evcc-io/evcc/util/templates/...
 
 lint::
-<<<<<<< HEAD
 	GOEXPERIMENT=jsonv2 golangci-lint run
-	GOEXPERIMENT=jsonv2 go run golang.org/x/tools/gopls/internal/analysis/modernize/cmd/modernize@latest -test -category "-omitzero" -c 0 ./...
+	GOEXPERIMENT=jsonv2 go tool modernize -test -c 0 -stringsbuilder=false -omitzero=false ./...
 
 modernize:
-	GOEXPERIMENT=jsonv2 go run golang.org/x/tools/gopls/internal/analysis/modernize/cmd/modernize@latest -test -category "-omitzero" -fix ./...
-=======
-	golangci-lint run
-	go tool modernize -test -c 0 -stringsbuilder=false -omitzero=false ./...
-
-modernize:
-	go tool modernize -test -fix -stringsbuilder=false -omitzero=false ./...
->>>>>>> 1bdc6a6f
+	GOEXPERIMENT=jsonv2 go tool modernize -test -fix -stringsbuilder=false -omitzero=false ./...
 
 lint-ui::
 	npm run lint
