# build vars
TAG_NAME := $(shell test -d .git && git describe --abbrev=0 --tags)
SHA := $(shell test -d .git && git rev-parse --short HEAD)
COMMIT := $(SHA)
# hide commit for releases
ifeq ($(RELEASE),1)
    COMMIT :=
endif
VERSION := $(if $(TAG_NAME),$(TAG_NAME),$(SHA))
BUILD_DATE := $(shell date -u '+%Y-%m-%d_%H:%M:%S')
BUILD_TAGS := -tags=release
LD_FLAGS := -X github.com/evcc-io/evcc/util.Version=$(VERSION) -X github.com/evcc-io/evcc/util.Commit=$(COMMIT) -s -w
BUILD_ARGS := -trimpath -ldflags='$(LD_FLAGS)'

# docker
DOCKER_IMAGE := evcc/evcc
DOCKER_TAG := testing
PLATFORM := linux/amd64,linux/arm64,linux/arm/v6

# gokrazy image
GOK_DIR := packaging/gokrazy
GOK := gok -i evcc --parent_dir $(GOK_DIR)
IMAGE_FILE := evcc_$(TAG_NAME).img

# deb
PACKAGES = ./release

# asn1-patch
GOROOT := $(shell go env GOROOT)
CURRDIR := $(shell pwd)

default:: ui build

all:: clean install install-ui ui assets lint test-ui lint-ui test build

clean::
	rm -rf dist/

install::
	go install tool

install-ui::
	npm ci

ui::
	npm run build

assets::
	go generate ./...

docs::
	go generate github.com/evcc-io/evcc/util/templates/...

lint::
	golangci-lint run

lint-ui::
	npm run lint

test-ui::
	npm test

test::
	@echo "Running testsuite"
	CGO_ENABLED=0 go test $(BUILD_TAGS) ./...

porcelain::
	gofmt -w -l $$(find . -name '*.go')
	go mod tidy
	test -z "$$(git status --porcelain)" || (git status; git diff; false)

build::
	@echo Version: $(VERSION) $(SHA) $(BUILD_DATE)
	CGO_ENABLED=0 go build -v $(BUILD_TAGS) $(BUILD_ARGS)

snapshot::
	goreleaser --snapshot --skip publish --clean

release::
	goreleaser --clean

<<<<<<< HEAD
openapi::
	go test github.com/evcc-io/evcc/server --run TestOpenAPI
	go generate ./server/mcp/...

=======
>>>>>>> 360c30a5
docker::
	@echo Version: $(VERSION) $(SHA) $(BUILD_DATE)
	docker buildx build --platform $(PLATFORM) --tag $(DOCKER_IMAGE):$(DOCKER_TAG) --push .

publish-nightly::
	@echo Version: $(VERSION) $(SHA) $(BUILD_DATE)
	docker buildx build --platform $(PLATFORM) --tag $(DOCKER_IMAGE):nightly --push .

publish-release::
	@echo Version: $(VERSION) $(SHA) $(BUILD_DATE)
	docker buildx build --platform $(PLATFORM) --tag $(DOCKER_IMAGE):latest --tag $(DOCKER_IMAGE):$(VERSION) --build-arg RELEASE=1 --push .

apt-nightly::
	$(foreach file, $(wildcard $(PACKAGES)/*.deb), \
		cloudsmith push deb evcc/unstable/any-distro/any-version $(file); \
	)

apt-release::
	$(foreach file, $(wildcard $(PACKAGES)/*.deb), \
		cloudsmith push deb evcc/stable/any-distro/any-version $(file); \
	)

# gokrazy
gok::
	which gok || go install github.com/gokrazy/tools/cmd/gok@main
	# https://stackoverflow.com/questions/1250079/how-to-escape-single-quotes-within-single-quoted-strings
	sed 's!"GoBuildFlags": null!"GoBuildFlags": ["$(BUILD_TAGS) -trimpath -ldflags='"'"'$(LD_FLAGS)'"'"'"]!g' $(GOK_DIR)/config.tmpl.json > $(GOK_DIR)/evcc/config.json
	${GOK} add .
	# ${GOK} add tailscale.com/cmd/tailscaled
	# ${GOK} add tailscale.com/cmd/tailscale

# build image
gok-image:: gok
	${GOK} overwrite --full=$(IMAGE_FILE) --target_storage_bytes=1258299392
	# gzip -f $(IMAGE_FILE)

# run qemu
gok-vm:: gok
	${GOK} vm run --netdev user,id=net0,hostfwd=tcp::8080-:80,hostfwd=tcp::8022-:22,hostfwd=tcp::8888-:8080

# update instance
gok-update::
	${GOK} update yes

soc::
	@echo Version: $(VERSION) $(SHA) $(BUILD_DATE)
	go build $(BUILD_TAGS) $(BUILD_ARGS) github.com/evcc-io/evcc/cmd/soc

# patch asn1.go to allow Elli buggy certificates to be accepted with EEBUS
patch-asn1-sudo::
	# echo $(GOROOT)
	cat $(GOROOT)/src/vendor/golang.org/x/crypto/cryptobyte/asn1.go | grep -C 1 "out = true"
	sudo patch -N -t -d $(GOROOT)/src/vendor/golang.org/x/crypto/cryptobyte -i $(CURRDIR)/packaging/patch/asn1.diff
	cat $(GOROOT)/src/vendor/golang.org/x/crypto/cryptobyte/asn1.go | grep -C 1 "out = true"

patch-asn1::
	# echo $(GOROOT)
	cat $(GOROOT)/src/vendor/golang.org/x/crypto/cryptobyte/asn1.go | grep -C 1 "out = true"
	patch -N -t -d $(GOROOT)/src/vendor/golang.org/x/crypto/cryptobyte -i $(CURRDIR)/packaging/patch/asn1.diff
	cat $(GOROOT)/src/vendor/golang.org/x/crypto/cryptobyte/asn1.go | grep -C 1 "out = true"

upgrade::
	$(shell go list -u -f '{{if (and (not (or .Main .Indirect)) .Update)}}{{.Path}}{{end}}' -m all | xargs go get)
	go get modernc.org/sqlite@latest
	go mod tidy<|MERGE_RESOLUTION|>--- conflicted
+++ resolved
@@ -79,13 +79,6 @@
 release::
 	goreleaser --clean
 
-<<<<<<< HEAD
-openapi::
-	go test github.com/evcc-io/evcc/server --run TestOpenAPI
-	go generate ./server/mcp/...
-
-=======
->>>>>>> 360c30a5
 docker::
 	@echo Version: $(VERSION) $(SHA) $(BUILD_DATE)
 	docker buildx build --platform $(PLATFORM) --tag $(DOCKER_IMAGE):$(DOCKER_TAG) --push .
