## Contributing

### Developing

#### Development environment

Developing evcc requires [Go][1] 1.22 and [Node][2] 18. We recommend VSCode with the [Go](https://marketplace.visualstudio.com/items?itemName=golang.Go), [Prettier](https://marketplace.visualstudio.com/items?itemName=esbenp.prettier-vscode) and [Vetur](https://marketplace.visualstudio.com/items?itemName=octref.vetur) extensions.

We use linters (golangci-lint, Prettier) to keep a coherent source code formatting. It's recommended to use the format-on-save feature of your editor. You can manually reformat your code by running:

```sh
make lint
make lint-ui
```

#### Changing device templates

evcc supports a massive amount of different devices. To keep our documentation and website in sync with the latest software the core project (this repo) generates meta-data that's pushed to the `docs` and `evcc.io` repository. Make sure to update this meta-data every time you make changes to a templates.

```sh
make docs
```

If you miss one of the above steps Gitub Actions will likely trigger a **Porcelain** error.

### Building from source

Install prerequisites (once):

```sh
make install-ui
make install
```

Build and run:

```sh
make
./evcc
```

<<<<<<< HEAD
### Backend development (VS Code)

The `launch.json`-configurations listed below are available in [`.vscode/example.launch.json`](./.vscode/example.launch.json). Instructions for how to deploy them are in that file, too.

After adding the configuration(s) to the actual `launch.json`, you can start the debugger from VS Code (default <kbd>F5</kbd>).

#### Available Debug Configurations in example.launch.json:

`"Debug local evcc demo"`:  
Run a local instance of evcc (localhost:7070). You can adjust the referred yaml-configuration (default `cmd/demo.yaml`) to e.g. use your live configuration.

`"Debug decorator"`:  
This can be used for specifically debugging the decorator.
=======
Open UI at http://127.0.0.1:7070

To run without creating the `evcc` binary use:

    go run ./...

#### Cross Compiling

To compile a version for an ARM device like a Raspberry Pi set GO command variables as needed, eg:

```sh
GOOS=linux GOARCH=arm GOARM=6 make
```

#### Publishing docker images

```sh
make docker DOCKER_IMAGE=my/docker DOCKER_TAG=0815
```

### Debugging in VS Code

#### evcc Core

To debug a local evcc build in VS Code, add the following entry to your `launch.json`.
You can adjust the referred configuration as needed to e.g. use your live configuration.

```json
{
    "name": "Launch evcc local build with demo config",
    "type": "go",
    "request": "launch",
    "mode": "auto",
    "program": "${workspaceFolder}",
    "args": ["-c", "${workspaceFolder}/cmd/demo.yaml"],
    "cwd": "${workspaceFolder}",
},
```
>>>>>>> 59519ada

#### UI

For frontend development start the Vue toolchain in dev-mode. Open http://127.0.0.1:7071/ to get to the live reloading development server. It pulls its data from port 7070 (see above).

```sh
npm install
npm run dev
```

#### Integration testing

We use Playwright for end-to-end integration tests. They start a local evcc instance with different configuration yamls and prefilled databases. To run them, you have to do a local build first.

```sh
make ui build
npm run playwright
```

#### Simulating device state

Since we don't want to run tests against real devices or cloud services, we've build a simple simulator that lets you emulated meters, vehicles and loadpoints. The simulators web interface runs on http://localhost:7072.

```
npm run simulator
```

Run an evcc instance that uses simulator data. This configuration runs with a very high refresh interval to speed up testing.

```
make ui build
./evcc --config tests/simulator.evcc.yaml
```

### Adding or modifying translations

evcc already includes many translations for the UI. We're using [Weblate](https://hosted.weblate.org/projects/evcc/evcc/) to maintain translations. Feel free to add more languages or verify and edit existing translations. Weblate will automatically push all modifications to the evcc repository where they get reviewed and merged.

[![Languages](https://hosted.weblate.org/widgets/evcc/-/evcc/multi-auto.svg)](https://hosted.weblate.org/engage/evcc/)

[1]: https://go.dev
[2]: https://nodejs.org/<|MERGE_RESOLUTION|>--- conflicted
+++ resolved
@@ -39,21 +39,6 @@
 ./evcc
 ```
 
-<<<<<<< HEAD
-### Backend development (VS Code)
-
-The `launch.json`-configurations listed below are available in [`.vscode/example.launch.json`](./.vscode/example.launch.json). Instructions for how to deploy them are in that file, too.
-
-After adding the configuration(s) to the actual `launch.json`, you can start the debugger from VS Code (default <kbd>F5</kbd>).
-
-#### Available Debug Configurations in example.launch.json:
-
-`"Debug local evcc demo"`:  
-Run a local instance of evcc (localhost:7070). You can adjust the referred yaml-configuration (default `cmd/demo.yaml`) to e.g. use your live configuration.
-
-`"Debug decorator"`:  
-This can be used for specifically debugging the decorator.
-=======
 Open UI at http://127.0.0.1:7070
 
 To run without creating the `evcc` binary use:
@@ -76,23 +61,17 @@
 
 ### Debugging in VS Code
 
-#### evcc Core
+The `launch.json`-configurations listed below are available in [`.vscode/example.launch.json`](./.vscode/example.launch.json). Instructions for how to deploy them are in that file, too.
 
-To debug a local evcc build in VS Code, add the following entry to your `launch.json`.
-You can adjust the referred configuration as needed to e.g. use your live configuration.
+After adding the configuration(s) to the actual `launch.json`, you can start the debugger from VS Code (default <kbd>F5</kbd>).
 
-```json
-{
-    "name": "Launch evcc local build with demo config",
-    "type": "go",
-    "request": "launch",
-    "mode": "auto",
-    "program": "${workspaceFolder}",
-    "args": ["-c", "${workspaceFolder}/cmd/demo.yaml"],
-    "cwd": "${workspaceFolder}",
-},
-```
->>>>>>> 59519ada
+#### Available Debug Configurations in example.launch.json:
+
+`"Debug local evcc demo"`:  
+Run a local instance of evcc (localhost:7070). You can adjust the referred yaml-configuration (default `cmd/demo.yaml`) to e.g. use your live configuration.
+
+`"Debug decorator"`:  
+This can be used for specifically debugging the decorator.
 
 #### UI
 
