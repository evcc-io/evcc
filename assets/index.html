--- conflicted
+++ resolved
@@ -38,11 +38,7 @@
       <div class="navbar-nav">
         <router-link class="nav-item nav-link pb-1" to="/">Laden</router-link>
         <router-link class="nav-item nav-link pb-1" to="/config">Konfiguration</router-link>
-<<<<<<< HEAD
-        <a class="nav-item nav-link pb-1" href="https://www.sunny5.de">Homepage</a>
-=======
-        <a class="nav-item nav-link pb-1" href="https://github.com/andig/evcc/issues" target="_blank">Support</a>
->>>>>>> 28e1b0ad
+        <a class="nav-item nav-link pb-1" href="https://www.sunny5.de" target="_blank">Homepage</a>
       </div>
     </div>
   </nav>
@@ -118,15 +114,9 @@
             <ol class="pt-2">
               <li>Erzeugen einer Konfigurationsdatei mit Namen <code>evcc.yaml</code>. Die
                 Standardkonfiguration <code>evcc.dist.yaml</code> kann dafür als Vorlage dienen (<a
-<<<<<<< HEAD
-                  href="https://github.com/mark-sch/evcc/blob/master/evcc.dist.yaml">Download</a>).
-              <li>Konfiguration der Wallbox als <code>chargers</code>.
-              <li>Konfiguration des EVU Zählers und evtl. weiterer Zähler unter <code>meters</code>.
-=======
-                  href="https://github.com/andig/evcc/blob/master/evcc.dist.yaml">Download</a>).</li>
+                  href="https://github.com/mark-sch/evcc/blob/master/evcc.dist.yaml">Download</a>).</li>
               <li>Konfiguration der Wallbox als <code>chargers</code>.</li>
               <li>Konfiguration des EVU Zählers und evtl. weiterer Zähler unter <code>meters</code>.</li>
->>>>>>> 28e1b0ad
               <li>Konfiguration des Netzanschlusses unter <code>site</code>. In einer Site wird der Netzanschluss mit
                 dem konfigurierten EVU Zähler (<code>meter</code>) verbunden.</li>
               <li>Konfiguration eines Ladepunktes unter <code>loadpoints</code>. In einem Ladepunkt wird die
@@ -158,12 +148,8 @@
     charge: ladezähler # Ladezählers (optional)
 </pre></code>
           </p>
-<<<<<<< HEAD
-          <p>Viel Spass mit <b>evcc</b>! Bei Problemen kannst Du uns auf <a href="https://github.com/mark-sch/evcc/issues">GitHub</a> erreichen.</p>
-=======
           <p>Viel Spass mit <b>evcc</b>! Bei Problemen kannst Du uns auf <a href="https://github.com/andig/evcc/issues">GitHub</a> erreichen.</p>
         </div>
->>>>>>> 28e1b0ad
       </div>
     </div>
   </div>
@@ -493,17 +479,12 @@
     <div class="row">
       <div class="col-6">
         <small class="text-muted">
-<<<<<<< HEAD
-          <a href="https://github.com/mark-sch/evcc/releases/tag/<<.Version>>"><<.Version>></a>
-          <<if ne .Version .Commit>>(<a href="https://github.com/mark-sch/evcc/commit/<<.Commit>>"><<.Commit>></a>)<<end>>
-=======
-          <a href="https://github.com/andig/evcc/releases/tag/[[.Version]]">[[.Version]]</a>
-          (<a href="https://github.com/andig/evcc/commit/[[.Commit]]">[[.Commit]]</a>)
->>>>>>> 28e1b0ad
+          <a href="https://github.com/mark-sch/evcc/releases/tag/[[.Version]]">[[.Version]]</a>
+          (<a href="https://github.com/mark-sch/evcc/commit/[[.Commit]]">[[.Commit]]</a>)
         </small>
       </div>
       <div class="col-6 text-right">
-        <small class="text-muted">&copy; 2020</small>
+        <small class="text-muted"></small>
       </div>
     </div>
   </div>
