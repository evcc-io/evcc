<!doctype html>
<html lang="en">
<head>
  <meta charset="utf-8">
  <meta name="viewport" content="width=device-width, initial-scale=1, shrink-to-fit=no">
  <meta name="description" content="EV Charge Controller">
  <meta name="author" content="andig, mark-sch">
  <meta name="apple-mobile-web-app-capable" content="yes">
  <meta name="apple-mobile-web-app-status-bar-style" content="black">

  <link rel="apple-touch-icon" sizes="180x180" href="ico/apple-touch-icon.png">
  <link rel="icon" type="image/png" sizes="32x32" href="ico/favicon-32x32.png">
  <link rel="icon" type="image/png" sizes="16x16" href="ico/favicon-16x16.png">
  <link rel="manifest" href="ico/site.webmanifest">
  <link rel="mask-icon" href="ico/safari-pinned-tab.svg" color="#5bbad5">
  <link rel="shortcut icon" href="ico/favicon.ico">
  <meta name="msapplication-TileColor" content="#2b5797">
  <meta name="msapplication-config" content="ico/browserconfig.xml">
  <meta name="theme-color" content="#ffffff">

  <title>EV Charge Controller</title>

  <!-- CSS -->
  <link href="../node_modules/bootstrap/dist/css/bootstrap.min.css" rel="stylesheet">
  <link href="../node_modules/@fortawesome/fontawesome-free/css/fontawesome.min.css" rel="stylesheet">
  <link href="../node_modules/@fortawesome/fontawesome-free/css/regular.min.css" rel="stylesheet">
  <link href="../node_modules/@fortawesome/fontawesome-free/css/solid.min.css" rel="stylesheet">
  <link href="./css/app.css" rel="stylesheet">
</head>
<body>

<div id="app">
  <nav class="navbar navbar-expand-lg navbar-light bg-light">
    <a class="navbar-brand" href="https://www.sunny5.de" target="_new"><img src="ico/favicon-32x32.png" alt="Sunny5 Logo"></i></a>
    <button class="navbar-toggler" type="button" data-toggle="collapse" data-target="#navbarNavAltMarkup"
      aria-controls="navbarNavAltMarkup" aria-expanded="false" aria-label="Toggle navigation">
      <span class="navbar-toggler-icon"></span>
    </button>
    <div class="collapse navbar-collapse" id="navbarNavAltMarkup">
      <div class="navbar-nav">
        <router-link class="nav-item nav-link pb-1" to="/">Laden</router-link>
        <router-link class="nav-item nav-link pb-1" to="/config">Konfiguration</router-link>
        <a class="nav-item nav-link pb-1" href="https://www.sunny5.de" target="_blank">Homepage</a>
      </div>
    </div>
  </nav>

  <version installed="[[.Version]]" id="version-bar"></version>

  <message-toasts></message-toasts>
  <router-view></router-view>
</div>

<script type="text/x-template" id="version-template">
  <div class="collapse" ref="bar">
    <div class="row p-3 bg-warning">
      <div class="col-12">
        Neue Version verfügbar!
        Installiert: {{installed}}.
        Verfügbar: {{state.availableVersion}}.
        <b class="px-3" data-toggle="collapse" data-target="#release-notes" v-if="state.releaseNotes">
          <a href="#" class="text-body">
            Release notes
            <i class="fas fa-chevron-up" v-if="notesShown"></i>
            <i class="fas fa-chevron-down" v-else></i>
          </a>
        </b>
        <b class="px-3">
          <a v-bind:href="'https://github.com/mark-sch/evcc/releases/tag/'+state.availableVersion" class="text-body">
            Download <i class="fas fa-chevron-down"></i>
          </a>
        </b>
        <button type="button" class="close float-right" style="margin-top: -2px" aria-label="Close" data-toggle="collapse" data-target="#version-bar">
          <span aria-hidden="true">&times;</span>
        </button>
      </div>
    </div>
    <div class="row p-3 bg-light collapse" id="release-notes" ref="notes">
      <div class="col-12" v-html="state.releaseNotes"></div>
    </div>
  </div>
</script>

<div id="toasts">
  <div aria-atomic="true" style="position: absolute; top: 4rem; right: 0.5rem;">
    <!-- Position it -->
    <message-toast v-for="item in items" v-bind:item="item" :id="'message-id-'+item.id" :key="item.id">
    </message-toast>
  </div>
</div>

<script type="text/x-template" id="message-template">
  <div class="toast" data-delay="10000" v-bind:data-autohide="true">
    <div class="toast-header">
      <strong class="mr-auto" v-if="item.type != 'warn'"><i class="text-danger fas fa-exclamation-triangle"></i> Error</strong>
      <strong class="mr-auto" v-if="item.type == 'warn'"><i class="text-warning fas fa-exclamation-triangle"></i> Warning</strong>
      <small v-if="item.status">HTTP {{item.status}}</small>
      <button type="button" class="ml-2 mb-1 close" data-dismiss="toast" aria-label="Close">
        <span aria-hidden="true">&times;</span>
      </button>
    </div>
    <div class="toast-body">{{item.message}}</div>
  </div>
</script>

<script type="text/x-template" id="main-template">
  <div class="container">
    <site v-bind:state="state" v-if="configured('[[.Configured]]')"></site>
    <div v-else>
      <div class="row py-5">
        <div class="col12">
          <p class="h1 pt-5 pb-2 border-bottom">Willkommen bei evcc</p>
          <p class="lead pt-2"><b>evcc</b> ist dient zur flexiblen Ladesteuerung von Elektrofahrzeugen.</p>
          <p class="pt-2"> Es sieht aus, als wäre Dein <b>evcc</b> noch nicht konfiguriert. Um <b>evcc</b> zu
            konfigurieren sind die folgenden Schritte notwendig:
            <ol class="pt-2">
              <li>Erzeugen einer Konfigurationsdatei mit Namen <code>evcc.yaml</code>. Die
                Standardkonfiguration <code>evcc.dist.yaml</code> kann dafür als Vorlage dienen (<a
                  href="https://github.com/mark-sch/evcc/blob/master/evcc.dist.yaml">Download</a>).</li>
              <li>Konfiguration der Wallbox als <code>chargers</code>.</li>
              <li>Konfiguration des EVU Zählers und evtl. weiterer Zähler unter <code>meters</code>.</li>
              <li>Konfiguration des Netzanschlusses unter <code>site</code>. In einer Site wird der Netzanschluss mit
                dem konfigurierten EVU Zähler (<code>meter</code>) verbunden.</li>
              <li>Konfiguration eines Ladepunktes unter <code>loadpoints</code>. In einem Ladepunkt wird die
                konfigurierte Wallbox (<code>charger</code>) mit dem Ladepunkt verbunden.</li>
              <li>Start von <b>evcc</b> mit der neu erstellten Konfiguration: <code>evcc -c evcc.yaml</code></li>
            </ol>
          </p>
          <p>Minimale Beispielkonfiguration für <b>evcc</b>:</p>
          <p>
<code><pre class="mx-3">
uri: localhost:7070 # Adresse für UI
interval: 10s # Regelintervall
meters:
- name: evu-zähler
type: ... # Detailkonfiguration des EVU Zählers
- name: ladezähler
type: ... # Detailkonfiguration des Ladezählers (optional)
chargers:
- name: wallbox
type: ... # Detailkonfiguration der Wallbox
site:
  title: Home
  meters:
  grid: evu-zähler # EVU Zähler
loadpoints:
- title: Ladepunkt # ui display name
  charger: wallbox # charger
  meters:
    charge: ladezähler # Ladezählers (optional)
</pre></code>
          </p>
          <p>Viel Spass mit <b>evcc</b>! Bei Problemen kannst Du uns auf <a href="https://github.com/andig/evcc/issues">GitHub</a> erreichen.</p>
        </div>
      </div>
    </div>
  </div>
</script>

<script type="text/x-template" id="site-template">
<div>
  <div class="row">
    <div class="d-none d-md-flex col-12 col-md-4 mt-md-4 align-items-end">
      <p class="h1">{{state.title||"Home"}}</p>
    </div>
    <div class="col-12 col-md-8 mt-md-4" v-if="multi">
      <site-details v-bind:state="state"></site-details>
    </div>
  </div>

  <div class="row d-none d-md-flex border-bottom"></div>

  <div class="row" v-if="!multi">
    <div class="d-none d-md-block col-md-4"></div>
    <div class="col-12 col-md-8">
      <site-details v-bind:state="state"></site-details>
    </div>
  </div>

  <loadpoint v-for="(loadpoint,id) in state.loadpoints"
    v-bind:id="id" :key="id" :state="loadpoint" :pv="state.gridConfigured" :multi="multi">
  </loadpoint>
</div>
</script>

<script type="text/x-template" id="site-details-template">
<div class="row">
  <div class="col-6 col-md-3 mt-3" v-if="state.gridConfigured">
    <div class="mb-2 value" v-if="state.gridPower > 0">
      Bezug <i class="text-primary fas fa-arrow-down"></i>
    </div>
    <div class="mb-2 value" v-else>
      Einspeisung <i class="text-primary fas fa-arrow-up"></i>
    </div>
    <h2 class="value">
      {{fmt(state.gridPower)}} <small class="text-muted">{{fmtUnit(state.gridPower)}}W</small>
    </h2>
  </div>
  <div class="col-6 col-md-3 mt-3" v-if="state.pvConfigured">
    <div class="mb-2 value">
      Erzeugung <i class="fas fa-sun" v-bind:class="{'text-primary':state.pvPower<0,'text-muted':state.pvPower>=0}"></i>
    </div>
    <h2 class="value">
      {{fmt(state.pvPower)}} <small class="text-muted">{{fmtUnit(state.pvPower)}}W</small>
    </h2>
  </div>
<<<<<<< HEAD
  <div class="d-md-block col-6 col-md-3 mt-3" v-bind:class="{'d-none':!state.batterySoC}" v-if="state.batteryMeter">
    <div class="mb-2 value">Batterie({{state.batterySoC}}%)
=======
  <div class="d-md-block col-6 col-md-3 mt-3" v-bind:class="{'d-none':!state.batterySoC}" v-if="state.batteryConfigured">
    <div class="mb-2 value">Batterie
>>>>>>> e1f6341c
      <i class="text-primary fas" v-bind:class="{'fa-arrow-down':state.batteryPower<0, 'fa-arrow-up':state.batteryPower>0}"></i>
    </div>
    <h2 class="value">
      {{fmt(state.batteryPower)}} <small class="text-muted">{{fmtUnit(state.batteryPower)}}W</small>
    </h2>
  </div>
  <div class="col-6 col-md-3 mt-3" v-if="state.consumptionMeter">
    <div class="mb-2 value">Verbrauch <i class="fas fas fa-plug" v-bind:class="{'text-primary':state.consumptionPower<0,'text-muted':state.consumptionPower>=0}"></i></div>
    <h2 class="value">
      {{fmt(state.consumptionPower)}} <small class="text-muted">{{fmtUnit(state.consumptionPower)}}W</small>
    </h2>
  </div>
</div>
</script>

<script type="text/x-template" id="loadpoint-template">
<div>
  <div class="row" v-if="multi">
    <div class="col-12 col-md-4 d-md-flex mt-3 mt-md-5 align-items-end">
      <span class="h1 align-bottom">{{state.title||"Ladepunkt"}}</span>
    </div>

    <div class="col-12 col-md-8 d-none d-md-block mt-3 mt-md-5">
      <loadpoint-details v-bind:state="state"></loadpoint-details>
    </div>

    <div class="col-12 d-md-none">
      <div class="row mt-3 pb-3 bg-light">
        <div class="col-12 mt-3">
          <mode class="w-100" v-bind:mode="state.mode" :pv="pv" v-on:updated="targetMode"></mode>
        </div>
        <div class="col-12 mt-3" v-if="hasTargetSoC">
          <soc class="w-100" v-bind:soc="state.targetSoC" :levels="state.socLevels" v-on:updated="targetSoC"></soc>
        </div>
      </div>
    </div>
  </div>

  <div class="row d-none d-md-flex mt-5 py-3 pb-4 text-center bg-light" v-if="!multi">
    <div class="mt-3" v-bind:class="{'col-md-6':hasTargetSoC,'col-md-12':!hasTargetSoC}">
      <mode v-bind:mode="state.mode" :pv="pv" :caption="true" v-on:updated="targetMode"></mode>
    </div>
    <div class="col-md-6 mt-3" v-if="hasTargetSoC">
      <soc v-bind:soc="state.targetSoC" :levels="state.socLevels" :caption="true" v-on:updated="targetSoC"></soc>
    </div>
  </div>

  <div class="row d-md-none mt-2 pb-3 bg-light" v-if="!multi">
    <div class="col-12 mt-3">
      <mode class="w-100" v-bind:mode="state.mode" :pv="pv" v-on:updated="targetMode"></mode>
    </div>
    <div class="col-12 mt-3" v-if="hasTargetSoC">
      <soc class="w-100" v-bind:soc="state.targetSoC" :levels="state.socLevels" v-on:updated="targetSoC"></soc>
    </div>
  </div>

  <div class="row" v-if="!multi">
    <div class="col-12 col-md-4 d-none d-md-flex mt-3 mt-md-5 align-items-end">
      <span class="h1 align-bottom">{{state.title||"Ladepunkt"}}</span>
    </div>
  </div>

  <div class="row border-bottom d-none d-md-block"></div>

  <div class="row">
    <div class="col-12 col-md-4 mt-3 mb-3 mb-md-0">
      <vehicle v-bind:state="state"></vehicle>
    </div>

    <div class="col-12 col-md-4 d-none d-md-block mt-3" v-if="multi">
      <div class="mb-2">Modus</div>
      <mode class="btn-group-sm" v-bind:mode="state.mode" :pv="pv" v-on:updated="targetMode"></mode>
    </div>
    <div class="col-12 col-md-4 d-none d-md-block mt-3" v-if="multi && hasTargetSoC">
      <div class="mb-2">Ladeziel</div>
      <soc class="btn-group-sm" v-bind:soc="state.targetSoC" :levels="state.socLevels" v-on:updated="targetSoC"></soc>
    </div>

    <div class="col-md-8 d-none d-md-block" v-if="!multi">
      <loadpoint-details v-bind:state="state"></loadpoint-details>
    </div>

    <div class="col-12 d-md-none">
      <loadpoint-details v-bind:state="state"></loadpoint-details>
    </div>
  </div>
</div>
</script>

<script type="text/x-template" id="loadpoint-details-template">
<div class="row">
  <div class="col-6 col-md-3 mt-3">
    <div class="mb-2 value">Leistung
      <i class="text-primary fa fa-temperature-low ml-1" v-if="state.climater=='heating'"></i>
      <i class="text-primary fa fa-temperature-high ml-1" v-else-if="state.climater=='cooling'"></i>
      <i class="text-primary fa fa-thermometer-half ml-1" v-else-if="state.climater=='on'"></i>
    </div>
    <h2 class="value">
      {{fmt(state.chargePower)}} <small class="text-muted">{{fmtUnit(state.chargePower)}}W</small>
    </h2>
  </div>
  <div class="col-6 col-md-3 mt-3">
    <div class="mb-2 value">Geladen</div>
    <h2 class="value">
      {{fmt(state.chargedEnergy)}} <small class="text-muted">{{fmtUnit(state.chargedEnergy)}}Wh</small>
    </h2>
  </div>

  <div class="col-6 col-md-3 mt-3">
    <div class="mb-2 value">Dauer</div>
    <h2 class="value">
      {{fmtShortDuration(state.chargeDuration)}} <small
        class="text-muted">{{fmtShortDurationUnit(state.chargeDuration)}}</small>
    </h2>
  </div>

  <div class="col-6 col-md-3 mt-3" v-if="state.soc">
    <div class="mb-2 value">Restzeit</div>
    <h2 class="value">
      {{fmtShortDuration(state.chargeEstimate)}} <small
        class="text-muted">{{fmtShortDurationUnit(state.chargeEstimate)}}</small>
    </h2>
  </div>
</div>
</script>

<script type="text/x-template" id="mode-template">
<div class="btn-group btn-group-toggle bg-white shadow-none">
  <label class="btn btn-outline-primary value disabled caption font-weight-bold" v-if="caption">
    Modus
  </label>
  <label class="btn btn-outline-primary" v-bind:class="{active:mode=='off',first:!caption}">
    <input type="radio" value="off" v-on:click="targetMode('off')">Stop
  </label>
  <label class="btn btn-outline-primary" v-bind:class="{active:mode=='now'}">
    <input type="radio" value="now" v-on:click="targetMode('now')">Sofort
  </label>
  <label class="btn btn-outline-primary" v-bind:class="{active:mode=='minpv'}" v-if="pv">
    <input type="radio" value="minpv" v-on:click="targetMode('minpv')">
    <span class="d-inline d-lg-none">Min</span>
    <span class="d-none d-lg-inline">Min + PV</span>
  </label>
  <label class="btn btn-outline-primary" v-bind:class="{active:mode=='pv'}" v-if="pv">
    <input type="radio" value="pv" v-on:click="targetMode('pv')">
    <span class="d-inline d-md-none">PV</span>
    <span class="d-none d-md-inline">Nur PV</span>
  </label>
</div>
</script>

<script type="text/x-template" id="soc-template">
<div class="btn-group btn-group-toggle bg-white shadow-none">
  <label class="btn btn-outline-primary disabled caption font-weight-bold" v-if="caption">
    Ladeziel
  </label>
  <label class="btn btn-outline-primary" v-for="(level,id) in levelsOrDefault" v-bind:level="level" :id="id"
    :class="{active:soc==level,first:!caption&&id==0}">
    <input type="radio" v-bind:value="level" v-on:click="targetSoC(level)">{{level}}%
  </label>
</div>
</script>

<script type="text/x-template" id="vehicle-template">
<div>
  <div class="mb-2">{{state.socTitle||"Fahrzeug"}}</div>
  <div class="progress" style="height: 24px; font-size:100%; margin-top:16px">
    <div class="progress-bar" role="progressbar" v-bind:class="{
        'progress-bar-striped': state.charging,
        'progress-bar-animated': state.charging,
        'bg-light': !state.connected,
        'text-secondary': !state.connected,
        'bg-warning': state.connected && minSoCActive,
      }" v-bind:style="{width: socChargeDisplayWidth+'%'}">{{socChargeDisplayValue}}
    </div>
    <div class="progress-bar" role="progressbar" v-bind:class="{
        'progress-bar-striped': state.charging,
        'progress-bar-animated': state.charging,
        'bg-warning': true,
        'bg-muted': true,
      }" v-bind:style="{width: minSoCRemainingDisplayWidth+'%'}"
      v-if="minSoCActive && (socChargeDisplayWidth < 100)">
    </div>
  </div>
</div>
</script>

<script type="text/x-template" id="config-template">
  <div class="container">
    <!-- <h1 class="display-4 pt-3 mx-auto text-center">Konfiguration</h1>
    <p class="lead mx-auto text-center">Details der Fahrzeug-, Wallbox- und Zählerkonfiguration.</p> -->

    <div class="row mt-4 border-bottom">
      <div class="col-12">
        <p class="h1">{{state.title||"Home"}}</p>
      </div>
    </div>

    <div class="row h5">
      <div class="col-md-4"></div>
      <div class="col-6 col-md-2 py-3">
        Netzzähler:
        <span class="text-primary" v-if="state.gridConfigured">✓</span>
        <span class="text-primary" v-else>&mdash;</span>
      </div>
      <div class="col-6 col-md-2 py-3">
        PV Zähler:
        <span class="text-primary" v-if="state.pvConfigured">✓</span>
        <span class="text-primary" v-else>&mdash;</span>
      </div>
      <div class="col-6 col-md-2 py-3">
        Batteriezähler:
        <span class="text-primary" v-if="state.batteryConfigured">✓</span>
        <span class="text-primary" v-else>&mdash;</span>
      </div>
    </div>

    <div v-for="(loadpoint,id) in state.loadpoints" v-bind:loadpoint="loadpoint" :id="'loadpoint-'+id">
      <div class="row mt-4 border-bottom">
        <div class="col-12">
          <p class="h1">{{loadpoint.title||"Ladepunkt"}}</p>
        </div>
      </div>

      <div class="row h5">
        <div class="col-md-4"></div>
        <div class="col-6 col-md-2 py-3">
          Ladezähler:
          <span class="text-primary" v-if="loadpoint.chargeConfigured">✓</span>
          <span class="text-primary" v-else>&mdash;</span>
        </div>
        <div class="col-6 col-md-2 py-3">
          Phasen:
          <span class="text-primary">{{loadpoint.phases}}p</span>
        </div>
        <div class="col-6 col-md-2 py-3">
          Min. Strom:
          <span class="text-primary">{{loadpoint.minCurrent}}A</span>
        </div>
        <div class="col-6 col-md-2 py-3">
          Max. Strom:
          <span class="text-primary">{{loadpoint.maxCurrent}}A</span>
        </div>
      </div>

      <div class="row h5">
        <div class="col-md-4"></div>
        <div class="col-md-8 h2">
          <div class="row py-3 h2 border-bottom">
            <div class="col-12">
              Fahrzeug
            </div>
          </div>
          <div class="row h5">
            <div class="col-6 py-3">
              Modell:
              <span class="text-primary">{{loadpoint.socTitle||"—"}}</span>
            </div>
            <div class="col-6 py-3">
              Kapazität:
              <span class="text-primary">{{loadpoint.socCapacity}}kWh</span>
            </div>
          </div>
        </div>
      </div>
    </div>

  </div>
</script>

<footer class="pt-4 pb-2 pt-md-5 pb-md-4 mt-3 mt-md-5 border-top">
  <div class="container">
    <div class="row">
      <div class="col-6">
        <small class="text-muted">
          <a href="https://github.com/mark-sch/evcc/releases/tag/[[.Version]]">[[.Version]]</a>
          (<a href="https://github.com/mark-sch/evcc/commit/[[.Commit]]">[[.Commit]]</a>)
        </small>
      </div>
      <div class="col-6 text-right">
        <small class="text-muted"></small>
      </div>
    </div>
  </div>
</footer>
<script src="js/app.js"></script>

</body>
</html><|MERGE_RESOLUTION|>--- conflicted
+++ resolved
@@ -204,20 +204,15 @@
       {{fmt(state.pvPower)}} <small class="text-muted">{{fmtUnit(state.pvPower)}}W</small>
     </h2>
   </div>
-<<<<<<< HEAD
-  <div class="d-md-block col-6 col-md-3 mt-3" v-bind:class="{'d-none':!state.batterySoC}" v-if="state.batteryMeter">
+  <div class="d-md-block col-6 col-md-3 mt-3" v-bind:class="{'d-none':!state.batterySoC}" v-if="state.batteryConfigured">
     <div class="mb-2 value">Batterie({{state.batterySoC}}%)
-=======
-  <div class="d-md-block col-6 col-md-3 mt-3" v-bind:class="{'d-none':!state.batterySoC}" v-if="state.batteryConfigured">
-    <div class="mb-2 value">Batterie
->>>>>>> e1f6341c
       <i class="text-primary fas" v-bind:class="{'fa-arrow-down':state.batteryPower<0, 'fa-arrow-up':state.batteryPower>0}"></i>
     </div>
     <h2 class="value">
       {{fmt(state.batteryPower)}} <small class="text-muted">{{fmtUnit(state.batteryPower)}}W</small>
     </h2>
   </div>
-  <div class="col-6 col-md-3 mt-3" v-if="state.consumptionMeter">
+  <div class="col-6 col-md-3 mt-3" v-if="state.consumptionConfigured">
     <div class="mb-2 value">Verbrauch <i class="fas fas fa-plug" v-bind:class="{'text-primary':state.consumptionPower<0,'text-muted':state.consumptionPower>=0}"></i></div>
     <h2 class="value">
       {{fmt(state.consumptionPower)}} <small class="text-muted">{{fmtUnit(state.consumptionPower)}}W</small>
