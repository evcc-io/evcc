import type { StaticPlan, RepeatingPlan } from "../components/ChargingPlans/types";
import type { ForecastSlot, SolarDetails } from "../components/Forecast/types";

declare global {
  interface Window {
    app: any;
<<<<<<< HEAD
=======
    evcc: {
      version: string;
      commit: string;
      customCss: string;
    };
>>>>>>> 404c97b6
  }
}

export interface Auth {
  vehicles: VehicleLogins;
}

export type VehicleLogins = Record<string, { authenticated: boolean; uri: string }>;

export interface FatalError {
  error: any;
  class?: any;
}

export interface State {
  offline: boolean;
  startup?: boolean;
  loadpoints: [];
  forecast?: Forecast;
  currency?: CURRENCY;
  fatal?: FatalError;
<<<<<<< HEAD
}
export interface LoadpointCompact {
  icon: string;
  title: string;
  charging: boolean;
  soc?: number;
  power: number;
  heating?: boolean;
=======
  auth?: Auth;
  vehicles: Vehicle[];
>>>>>>> 404c97b6
}

export interface LoadpointCompact {
  icon: string;
  title: string;
  charging: boolean;
  soc?: number;
  power: number;
  heating?: boolean;
  chargePower: number;
  connected: boolean;
<<<<<<< HEAD
}

export enum CURRENCY {
  EUR = "EUR",
  USD = "USD",
  DKK = "DKK",
=======
  index: number;
  vehicleName: string;
  chargerIcon?: string;
  vehicleSoc: number;
  chargerFeatureHeating: boolean;
}

export enum THEME {
  AUTO = "auto",
  LIGHT = "light",
  DARK = "dark",
}

export enum CURRENCY {
  AUD = "AUD",
  BGN = "BGN",
  BRL = "BRL",
  CAD = "CAD",
  CHF = "CHF",
  CNY = "CNY",
  EUR = "EUR",
  GBP = "GBP",
  ILS = "ILS",
  NZD = "NZD",
  PLN = "PLN",
  USD = "USD",
  DKK = "DKK",
  SEK = "SEK",
}

export enum ICON_SIZE {
  XS = "xs",
  S = "s",
  M = "m",
  L = "l",
  XL = "xl",
>>>>>>> 404c97b6
}

export enum CHARGE_MODE {
  OFF = "off",
  NOW = "now",
  MINPV = "minpv",
  PV = "pv",
}

export enum PHASES {
  AUTO = 0,
  ONE_PHASE = 1,
  TWO_PHASES = 2,
  THREE_PHASES = 3,
}

export interface Sponsor {
  name: string;
  expiresAt: string;
  expiresSoon: boolean;
<<<<<<< HEAD
=======
}

export interface Notification {
  message: string;
  time: Date;
  level: string;
  lp: number;
  count: number;
>>>>>>> 404c97b6
}

export interface Battery {
  power: number;
  soc: number;
  controllable: boolean;
  capacity: number; // 0 when not specified
  title?: string;
}

export interface Vehicle {
  name: string;
  minSoc?: number;
  limitSoc?: number;
  plan?: StaticPlan;
  repeatingPlans: RepeatingPlan[];
  title: string;
  features?: string[];
  capacity?: number;
<<<<<<< HEAD
=======
  icon?: string;
>>>>>>> 404c97b6
}

export type Timeout = ReturnType<typeof setInterval> | null;

export interface Tariff {
  rates: Rate[];
  lastUpdate: Date;
}

export interface Rate {
  start: Date;
  end: Date;
  value: number;
}

export interface Slot {
  day: string;
  value?: number;
  startHour: number;
  endHour: number;
  charging: boolean;
  toLate?: boolean | null;
  warning?: boolean | null;
  isTarget?: boolean | null;
  selectable?: boolean | null;
}

export interface Forecast {
  grid?: ForecastSlot[];
  co2?: ForecastSlot[];
  solar?: SolarDetails;
  planner?: ForecastSlot[];
}

export interface SelectOption<T> {
  name: string;
  value: T;
  count?: number;
  disabled?: boolean;
}

export type DeviceType = "charger" | "meter" | "vehicle";

// see https://stackoverflow.com/a/54178819
type Omit<T, K extends keyof T> = Pick<T, Exclude<keyof T, K>>;
export type PartialBy<T, K extends keyof T> = Omit<T, K> & Partial<Pick<T, K>>;

export type ValueOf<T> = T[keyof T];<|MERGE_RESOLUTION|>--- conflicted
+++ resolved
@@ -4,14 +4,11 @@
 declare global {
   interface Window {
     app: any;
-<<<<<<< HEAD
-=======
     evcc: {
       version: string;
       commit: string;
       customCss: string;
     };
->>>>>>> 404c97b6
   }
 }
 
@@ -33,19 +30,8 @@
   forecast?: Forecast;
   currency?: CURRENCY;
   fatal?: FatalError;
-<<<<<<< HEAD
-}
-export interface LoadpointCompact {
-  icon: string;
-  title: string;
-  charging: boolean;
-  soc?: number;
-  power: number;
-  heating?: boolean;
-=======
   auth?: Auth;
   vehicles: Vehicle[];
->>>>>>> 404c97b6
 }
 
 export interface LoadpointCompact {
@@ -57,14 +43,6 @@
   heating?: boolean;
   chargePower: number;
   connected: boolean;
-<<<<<<< HEAD
-}
-
-export enum CURRENCY {
-  EUR = "EUR",
-  USD = "USD",
-  DKK = "DKK",
-=======
   index: number;
   vehicleName: string;
   chargerIcon?: string;
@@ -101,7 +79,6 @@
   M = "m",
   L = "l",
   XL = "xl",
->>>>>>> 404c97b6
 }
 
 export enum CHARGE_MODE {
@@ -122,8 +99,6 @@
   name: string;
   expiresAt: string;
   expiresSoon: boolean;
-<<<<<<< HEAD
-=======
 }
 
 export interface Notification {
@@ -132,7 +107,6 @@
   level: string;
   lp: number;
   count: number;
->>>>>>> 404c97b6
 }
 
 export interface Battery {
@@ -152,10 +126,7 @@
   title: string;
   features?: string[];
   capacity?: number;
-<<<<<<< HEAD
-=======
   icon?: string;
->>>>>>> 404c97b6
 }
 
 export type Timeout = ReturnType<typeof setInterval> | null;
