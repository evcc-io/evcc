import type { StaticPlan, RepeatingPlan } from "../components/ChargingPlans/types";
import type { ForecastSlot, SolarDetails } from "../components/Forecast/types";

// react-native-webview
interface WebView {
  postMessage: (message: string) => void;
}

declare global {
<<<<<<< HEAD
	interface Window {
		app: any;
		evcc: {
			version: string;
			commit: string;
			customCss: string;
		};
	}
=======
  interface Window {
    app: any;
    evcc: {
      version: string;
      commit: string;
      customCss: string;
    };
  }
  interface Window {
    ReactNativeWebView?: WebView;
  }
>>>>>>> 0a294689
}

export interface Auth {
  vehicles: VehicleLogins;
}

export type VehicleLogins = Record<string, { authenticated: boolean; uri: string }>;

export interface FatalError {
  error: any;
  class?: any;
}

export interface State {
  offline: boolean;
  startup?: boolean;
  loadpoints: [];
  forecast?: Forecast;
  currency?: CURRENCY;
  fatal?: FatalError;
  auth?: Auth;
  vehicles: Vehicle[];
}

export enum SMART_COST_TYPE {
  CO2 = "co2",
  PRICE_DYNAMIC = "pricedynamic",
  PRICE_FORECAST = "priceforecast",
}

export enum LENGTH_UNIT {
  KM = "km",
  MILES = "mi",
}

export interface LoadpointCompact {
  icon: string;
  title: string;
  charging: boolean;
  soc?: number;
  power: number;
  heating?: boolean;
  chargePower: number;
  connected: boolean;
  index: number;
  vehicleName: string;
  chargerIcon?: string;
  vehicleSoc: number;
  chargerFeatureHeating: boolean;
}

export enum THEME {
  AUTO = "auto",
  LIGHT = "light",
  DARK = "dark",
}

export enum THEME {
	AUTO = "auto",
	LIGHT = "light",
	DARK = "dark",
}

export enum CURRENCY {
  AUD = "AUD",
  BGN = "BGN",
  BRL = "BRL",
  CAD = "CAD",
  CHF = "CHF",
  CNY = "CNY",
  EUR = "EUR",
  GBP = "GBP",
  ILS = "ILS",
  NZD = "NZD",
  PLN = "PLN",
  USD = "USD",
  DKK = "DKK",
  SEK = "SEK",
}

export enum ICON_SIZE {
  XS = "xs",
  S = "s",
  M = "m",
  L = "l",
  XL = "xl",
}

export enum CHARGE_MODE {
  OFF = "off",
  NOW = "now",
  MINPV = "minpv",
  PV = "pv",
}

export enum PHASES {
  AUTO = 0,
  ONE_PHASE = 1,
  TWO_PHASES = 2,
  THREE_PHASES = 3,
}

export type SessionInfoKey =
  | "remaining"
  | "finished"
  | "duration"
  | "solar"
  | "avgPrice"
  | "price"
  | "co2";

export interface Sponsor {
  name: string;
  expiresAt: string;
  expiresSoon: boolean;
}

export interface Notification {
  message: string;
  time: Date;
  level: string;
  lp: number;
  count: number;
}

export interface Battery {
  power: number;
  soc: number;
  controllable: boolean;
  capacity: number; // 0 when not specified
  title?: string;
}

export interface Vehicle {
  name: string;
  minSoc?: number;
  limitSoc?: number;
  plan?: StaticPlan;
  repeatingPlans: RepeatingPlan[];
  title: string;
  features?: string[];
  capacity?: number;
  icon?: string;
}

export type Timeout = ReturnType<typeof setInterval> | null;

export interface Tariff {
  rates: Rate[];
  lastUpdate: Date;
}

export interface Rate {
  start: Date;
  end: Date;
  value: number;
}

export interface Slot {
  day: string;
  value?: number;
  startHour: number;
  endHour: number;
  charging: boolean;
  toLate?: boolean | null;
  warning?: boolean | null;
  isTarget?: boolean | null;
  selectable?: boolean | null;
}

export interface Forecast {
  grid?: ForecastSlot[];
  co2?: ForecastSlot[];
  solar?: SolarDetails;
  planner?: ForecastSlot[];
}

export interface SelectOption<T> {
  name: string;
  value: T;
  count?: number;
  disabled?: boolean;
}

export type DeviceType = "charger" | "meter" | "vehicle";

// see https://stackoverflow.com/a/54178819
type Omit<T, K extends keyof T> = Pick<T, Exclude<keyof T, K>>;
export type PartialBy<T, K extends keyof T> = Omit<T, K> & Partial<Pick<T, K>>;

export type ValueOf<T> = T[keyof T];<|MERGE_RESOLUTION|>--- conflicted
+++ resolved
@@ -7,16 +7,6 @@
 }
 
 declare global {
-<<<<<<< HEAD
-	interface Window {
-		app: any;
-		evcc: {
-			version: string;
-			commit: string;
-			customCss: string;
-		};
-	}
-=======
   interface Window {
     app: any;
     evcc: {
@@ -28,7 +18,6 @@
   interface Window {
     ReactNativeWebView?: WebView;
   }
->>>>>>> 0a294689
 }
 
 export interface Auth {
@@ -84,12 +73,6 @@
   AUTO = "auto",
   LIGHT = "light",
   DARK = "dark",
-}
-
-export enum THEME {
-	AUTO = "auto",
-	LIGHT = "light",
-	DARK = "dark",
 }
 
 export enum CURRENCY {
