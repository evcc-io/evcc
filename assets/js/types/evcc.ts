--- conflicted
+++ resolved
@@ -12,17 +12,11 @@
 }
 
 export interface Auth {
-<<<<<<< HEAD
-	vehicles: Record<string, { authenticated: boolean; uri: string }>;
-}
-
-=======
 	vehicles: VehicleLogins;
 }
 
 export type VehicleLogins = Record<string, { authenticated: boolean; uri: string }>;
 
->>>>>>> e89e7fcc
 export interface FatalError {
 	error: any;
 	class?: any;
