import type { StaticPlan, RepeatingPlan } from "../components/ChargingPlans/types";
import type { ForecastSlot, SolarDetails } from "../components/Forecast/types";

// react-native-webview
interface WebView {
  postMessage: (message: string) => void;
}

declare global {
  interface Window {
    app: any;
    evcc: {
      version: string;
      commit: string;
      customCss: string;
    };
  }
  interface Window {
    ReactNativeWebView?: WebView;
  }
}

export interface Auth {
  vehicles: VehicleLogins;
}

export type VehicleLogins = Record<string, { authenticated: boolean; uri: string }>;

export interface FatalError {
  error: string;
<<<<<<< HEAD
  class: string;
  device: string;
=======
  class?: string;
  device?: string;
>>>>>>> f593848c
}

export interface State {
  offline: boolean;
  startup?: boolean;
  loadpoints: [];
  forecast?: Forecast;
  currency?: CURRENCY;
  fatal?: FatalError[];
  auth?: Auth;
  version?: string;
  battery?: Battery[];
  tariffGrid?: number;
  tariffFeedIn?: number;
  tariffCo2?: number;
  tariffSolar?: number;
  mqtt?: {
    broker: string;
    topic: string;
  };
  influx?: {
    url: string;
    database: any;
    org: any;
  };
  hems?: {
    type: any;
  };
  sponsor?: Sponsor;
  eebus?: any;
  modbusproxy?: [];
  messaging?: any;
  interval?: number;
  circuits?: Record<string, Circuit>;
  siteTitle?: string;
  vehicles: Record<string, Vehicle>;
}

export interface Config {
  template?: string;
  title?: string;
  icon?: string;
  [key: string]: number | string | undefined;
}

export interface Circuit {
  name: string;
  maxPower: number;
  power?: number;
  maxCurrent: number;
  current?: number;
  config?: Config;
}

export interface Entity {
  name: string;
  type: string;
  id: number;
  config: Config;
}

export interface Meter extends Entity {
  deviceTitle?: string;
  deviceIcon?: string;
}
export type ConfigVehicle = Entity;
export type Charger = Entity;

export interface LoadpointThreshold {
  delay: number;
  threshold: number;
}

export interface Loadpoint {
  id: number;
  name: string;
  charger: string;
  meter: string;
  vehicle: string;
  title: string;
  defaultMode: string;
  priority: number;
  phasesConfigured: number;
  minCurrent: number;
  maxCurrent: number;
  smartCostLimit: number | null;
  planEnergy: number;
  planTime: string;
  planPrecondition: number;
  limitEnergy: number;
  limitSoc: number;
  thresholds: {
    enable: LoadpointThreshold;
    disable: LoadpointThreshold;
  };
  soc: {
    poll: {
      mode: string;
      interval: number;
    };
    estimate: boolean;
  };
}

export enum SMART_COST_TYPE {
  CO2 = "co2",
  PRICE_DYNAMIC = "pricedynamic",
  PRICE_FORECAST = "priceforecast",
}

export enum LENGTH_UNIT {
  KM = "km",
  MILES = "mi",
}

export interface LoadpointCompact {
  icon: string;
  title: string;
  charging: boolean;
  soc?: number;
  power: number;
  heating?: boolean;
  chargePower: number;
  connected: boolean;
  index: number;
  vehicleName: string;
  chargerIcon?: string;
  vehicleSoc: number;
  chargerFeatureHeating: boolean;
}

export enum THEME {
  AUTO = "auto",
  LIGHT = "light",
  DARK = "dark",
}

export enum CURRENCY {
  AUD = "AUD",
  BGN = "BGN",
  BRL = "BRL",
  CAD = "CAD",
  CHF = "CHF",
  CNY = "CNY",
  EUR = "EUR",
  GBP = "GBP",
  ILS = "ILS",
  NZD = "NZD",
  PLN = "PLN",
  USD = "USD",
  DKK = "DKK",
  SEK = "SEK",
}

export enum ICON_SIZE {
  XS = "xs",
  S = "s",
  M = "m",
  L = "l",
  XL = "xl",
}

export enum CHARGE_MODE {
  OFF = "off",
  NOW = "now",
  MINPV = "minpv",
  PV = "pv",
}

export enum PHASES {
  AUTO = 0,
  ONE_PHASE = 1,
  TWO_PHASES = 2,
  THREE_PHASES = 3,
}

export enum LOADPOINT_TYPE {
  CHARGING = "charging",
  HEATING = "heating",
}

export type SessionInfoKey =
  | "remaining"
  | "finished"
  | "duration"
  | "solar"
  | "avgPrice"
  | "price"
  | "co2";

export interface Sponsor {
  name: string;
  expiresAt: string;
  expiresSoon: boolean;
}

export interface Notification {
  message: string;
  time: Date;
  level: string;
  lp: number;
  count: number;
}

export interface Battery {
  power: number;
  soc: number;
  controllable: boolean;
  capacity: number; // 0 when not specified
  title?: string;
}

export interface Vehicle {
  name: string;
  minSoc?: number;
  limitSoc?: number;
  plan?: StaticPlan;
  repeatingPlans: RepeatingPlan[];
  title: string;
  features?: string[];
  capacity?: number;
  icon?: string;
}

export type Timeout = ReturnType<typeof setInterval> | null;

export interface Tariff {
  rates: Rate[];
  lastUpdate: Date;
}

export interface Rate {
  start: Date;
  end: Date;
  value: number;
}

export interface Slot {
  day: string;
  value?: number;
  startHour: number;
  endHour: number;
  charging: boolean;
  toLate?: boolean | null;
  warning?: boolean | null;
  isTarget?: boolean | null;
  selectable?: boolean | null;
}

export interface Forecast {
  grid?: ForecastSlot[];
  co2?: ForecastSlot[];
  solar?: SolarDetails;
  planner?: ForecastSlot[];
  feedin?: ForecastSlot[];
}

export interface SelectOption<T> {
  name: string;
  value: T;
  count?: number;
  disabled?: boolean;
}

export type DeviceType = "charger" | "meter" | "vehicle";
export type SelectedMeterType = "grid" | "pv" | "battery" | "charge" | "aux";

// see https://stackoverflow.com/a/54178819
type Omit<T, K extends keyof T> = Pick<T, Exclude<keyof T, K>>;
export type PartialBy<T, K extends keyof T> = Omit<T, K> & Partial<Pick<T, K>>;

export type ValueOf<T> = T[keyof T];<|MERGE_RESOLUTION|>--- conflicted
+++ resolved
@@ -28,13 +28,8 @@
 
 export interface FatalError {
   error: string;
-<<<<<<< HEAD
-  class: string;
-  device: string;
-=======
   class?: string;
   device?: string;
->>>>>>> f593848c
 }
 
 export interface State {
