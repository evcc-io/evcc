--- conflicted
+++ resolved
@@ -20,11 +20,7 @@
 };
 
 // list of currencies where energy price should be displayed in subunits (factor 100)
-<<<<<<< HEAD
-const ENERGY_PRICE_IN_SUBUNIT = {
-=======
 const ENERGY_PRICE_IN_SUBUNIT: Record<CURRENCY, string> = {
->>>>>>> 404c97b6
   AUD: "c", // Australian cent
   BGN: "st", // Bulgarian stotinka
   BRL: "¢", // Brazilian centavo
@@ -36,14 +32,9 @@
   ILS: "ag", // Israeli agora
   NZD: "c", // New Zealand cent
   PLN: "gr", // Polish grosz
-<<<<<<< HEAD
-  USD: "¢", // US cent,
-  DKK: "øre", // Danish øre
-=======
   USD: "¢", // US cent
   DKK: "øre", // Danish øre
   SEK: "öre", // Swedish öre
->>>>>>> 404c97b6
 };
 
 export enum POWER_UNIT {
@@ -99,11 +90,7 @@
     fmtWh(watt: number, format = POWER_UNIT.KW, withUnit = true, digits?: number) {
       return this.fmtW(watt, format, withUnit, digits) + (withUnit ? "h" : "");
     },
-<<<<<<< HEAD
-    fmtNumber(number: number, decimals?: number, unit?: string) {
-=======
     fmtNumber(number: number, decimals: number, unit?: string) {
->>>>>>> 404c97b6
       const style = unit ? "unit" : "decimal";
       return new Intl.NumberFormat(this.$i18n?.locale, {
         style,
@@ -312,12 +299,7 @@
       return withSymbol ? result : result.replace(currency, "").trim();
     },
     fmtCurrencySymbol(currency = CURRENCY.EUR) {
-<<<<<<< HEAD
-      const symbols = { EUR: "€", USD: "$", DKK: "dkr." };
-      return symbols[currency] || currency;
-=======
       return CURRENCY_SYMBOLS[currency] || currency;
->>>>>>> 404c97b6
     },
     fmtPricePerKWh(amout = 0, currency = CURRENCY.EUR, short = false, withUnit = true) {
       let value = amout;
