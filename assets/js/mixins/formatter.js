export default {
  data: function () {
    return {
      fmtLimit: 100,
      fmtDigits: 1,
    };
  },
  methods: {
    round: function (num, precision) {
      var base = 10 ** precision;
      return (Math.round(num * base) / base).toFixed(precision);
    },
    fmt: function (val) {
      if (val === undefined || val === null) {
        return 0;
      }
      val = Math.abs(val);
      return val >= this.fmtLimit ? this.round(val / 1e3, this.fmtDigits) : this.round(val, 0);
    },
    fmtKw: function (watt, kw = true, withUnit = true) {
      const digits = kw ? 1 : 0;
      const value = kw ? watt / 1000 : watt;
      let unit = "";
      if (withUnit) {
        unit = kw ? " kW" : " W";
      }
      return (
        this.$n(value, { minimumFractionDigits: digits, maximumFractionDigits: digits }) + unit
      );
    },
    fmtUnit: function (val) {
      return Math.abs(val) >= this.fmtLimit ? "k" : "";
    },
    fmtDuration: function (d) {
      if (d <= 0 || d == null) {
        return "—";
      }
      var seconds = "0" + (d % 60);
      var minutes = "0" + (Math.floor(d / 60) % 60);
      var hours = "" + Math.floor(d / 3600);
      if (hours.length < 2) {
        hours = "0" + hours;
      }
      return hours + ":" + minutes.substr(-2) + ":" + seconds.substr(-2);
    },
    fmtShortDuration: function (duration = 0, withUnit = false) {
      if (duration <= 0) {
        return "—";
      }
      var seconds = duration % 60;
      var minutes = Math.floor(duration / 60) % 60;
      var hours = Math.floor(duration / 3600);
      var result = "";
      if (hours >= 1) {
        result = hours + ":" + `${minutes}`.padStart(2, "0");
      } else if (minutes >= 1) {
        result = minutes + ":" + `${seconds}`.padStart(2, "0");
      } else {
        result = `${seconds}`;
      }
      if (withUnit) {
        result += this.fmtShortDurationUnit(duration);
      }
      return result;
    },
    fmtShortDurationUnit: function (duration = 0) {
      if (duration <= 0) {
        return "";
      }
      var minutes = Math.floor(duration / 60) % 60;
      var hours = Math.floor(duration / 3600);
      if (hours >= 1) {
        return "h";
      }
      if (minutes >= 1) {
        return "m";
      }
      return "s";
    },
    fmtDayString: function (date) {
      const YY = `${date.getFullYear()}`;
      const MM = `${date.getMonth() + 1}`.padStart(2, "0");
      const DD = `${date.getDate()}`.padStart(2, "0");
      return `${YY}-${MM}-${DD}`;
    },
    fmtTimeString: function (date) {
      const HH = `${date.getHours()}`.padStart(2, "0");
      const mm = `${date.getMinutes()}`.padStart(2, "0");
      return `${HH}:${mm}`;
    },
    fmtAbsoluteDate: function (date) {
      return new Intl.DateTimeFormat(this.$i18n.locale, {
        weekday: "short",
        hour: "numeric",
        minute: "numeric",
      }).format(date);
    },
    fmtMoney: function (amout = 0, currency = "EUR") {
      return this.$n(amout, { style: "currency", currency });
    },
    fmtPricePerKWh: function (amout = 0, currency = "EUR") {
      let unit = currency;
      let value = amout;
<<<<<<< HEAD
      if (["EUR", "USD"].includes(currency)) {
        value *= 100;
        unit = "ct";
      }
      return `${this.$n(value, { style: "decimal" })} ${unit}/kWh`;
=======
      let maximumFractionDigits = 3;
      if (["EUR", "USD"].includes(currency)) {
        value *= 100;
        unit = "ct";
        maximumFractionDigits = 1;
      }
      return `${this.$n(value, { style: "decimal", maximumFractionDigits })} ${unit}/kWh`;
>>>>>>> 8b8153dd
    },
    fmtTimeAgo: function (elapsed) {
      const units = {
        day: 24 * 60 * 60 * 1000,
        hour: 60 * 60 * 1000,
        minute: 60 * 1000,
        second: 1000,
      };

      const rtf = new Intl.RelativeTimeFormat(this.$i18n.locale, { numeric: "auto" });

      // "Math.abs" accounts for both "past" & "future" scenarios
      for (var u in units)
        if (Math.abs(elapsed) > units[u] || u == "second")
          return rtf.format(Math.round(elapsed / units[u]), u);
    },
  },
};<|MERGE_RESOLUTION|>--- conflicted
+++ resolved
@@ -101,13 +101,6 @@
     fmtPricePerKWh: function (amout = 0, currency = "EUR") {
       let unit = currency;
       let value = amout;
-<<<<<<< HEAD
-      if (["EUR", "USD"].includes(currency)) {
-        value *= 100;
-        unit = "ct";
-      }
-      return `${this.$n(value, { style: "decimal" })} ${unit}/kWh`;
-=======
       let maximumFractionDigits = 3;
       if (["EUR", "USD"].includes(currency)) {
         value *= 100;
@@ -115,7 +108,6 @@
         maximumFractionDigits = 1;
       }
       return `${this.$n(value, { style: "decimal", maximumFractionDigits })} ${unit}/kWh`;
->>>>>>> 8b8153dd
     },
     fmtTimeAgo: function (elapsed) {
       const units = {
