--- conflicted
+++ resolved
@@ -7,17 +7,12 @@
 				:notifications="notifications"
 			/>
 			<div class="wrapper pb-5">
-<<<<<<< HEAD
-=======
 				<AuthSuccessBanner
 					v-if="callbackCompleted"
 					:provider-id="callbackCompleted"
 					:auth-providers="authProviders"
 				/>
-				<WelcomeBanner v-if="loadpointsRequired" />
-				<ExperimentalBanner v-else-if="$hiddenFeatures()" />
-
->>>>>>> 1aaa4d5c
+
 				<h2 class="my-4 mt-5">{{ $t("config.section.general") }}</h2>
 				<GeneralConfig
 					:sponsor-error="hasClassError('sponsorship')"
@@ -170,8 +165,12 @@
 
 				<h2 class="my-4 mt-5">{{ $t("config.section.integrations") }}</h2>
 
-<<<<<<< HEAD
 				<div class="p-0 config-list">
+					<AuthProvidersCard
+						:providers="authProviders"
+						data-testid="auth-providers"
+						@auth-request="handleProviderAuthRequest"
+					/>
 					<DeviceCard
 						:title="$t('config.mqtt.title')"
 						editable
@@ -212,7 +211,7 @@
 						</template>
 					</DeviceCard>
 					<DeviceCard
-						:title="`${$t('config.eebus.title')}`"
+						:title="$t('config.eebus.title')"
 						editable
 						:error="hasClassError('eebus')"
 						:unconfigured="isUnconfigured(eebusTags)"
@@ -250,124 +249,6 @@
 									<code>({{ circuit.name }})</code>
 								</p>
 								<DeviceTags :tags="circuitTags(circuit)" />
-=======
-					<div class="p-0 config-list">
-						<AuthProvidersCard
-							:providers="authProviders"
-							data-testid="auth-providers"
-							@auth-request="handleProviderAuthRequest"
-						/>
-						<DeviceCard
-							:title="$t('config.mqtt.title')"
-							editable
-							:error="hasClassError('mqtt')"
-							data-testid="mqtt"
-							@edit="openModal('mqttModal')"
-						>
-							<template #icon><MqttIcon /></template>
-							<template #tags>
-								<DeviceTags :tags="mqttTags" />
-							</template>
-						</DeviceCard>
-						<DeviceCard
-							:title="$t('config.messaging.title')"
-							editable
-							:error="hasClassError('messenger')"
-							data-testid="messaging"
-							@edit="openModal('messagingModal')"
-						>
-							<template #icon><NotificationIcon /></template>
-							<template #tags>
-								<DeviceTags :tags="messagingTags" />
-							</template>
-						</DeviceCard>
-						<DeviceCard
-							:title="$t('config.influx.title')"
-							editable
-							:error="hasClassError('influx')"
-							data-testid="influx"
-							@edit="openModal('influxModal')"
-						>
-							<template #icon><InfluxIcon /></template>
-							<template #tags>
-								<DeviceTags :tags="influxTags" />
-							</template>
-						</DeviceCard>
-						<DeviceCard
-							:title="`${$t('config.eebus.title')} 🧪`"
-							editable
-							:error="hasClassError('eebus')"
-							data-testid="eebus"
-							@edit="openModal('eebusModal')"
-						>
-							<template #icon><EebusIcon /></template>
-							<template #tags>
-								<DeviceTags :tags="eebusTags" />
-							</template>
-						</DeviceCard>
-
-						<DeviceCard
-							:title="`${$t('config.circuits.title')} 🧪`"
-							editable
-							:error="hasClassError('circuit')"
-							data-testid="circuits"
-							@edit="openModal('circuitsModal')"
-						>
-							<template #icon><CircuitsIcon /></template>
-							<template #tags>
-								<DeviceTags
-									v-if="circuitsSorted.length == 0"
-									:tags="{ configured: { value: false } }"
-								/>
-								<template
-									v-for="(circuit, idx) in circuitsSorted"
-									v-else
-									:key="circuit.name"
-								>
-									<hr v-if="idx > 0" />
-									<p class="my-2 fw-bold">
-										{{ circuit.config?.title }}
-										<code>({{ circuit.name }})</code>
-									</p>
-									<DeviceTags :tags="circuitTags(circuit)" />
-								</template>
-							</template>
-						</DeviceCard>
-						<DeviceCard
-							:title="$t('config.modbusproxy.title')"
-							editable
-							:error="hasClassError('modbusproxy')"
-							data-testid="modbusproxy"
-							@edit="openModal('modbusProxyModal')"
-						>
-							<template #icon><ModbusProxyIcon /></template>
-							<template #tags>
-								<DeviceTags :tags="modbusproxyTags" />
-							</template>
-						</DeviceCard>
-						<DeviceCard
-							:title="$t('config.shm.cardTitle')"
-							editable
-							:error="hasClassError('shm')"
-							data-testid="shm"
-							@edit="openModal('shmModal')"
-						>
-							<template #icon><ShmIcon /></template>
-							<template #tags>
-								<DeviceTags :tags="shmTags" />
-							</template>
-						</DeviceCard>
-						<DeviceCard
-							:title="$t('config.hems.title')"
-							:editable="!hems?.fromYaml"
-							:error="hasClassError('hems')"
-							data-testid="hems"
-							@edit="openModal('hemsModal')"
-						>
-							<template #icon><HemsIcon /></template>
-							<template #tags>
-								<DeviceTags :tags="hemsTags" />
->>>>>>> 1aaa4d5c
 							</template>
 						</template>
 					</DeviceCard>
@@ -399,7 +280,7 @@
 					</DeviceCard>
 					<DeviceCard
 						:title="$t('config.hems.title')"
-						editable
+						:editable="!hems?.fromYaml"
 						:error="hasClassError('hems')"
 						:unconfigured="isUnconfigured(hemsTags)"
 						data-testid="hems"
@@ -568,11 +449,7 @@
 
 import BackupRestoreModal from "@/components/Config/BackupRestoreModal.vue";
 import WelcomeBanner from "../components/Config/WelcomeBanner.vue";
-<<<<<<< HEAD
-=======
-import ExperimentalBanner from "../components/Config/ExperimentalBanner.vue";
 import AuthSuccessBanner from "../components/Config/AuthSuccessBanner.vue";
->>>>>>> 1aaa4d5c
 import PasswordModal from "../components/Auth/PasswordModal.vue";
 import AuthProvidersCard from "../components/Config/AuthProvidersCard.vue";
 
@@ -589,11 +466,6 @@
 		DeviceTags,
 		EebusIcon,
 		EebusModal,
-<<<<<<< HEAD
-=======
-		ExperimentalBanner,
-		AuthSuccessBanner,
->>>>>>> 1aaa4d5c
 		GeneralConfig,
 		HemsIcon,
 		HemsModal,
@@ -619,6 +491,7 @@
 		VehicleIcon,
 		VehicleModal,
 		WelcomeBanner,
+		AuthSuccessBanner,
 		PasswordModal,
 		AuthProvidersCard,
 	},
@@ -762,16 +635,11 @@
 			const value = !!vendorId || !!deviceId;
 			return { configured: { value } };
 		},
-<<<<<<< HEAD
-		hemsTags(): DeviceTags {
-			const { type } = store.state?.hems || {};
-=======
 		hems() {
 			return store.state?.hems;
 		},
-		hemsTags() {
+		hemsTags(): DeviceTags {
 			const type = this.hems?.config?.type;
->>>>>>> 1aaa4d5c
 			if (!type) {
 				return { configured: { value: false } };
 			}
