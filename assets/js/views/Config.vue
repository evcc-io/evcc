<template>
	<div class="root safe-area-inset">
		<div class="container px-4">
			<TopHeader :title="$t('config.main.title')" />
			<div class="wrapper pb-5">
				<div class="alert alert-danger my-4 pb-0" role="alert" v-if="$hiddenFeatures()">
					<p>
						<strong>Experimental! 🧪</strong>
						Only use these features if you are in the mood for adventure and not afraid
						of debugging. Unexpected things and data loss may happen.
					</p>
					<p>
						We are in the progress of replacing <code>evcc.yaml</code> with UI-based
						configuration. Any changes made here will be written to the database. After
						that, the corresponding <code>evcc.yaml</code>-values (e.g. network
						settings) will be ignored.
					</p>
					<p class="mb-1"><strong>Missing features</strong></p>
					<ul>
						<li>grid meter</li>
						<li>aux meters</li>
						<li>loadpoints and chargers</li>
						<li>custom/plugin meters and vehicles</li>
						<li>migration for vehicles, chargers, meters, loadpoints</li>
						<li>remove mixed mode (evcc.yaml + db) for meters and vehicles</li>
					</ul>
					<p>
						<strong>Migration and repair.</strong> Run <code>evcc migrate</code> to copy
						configuration from <code>evcc.yaml</code> to the database. Existing database
						configurations will be overwritten. Session and statistics data will not be
						touched. Run <code>evcc migrate --reset</code> to remove all database
						configurations.
					</p>
				</div>

				<h2 class="my-4 mt-5">{{ $t("config.section.general") }}</h2>
				<GeneralConfig @site-changed="siteChanged" />

<<<<<<< HEAD
				<h2 class="my-4 mt-5">{{ $t("config.section.system") }}</h2>
				<div class="round-box p-4 d-flex gap-4">
					<router-link to="/log" class="btn btn-outline-secondary">
						{{ $t("config.system.logs") }}
					</router-link>
					<button
						class="btn btn-outline-danger"
						:disabled="restarting || offline"
						@click="restart"
					>
						<span
							v-if="restarting || offline"
							class="spinner-border spinner-border-sm"
							role="status"
							aria-hidden="true"
						></span>
						{{ $t("config.system.restart") }}
					</button>
				</div>

				<h2 class="my-4">Charge Points</h2>

				<ul class="p-0 config-list">
					<DeviceCard
						v-for="loadpoint in loadpoints"
						:key="!!loadpoint.name"
						:name="loadpoint.title"
						:editable="true"
						data-testid="loadpoint"
						@edit="editLoadpoint(loadpoint.id)"
					>
						<template #tags>
							<DeviceTags :tags="loadpointTags(loadpoint)" />
						</template>
						<template #icon>
							<shopicon-regular-cablecharge></shopicon-regular-cablecharge>
						</template>
					</DeviceCard>

					<AddDeviceButton
						data-testid="add-loadpoint"
						:title="$t('config.main.addLoadpoint')"
						@click="todo"
					/>
				</ul>

=======
>>>>>>> 554ce1db
				<div v-if="$hiddenFeatures()">
					<h2 class="my-4 mt-5">{{ $t("config.section.grid") }} 🧪</h2>
					<ul class="p-0 config-list">
						<DeviceCard
							:name="$t('config.grid.title')"
							:editable="!!gridMeter?.id"
							:error="deviceError('meter', gridMeter?.name)"
							data-testid="grid"
							@edit="editMeter(gridMeter.id, 'grid')"
						>
							<template #icon>
								<shopicon-regular-powersupply></shopicon-regular-powersupply>
							</template>
							<template #tags>
								<DeviceTags :tags="deviceTags('meter', gridMeter?.name)" />
							</template>
						</DeviceCard>
						<DeviceCard
							:name="$t('config.tariffs.title')"
							editable
							:error="fatalClass === 'tariff'"
							data-testid="tariffs"
							@edit="openModal('tariffsModal')"
						>
							<template #icon>
								<shopicon-regular-receivepayment></shopicon-regular-receivepayment>
							</template>
							<template #tags>
								<DeviceTags :tags="tariffTags" />
							</template>
						</DeviceCard>
					</ul>
					<h2 class="my-4 mt-5">{{ $t("config.section.meter") }} 🧪</h2>
					<ul class="p-0 config-list">
						<DeviceCard
							v-for="meter in pvMeters"
							:key="meter.name"
							:name="meter.config?.template || 'Solar system'"
							:editable="!!meter.id"
							:error="deviceError('meter', meter.name)"
							data-testid="pv"
							@edit="editMeter(meter.id, 'pv')"
						>
							<template #icon>
								<shopicon-regular-sun></shopicon-regular-sun>
							</template>
							<template #tags>
								<DeviceTags :tags="deviceTags('meter', meter.name)" />
							</template>
						</DeviceCard>
						<DeviceCard
							v-for="meter in batteryMeters"
							:key="meter.name"
							:name="meter.config?.template || 'Battery storage'"
							:editable="!!meter.id"
							:error="deviceError('meter', meter.name)"
							data-testid="battery"
							@edit="editMeter(meter.id, 'battery')"
						>
							<template #icon>
								<shopicon-regular-batterythreequarters></shopicon-regular-batterythreequarters>
							</template>
							<template #tags>
								<DeviceTags :tags="deviceTags('meter', meter.name)" />
							</template>
						</DeviceCard>
						<AddDeviceButton :title="$t('config.main.addPvBattery')" @add="addMeter" />
					</ul>

					<h2 class="my-4 wip">{{ $t("config.section.loadpoints") }} 🧪</h2>

					<ul class="p-0 config-list wip">
						<DeviceCard
							name="Fake Carport"
							editable
							:error="deviceError('charger', 'fake-charger')"
							data-testid="chargepoint-1"
							@edit="todo"
						>
							<template #icon>
								<shopicon-regular-cablecharge></shopicon-regular-cablecharge>
							</template>
							<template #tags>
								<DeviceTags :tags="{ power: 0 }" />
							</template>
						</DeviceCard>
						<AddDeviceButton
							data-testid="add-loadpoint"
							:title="$t('config.main.addLoadpoint')"
							@click="todo"
						/>
					</ul>

					<h2 class="my-4">{{ $t("config.section.vehicles") }} 🧪</h2>
					<div>
						<ul class="p-0 config-list">
							<DeviceCard
								v-for="vehicle in vehicles"
								:key="vehicle.name"
								:name="vehicle.config?.title || vehicle.name"
								:editable="vehicle.id >= 0"
								:error="deviceError('vehicle', vehicle.name)"
								data-testid="vehicle"
								@edit="editVehicle(vehicle.id)"
							>
								<template #icon>
									<VehicleIcon :name="vehicle.config?.icon" />
								</template>
								<template #tags>
									<DeviceTags :tags="deviceTags('vehicle', vehicle.name)" />
								</template>
							</DeviceCard>
							<AddDeviceButton
								data-testid="add-vehicle"
								:title="$t('config.main.addVehicle')"
								@click="addVehicle"
							/>
						</ul>

						<h2 class="my-4 mt-5">{{ $t("config.section.integrations") }} 🧪</h2>

						<ul class="p-0 config-list">
							<DeviceCard
								:name="$t('config.mqtt.title')"
								editable
								:error="fatalClass === 'mqtt'"
								data-testid="mqtt"
								@edit="openModal('mqttModal')"
							>
								<template #icon><MqttIcon /></template>
								<template #tags>
									<DeviceTags :tags="mqttTags" />
								</template>
							</DeviceCard>
							<DeviceCard
								:name="$t('config.messaging.title')"
								editable
								:error="fatalClass === 'messenger'"
								data-testid="messaging"
								@edit="openModal('messagingModal')"
							>
								<template #icon><NotificationIcon /></template>
								<template #tags>
									<DeviceTags :tags="yamlTags('messaging')" />
								</template>
							</DeviceCard>
							<DeviceCard
								:name="$t('config.influx.title')"
								editable
								:error="fatalClass === 'influx'"
								data-testid="influx"
								@edit="openModal('influxModal')"
							>
								<template #icon><InfluxIcon /></template>
								<template #tags>
									<DeviceTags :tags="influxTags" />
								</template>
							</DeviceCard>
							<DeviceCard
								:name="`${$t('config.eebus.title')} 🧪`"
								editable
								:error="fatalClass === 'eebus'"
								data-testid="eebus"
								@edit="openModal('eebusModal')"
							>
								<template #icon><EebusIcon /></template>
								<template #tags>
									<DeviceTags :tags="yamlTags('eebus')" />
								</template>
							</DeviceCard>
							<DeviceCard
								:name="`${$t('config.circuits.title')} 🧪`"
								editable
								:error="fatalClass === 'circuit'"
								data-testid="circuits"
								@edit="openModal('circuitsModal')"
							>
								<template #icon><CircuitsIcon /></template>
								<template #tags>
									<DeviceTags :tags="yamlTags('circuits')" />
								</template>
							</DeviceCard>
							<DeviceCard
								:name="$t('config.modbusproxy.title')"
								editable
								:error="fatalClass === 'modbusproxy'"
								data-testid="modbusproxy"
								@edit="openModal('modbusProxyModal')"
							>
								<template #icon><ModbusProxyIcon /></template>
								<template #tags>
									<DeviceTags :tags="yamlTags('modbusproxy')" />
								</template>
							</DeviceCard>
							<DeviceCard
								:name="$t('config.hems.title')"
								editable
								:error="fatalClass === 'hems'"
								data-testid="hems"
								@edit="openModal('hemsModal')"
							>
								<template #icon><HemsIcon /></template>
								<template #tags>
									<DeviceTags :tags="yamlTags('hems')" />
								</template>
							</DeviceCard>
						</ul>
					</div>
				</div>

				<hr class="my-5" />

				<h2 class="my-4 mt-5">{{ $t("config.section.system") }}</h2>
				<div class="round-box p-4 d-flex gap-4 mb-5">
					<router-link to="/log" class="btn btn-outline-secondary">
						{{ $t("config.system.logs") }}
					</router-link>
					<button class="btn btn-outline-danger" @click="restart">
						{{ $t("config.system.restart") }}
					</button>
				</div>

				<VehicleModal :id="selectedVehicleId" @vehicle-changed="vehicleChanged" />
				<MeterModal
					:id="selectedMeterId"
					:name="selectedMeterName"
					:type="selectedMeterType"
					@added="addMeterToSite"
					@updated="meterChanged"
					@removed="removeMeterFromSite"
				/>
<<<<<<< HEAD
				<LoadpointModal
					:id="selectedLoadpointId"
					:vehicleOptions="vehicleOptions"
					@updated="loadpointChanged"
				/>
=======
				<InfluxModal @changed="loadDirty" />
				<MqttModal @changed="loadDirty" />
				<NetworkModal @changed="loadDirty" />
				<ControlModal @changed="loadDirty" />
				<SponsorModal @changed="loadDirty" />
				<HemsModal @changed="yamlChanged" />
				<MessagingModal @changed="yamlChanged" />
				<TariffsModal @changed="yamlChanged" />
				<ModbusProxyModal @changed="yamlChanged" />
				<CircuitsModal @changed="yamlChanged" />
				<EebusModal @changed="yamlChanged" />
>>>>>>> 554ce1db
			</div>
		</div>
	</div>
</template>

<script>
import "@h2d2/shopicons/es/regular/sun";
import "@h2d2/shopicons/es/regular/batterythreequarters";
import "@h2d2/shopicons/es/regular/powersupply";
import "@h2d2/shopicons/es/regular/receivepayment";
import "@h2d2/shopicons/es/regular/cablecharge";
import AddDeviceButton from "../components/Config/AddDeviceButton.vue";
import api from "../api";
<<<<<<< HEAD
import TopHeader from "../components/TopHeader.vue";
import VehicleIcon from "../components/VehicleIcon";
import VehicleModal from "../components/Config/VehicleModal.vue";
import DeviceCard from "../components/Config/DeviceCard.vue";
import DeviceTags from "../components/Config/DeviceTags.vue";
import AddDeviceButton from "../components/Config/AddDeviceButton.vue";
import MeterModal from "../components/Config/MeterModal.vue";
import LoadpointModal from "../components/Config/LoadpointModal.vue";
import GeneralConfig from "../components/Config/GeneralConfig.vue";
=======
import CircuitsIcon from "../components/MaterialIcon/Circuits.vue";
import CircuitsModal from "../components/Config/CircuitsModal.vue";
import ControlModal from "../components/Config/ControlModal.vue";
import collector from "../mixins/collector";
import DeviceCard from "../components/Config/DeviceCard.vue";
import DeviceTags from "../components/Config/DeviceTags.vue";
import EebusIcon from "../components/MaterialIcon/Eebus.vue";
import EebusModal from "../components/Config/EebusModal.vue";
>>>>>>> 554ce1db
import formatter from "../mixins/formatter";
import GeneralConfig from "../components/Config/GeneralConfig.vue";
import HemsIcon from "../components/MaterialIcon/Hems.vue";
import HemsModal from "../components/Config/HemsModal.vue";
import InfluxIcon from "../components/MaterialIcon/Influx.vue";
import InfluxModal from "../components/Config/InfluxModal.vue";
import MessagingModal from "../components/Config/MessagingModal.vue";
import MeterModal from "../components/Config/MeterModal.vue";
import Modal from "bootstrap/js/dist/modal";
import ModbusProxyIcon from "../components/MaterialIcon/ModbusProxy.vue";
import ModbusProxyModal from "../components/Config/ModbusProxyModal.vue";
import MqttIcon from "../components/MaterialIcon/Mqtt.vue";
import MqttModal from "../components/Config/MqttModal.vue";
import NetworkModal from "../components/Config/NetworkModal.vue";
import NotificationIcon from "../components/MaterialIcon/Notification.vue";
import restart, { performRestart } from "../restart";
import store from "../store";
import SponsorModal from "../components/Config/SponsorModal.vue";
import TariffsModal from "../components/Config/TariffsModal.vue";
import VehicleIcon from "../components/VehicleIcon";
import VehicleModal from "../components/Config/VehicleModal.vue";

export default {
	name: "Config",
	components: {
		AddDeviceButton,
		CircuitsIcon,
		CircuitsModal,
		ControlModal,
		DeviceCard,
		DeviceTags,
		EebusIcon,
		EebusModal,
		GeneralConfig,
		HemsIcon,
		HemsModal,
		InfluxIcon,
		InfluxModal,
		MessagingModal,
		MeterModal,
<<<<<<< HEAD
		LoadpointModal,
=======
		ModbusProxyIcon,
		ModbusProxyModal,
		MqttIcon,
		MqttModal,
		NetworkModal,
		NotificationIcon,
		SponsorModal,
		TariffsModal,
		TopHeader,
		VehicleIcon,
		VehicleModal,
>>>>>>> 554ce1db
	},
	props: {
		offline: Boolean,
		notifications: Array,
	},
	data() {
		return {
			vehicles: [],
			meters: [],
			loadpoints: [],
			chargers: [],
			selectedVehicleId: undefined,
			selectedMeterId: undefined,
			selectedMeterType: undefined,
			selectedLoadpointId: undefined,
			site: { grid: "", pv: [], battery: [], title: "" },
			deviceValueTimeout: undefined,
			deviceValues: {},
			yamlConfigState: {
				messaging: false,
				eebus: false,
				circuits: false,
				modbusproxy: false,
				hems: false,
			},
		};
	},
	mixins: [formatter, collector],
	computed: {
		fatalClass() {
			return store.state?.fatal?.class;
		},
		siteTitle() {
			return this.site?.title;
		},
		gridMeter() {
			const name = this.site?.grid;
			return this.getMetersByNames([name])[0];
		},
		pvMeters() {
			const names = this.site?.pv;
			return this.getMetersByNames(names);
		},
		batteryMeters() {
			const names = this.site?.battery;
			return this.getMetersByNames(names);
		},
		selectedMeterName() {
			return this.getMeterById(this.selectedMeterId)?.name;
		},
<<<<<<< HEAD
		vehicleOptions() {
			return this.vehicles.map((v) => ({ key: v.name, name: v.config?.title || v.name }));
=======
		tariffTags() {
			const { currency, tariffGrid, tariffFeedIn, tariffCo2 } = store.state;
			const tags = {};
			if (currency) {
				tags.currency = { value: currency };
			}
			if (tariffGrid) {
				tags.gridPrice = { value: tariffGrid, options: { currency } };
			}
			if (tariffFeedIn) {
				tags.feedinPrice = { value: tariffFeedIn * -1, options: { currency } };
			}
			if (tariffCo2) {
				tags.co2 = { value: tariffCo2 };
			}
			return tags;
		},
		mqttTags() {
			const { broker, topic } = store.state?.mqtt || {};
			if (!broker) return { configured: { value: false } };
			return {
				broker: { value: broker },
				topic: { value: topic },
			};
		},
		influxTags() {
			const { url, database, org } = store.state?.influx || {};
			if (!url) return { configured: { value: false } };
			const result = { url: { value: url } };
			if (database) result.bucket = { value: database };
			if (org) result.org = { value: org };
			return result;
>>>>>>> 554ce1db
		},
	},
	watch: {
		offline() {
			if (!this.offline) {
				this.loadAll();
			}
		},
	},
	mounted() {
		this.loadAll();
	},
	unmounted() {
		clearTimeout(this.deviceValueTimeout);
	},
	methods: {
		async loadAll() {
			await this.loadVehicles();
			await this.loadMeters();
			await this.loadSite();
			await this.loadChargers();
			await this.loadLoadpoints();
			await this.loadDirty();
			await this.updateValues();
			await this.updateYamlConfigState();
		},
		async loadDirty() {
			const response = await api.get("/config/dirty");
			if (response.data?.result) {
				restart.restartNeeded = true;
			}
		},
		async loadVehicles() {
			const response = await api.get("/config/devices/vehicle");
			this.vehicles = response.data?.result || [];
		},
		async loadChargers() {
			const response = await api.get("/config/devices/charger");
			this.chargers = response.data?.result || [];
		},
		async loadMeters() {
			const response = await api.get("/config/devices/meter");
			this.meters = response.data?.result || [];
		},
		async loadSite() {
			const response = await api.get("/config/site", {
				validateStatus: (status) => status < 500,
			});
			if (response.status === 200) {
				this.site = response.data?.result;
			}
		},
		async loadLoadpoints() {
			const response = await api.get("/config/loadpoints");
			this.loadpoints = response.data?.result || [];
		},
		getMetersByNames(names) {
			if (!names || !this.meters) {
				return [];
			}
			return this.meters.filter((m) => names.includes(m.name));
		},
		getMeterById(id) {
			if (!id || !this.meters) {
				return undefined;
			}
			return this.meters.find((m) => m.id === id);
		},
		vehicleModal() {
			return Modal.getOrCreateInstance(document.getElementById("vehicleModal"));
		},
		meterModal() {
			return Modal.getOrCreateInstance(document.getElementById("meterModal"));
		},
		editMeter(id, type) {
			this.selectedMeterId = id;
			this.selectedMeterType = type;
			this.$nextTick(() => this.meterModal().show());
		},
		addMeter(type) {
			this.selectedMeterId = undefined;
			this.selectedMeterType = type;
			this.$nextTick(() => this.meterModal().show());
		},
		async meterChanged() {
			this.selectedMeterId = undefined;
			this.selectedMeterType = undefined;
			await this.loadMeters();
			this.meterModal().hide();
			await this.loadDirty();
			await this.updateValues();
		},
		editLoadpoint(id) {
			this.selectedLoadpointId = id;
			this.$nextTick(() => this.loadpointModal().show());
		},
		async loadpointChanged() {
			this.selectedLoadpointId = undefined;
			await this.loadLoadpoints();
			this.loadpointModal().hide();
		},
		loadpointModal() {
			return Modal.getOrCreateInstance(document.getElementById("loadpointModal"));
		},
		editVehicle(id) {
			this.selectedVehicleId = id;
			this.$nextTick(() => this.vehicleModal().show());
		},
		addVehicle() {
			this.selectedVehicleId = undefined;
			this.$nextTick(() => this.vehicleModal().show());
		},
		vehicleChanged() {
			this.selectedVehicleId = undefined;
			this.vehicleModal().hide();
			this.loadVehicles();
			this.loadDirty();
		},
		siteChanged() {
			this.loadDirty();
		},
		yamlChanged() {
			this.loadDirty();
			this.updateYamlConfigState();
		},
		addMeterToSite(type, name) {
			if (type === "grid") {
				this.site.grid = name;
			} else {
				if (!this.site[type]) {
					this.site[type] = [];
				}
				this.site[type].push(name);
			}
			this.saveSite(type);
		},
		removeMeterFromSite(type, name) {
			if (type === "grid") {
				this.site.grid = "";
			} else {
				this.site[type] = this.site[type].filter((i) => i !== name);
			}
			this.saveSite(type);
		},
		async saveSite(key) {
			const body = key ? { [key]: this.site[key] } : this.site;
			await api.put("/config/site", body);
			await this.loadSite();
			await this.loadDirty();
			await this.updateValues();
		},
		todo() {
			alert("not implemented yet");
		},
		async restart() {
			await performRestart();
		},
		async updateDeviceValue(type, name) {
			try {
				const response = await api.get(`/config/devices/${type}/${name}/status`);
				if (!this.deviceValues[type]) this.deviceValues[type] = {};
				this.deviceValues[type][name] = response.data.result;
			} catch (error) {
				console.error("Error fetching device values for", type, name, error);
				return null;
			}
		},
		async updateValues() {
			clearTimeout(this.deviceValueTimeout);
			if (!this.offline) {
				const promises = [
					...this.meters.map((meter) => this.updateDeviceValue("meter", meter.name)),
					...this.vehicles.map((vehicle) =>
						this.updateDeviceValue("vehicle", vehicle.name)
					),
					...this.chargers.map((charger) =>
						this.updateDeviceValue("charger", charger.name)
					),
				];

				await Promise.all(promises);
			}
			this.deviceValueTimeout = setTimeout(this.updateValues, 10000);
		},
		deviceTags(type, id) {
			return this.deviceValues[type]?.[id] || {};
		},
		loadpointTags(loadpoint) {
			const { charger, meter } = loadpoint;
			const chargerTags = charger ? this.deviceTags("charger", charger) : {};
			const meterTags = meter ? this.deviceTags("meter", meter) : {};
			return { ...chargerTags, ...meterTags };
		},
		openModal(id) {
			const $el = document.getElementById(id);
			if ($el) {
				Modal.getOrCreateInstance($el).show();
			} else {
				console.error(`modal ${id} not found`);
			}
		},
		updateYamlConfigState() {
			const keys = Object.keys(this.yamlConfigState);
			keys.forEach(async (key) => {
				const res = await api.get(`/config/${key}`);
				this.yamlConfigState[key] = !!res.data.result;
			});
		},
		yamlTags(key) {
			return { configured: { value: this.yamlConfigState[key] } };
		},
		deviceError(type, name) {
			const fatal = store.state?.fatal || {};
			return fatal.class === type && fatal.device === name;
		},
	},
};
</script>
<style scoped>
.config-list {
	display: grid;
	grid-template-columns: repeat(auto-fill, minmax(250px, 1fr));
	grid-gap: 2rem;
	margin-bottom: 5rem;
}
.wip {
	opacity: 0.2 !important;
	display: none !important;
}
</style><|MERGE_RESOLUTION|>--- conflicted
+++ resolved
@@ -36,55 +36,6 @@
 				<h2 class="my-4 mt-5">{{ $t("config.section.general") }}</h2>
 				<GeneralConfig @site-changed="siteChanged" />
 
-<<<<<<< HEAD
-				<h2 class="my-4 mt-5">{{ $t("config.section.system") }}</h2>
-				<div class="round-box p-4 d-flex gap-4">
-					<router-link to="/log" class="btn btn-outline-secondary">
-						{{ $t("config.system.logs") }}
-					</router-link>
-					<button
-						class="btn btn-outline-danger"
-						:disabled="restarting || offline"
-						@click="restart"
-					>
-						<span
-							v-if="restarting || offline"
-							class="spinner-border spinner-border-sm"
-							role="status"
-							aria-hidden="true"
-						></span>
-						{{ $t("config.system.restart") }}
-					</button>
-				</div>
-
-				<h2 class="my-4">Charge Points</h2>
-
-				<ul class="p-0 config-list">
-					<DeviceCard
-						v-for="loadpoint in loadpoints"
-						:key="!!loadpoint.name"
-						:name="loadpoint.title"
-						:editable="true"
-						data-testid="loadpoint"
-						@edit="editLoadpoint(loadpoint.id)"
-					>
-						<template #tags>
-							<DeviceTags :tags="loadpointTags(loadpoint)" />
-						</template>
-						<template #icon>
-							<shopicon-regular-cablecharge></shopicon-regular-cablecharge>
-						</template>
-					</DeviceCard>
-
-					<AddDeviceButton
-						data-testid="add-loadpoint"
-						:title="$t('config.main.addLoadpoint')"
-						@click="todo"
-					/>
-				</ul>
-
-=======
->>>>>>> 554ce1db
 				<div v-if="$hiddenFeatures()">
 					<h2 class="my-4 mt-5">{{ $t("config.section.grid") }} 🧪</h2>
 					<ul class="p-0 config-list">
@@ -154,29 +105,31 @@
 						<AddDeviceButton :title="$t('config.main.addPvBattery')" @add="addMeter" />
 					</ul>
 
-					<h2 class="my-4 wip">{{ $t("config.section.loadpoints") }} 🧪</h2>
-
-					<ul class="p-0 config-list wip">
-						<DeviceCard
-							name="Fake Carport"
-							editable
-							:error="deviceError('charger', 'fake-charger')"
-							data-testid="chargepoint-1"
-							@edit="todo"
-						>
-							<template #icon>
-								<shopicon-regular-cablecharge></shopicon-regular-cablecharge>
-							</template>
-							<template #tags>
-								<DeviceTags :tags="{ power: 0 }" />
-							</template>
-						</DeviceCard>
-						<AddDeviceButton
-							data-testid="add-loadpoint"
-							:title="$t('config.main.addLoadpoint')"
-							@click="todo"
-						/>
-					</ul>
+          <h2 class="my-4">{{ $t("config.section.loadpoints") }} 🧪</h2>
+
+          <ul class="p-0 config-list">
+            <DeviceCard
+              v-for="loadpoint in loadpoints"
+              :key="!!loadpoint.name"
+              :name="loadpoint.title"
+              :editable="true"
+              data-testid="loadpoint"
+              @edit="editLoadpoint(loadpoint.id)"
+            >
+              <template #tags>
+                <DeviceTags :tags="loadpointTags(loadpoint)" />
+              </template>
+              <template #icon>
+                <shopicon-regular-cablecharge></shopicon-regular-cablecharge>
+              </template>
+            </DeviceCard>
+
+            <AddDeviceButton
+              data-testid="add-loadpoint"
+              :title="$t('config.main.addLoadpoint')"
+              @click="todo"
+            />
+          </ul>
 
 					<h2 class="my-4">{{ $t("config.section.vehicles") }} 🧪</h2>
 					<div>
@@ -316,13 +269,11 @@
 					@updated="meterChanged"
 					@removed="removeMeterFromSite"
 				/>
-<<<<<<< HEAD
 				<LoadpointModal
 					:id="selectedLoadpointId"
 					:vehicleOptions="vehicleOptions"
 					@updated="loadpointChanged"
 				/>
-=======
 				<InfluxModal @changed="loadDirty" />
 				<MqttModal @changed="loadDirty" />
 				<NetworkModal @changed="loadDirty" />
@@ -334,7 +285,6 @@
 				<ModbusProxyModal @changed="yamlChanged" />
 				<CircuitsModal @changed="yamlChanged" />
 				<EebusModal @changed="yamlChanged" />
->>>>>>> 554ce1db
 			</div>
 		</div>
 	</div>
@@ -348,7 +298,6 @@
 import "@h2d2/shopicons/es/regular/cablecharge";
 import AddDeviceButton from "../components/Config/AddDeviceButton.vue";
 import api from "../api";
-<<<<<<< HEAD
 import TopHeader from "../components/TopHeader.vue";
 import VehicleIcon from "../components/VehicleIcon";
 import VehicleModal from "../components/Config/VehicleModal.vue";
@@ -358,7 +307,6 @@
 import MeterModal from "../components/Config/MeterModal.vue";
 import LoadpointModal from "../components/Config/LoadpointModal.vue";
 import GeneralConfig from "../components/Config/GeneralConfig.vue";
-=======
 import CircuitsIcon from "../components/MaterialIcon/Circuits.vue";
 import CircuitsModal from "../components/Config/CircuitsModal.vue";
 import ControlModal from "../components/Config/ControlModal.vue";
@@ -367,7 +315,6 @@
 import DeviceTags from "../components/Config/DeviceTags.vue";
 import EebusIcon from "../components/MaterialIcon/Eebus.vue";
 import EebusModal from "../components/Config/EebusModal.vue";
->>>>>>> 554ce1db
 import formatter from "../mixins/formatter";
 import GeneralConfig from "../components/Config/GeneralConfig.vue";
 import HemsIcon from "../components/MaterialIcon/Hems.vue";
@@ -408,9 +355,7 @@
 		InfluxModal,
 		MessagingModal,
 		MeterModal,
-<<<<<<< HEAD
 		LoadpointModal,
-=======
 		ModbusProxyIcon,
 		ModbusProxyModal,
 		MqttIcon,
@@ -422,7 +367,6 @@
 		TopHeader,
 		VehicleIcon,
 		VehicleModal,
->>>>>>> 554ce1db
 	},
 	props: {
 		offline: Boolean,
@@ -473,10 +417,6 @@
 		selectedMeterName() {
 			return this.getMeterById(this.selectedMeterId)?.name;
 		},
-<<<<<<< HEAD
-		vehicleOptions() {
-			return this.vehicles.map((v) => ({ key: v.name, name: v.config?.title || v.name }));
-=======
 		tariffTags() {
 			const { currency, tariffGrid, tariffFeedIn, tariffCo2 } = store.state;
 			const tags = {};
@@ -509,7 +449,6 @@
 			if (database) result.bucket = { value: database };
 			if (org) result.org = { value: org };
 			return result;
->>>>>>> 554ce1db
 		},
 	},
 	watch: {
