<template>
	<div class="root safe-area-inset">
		<div class="container px-4">
			<TopHeader :title="$t('config.main.title')" />
			<div class="wrapper pb-5">
				<WelcomeBanner v-if="loadpointsRequired" />
				<ExperimentalBanner v-else-if="$hiddenFeatures()" />

				<h2 class="my-4 mt-5">{{ $t("config.section.general") }}</h2>
				<GeneralConfig @site-changed="siteChanged" />

				<div v-if="$hiddenFeatures()">
					<h2 class="my-4">{{ $t("config.section.loadpoints") }} 🧪</h2>
					<p
						v-if="loadpointsRequired"
						class="text-muted my-4"
						data-testid="loadpoint-required"
					>
						{{ $t("config.main.loadpointRequired") }}
					</p>
					<div class="p-0 config-list">
						<DeviceCard
							v-for="loadpoint in loadpoints"
							:key="loadpoint.name"
							:title="loadpoint.title"
							:name="loadpoint.name"
							:editable="!!loadpoint.id"
							:error="deviceError('loadpoint', loadpoint.name)"
							data-testid="loadpoint"
							@edit="editLoadpoint(loadpoint.id)"
						>
							<template #tags>
								<DeviceTags :tags="loadpointTags(loadpoint)" />
							</template>
							<template #icon>
								<VehicleIcon
									v-if="chargerIcon(loadpoint.charger)"
									:name="chargerIcon(loadpoint.charger)"
								/>
								<LoadpointIcon v-else />
							</template>
						</DeviceCard>

						<NewDeviceButton
							data-testid="add-loadpoint"
							:title="$t('config.main.addLoadpoint')"
							:attention="loadpointsRequired"
							@click="newLoadpoint"
						/>
					</div>

					<h2 class="my-4">{{ $t("config.section.vehicles") }} 🧪</h2>
					<div class="p-0 config-list">
						<DeviceCard
							v-for="vehicle in vehicles"
							:key="vehicle.name"
							:title="vehicle.config?.title || vehicle.name"
							:name="vehicle.name"
							:editable="vehicle.id >= 0"
							:error="deviceError('vehicle', vehicle.name)"
							data-testid="vehicle"
							@edit="editVehicle(vehicle.id)"
						>
							<template #icon>
								<VehicleIcon :name="vehicle.config?.icon" />
							</template>
							<template #tags>
								<DeviceTags :tags="deviceTags('vehicle', vehicle.name)" />
							</template>
						</DeviceCard>
						<NewDeviceButton
							data-testid="add-vehicle"
							:title="$t('config.main.addVehicle')"
							@click="newVehicle"
						/>
					</div>

					<h2 class="my-4 mt-5">{{ $t("config.section.grid") }} 🧪</h2>
					<div class="p-0 config-list">
						<DeviceCard
							v-if="gridMeter"
							:title="$t('config.grid.title')"
							:name="gridMeter.name"
							:editable="!!gridMeter.id"
							:error="deviceError('meter', gridMeter.name)"
							data-testid="grid"
							@edit="editMeter(gridMeter.id, 'grid')"
						>
							<template #icon>
								<shopicon-regular-powersupply></shopicon-regular-powersupply>
							</template>
							<template #tags>
								<DeviceTags :tags="deviceTags('meter', gridMeter.name)" />
							</template>
						</DeviceCard>
						<NewDeviceButton
							v-else
							:title="$t('config.main.addGrid')"
							data-testid="add-grid"
							@click="newMeter('grid')"
						/>
						<DeviceCard
							v-if="tariffTags"
							:title="$t('config.tariffs.title')"
							editable
							:error="fatalClass === 'tariff'"
							data-testid="tariffs"
							@edit="openModal('tariffsModal')"
						>
							<template #icon>
								<shopicon-regular-receivepayment></shopicon-regular-receivepayment>
							</template>
							<template #tags>
								<DeviceTags :tags="tariffTags" />
							</template>
						</DeviceCard>
						<NewDeviceButton
							v-else
							:title="$t('config.main.addTariffs')"
							data-testid="add-tariffs"
							@click="openModal('tariffsModal')"
						/>
					</div>
					<h2 class="my-4 mt-5">{{ $t("config.section.meter") }} 🧪</h2>
					<div class="p-0 config-list">
						<DeviceCard
							v-for="meter in pvMeters"
							:key="meter.name"
							:title="
								meter.deviceTitle ||
								meter.config?.template ||
								$t('config.devices.solarSystem')
							"
							:name="meter.name"
							:editable="!!meter.id"
							:error="deviceError('meter', meter.name)"
							data-testid="pv"
							@edit="editMeter(meter.id, 'pv')"
						>
							<template #icon>
								<shopicon-regular-sun></shopicon-regular-sun>
							</template>
							<template #tags>
								<DeviceTags :tags="deviceTags('meter', meter.name)" />
							</template>
						</DeviceCard>
						<DeviceCard
							v-for="meter in batteryMeters"
							:key="meter.name"
							:title="
								meter.deviceTitle ||
								meter.config?.template ||
								$t('config.devices.batteryStorage')
							"
							:name="meter.name"
							:editable="!!meter.id"
							:error="deviceError('meter', meter.name)"
							data-testid="battery"
							@edit="editMeter(meter.id, 'battery')"
						>
							<template #icon>
								<shopicon-regular-batterythreequarters></shopicon-regular-batterythreequarters>
							</template>
							<template #tags>
								<DeviceTags :tags="deviceTags('meter', meter.name)" />
							</template>
						</DeviceCard>
						<NewDeviceButton
							:title="$t('config.main.addPvBattery')"
							@click="addSolarBatteryMeter"
						/>
					</div>

					<h2 class="my-4 mt-5">{{ $t("config.section.additionalMeter") }} 🧪</h2>
					<div class="p-0 config-list">
						<DeviceCard
							v-for="meter in auxMeters"
							:key="meter.name"
							:title="
								meter.deviceTitle ||
								meter.config?.template ||
								$t('config.devices.auxMeter')
							"
							:name="meter.name"
							:editable="!!meter.id"
							:error="deviceError('meter', meter.name)"
							data-testid="aux"
							@edit="editMeter(meter.id, 'aux')"
						>
							<template #icon>
								<VehicleIcon :name="meter.deviceIcon || 'smartconsumer'" />
							</template>
							<template #tags>
								<DeviceTags :tags="deviceTags('meter', meter.name)" />
							</template>
						</DeviceCard>
						<NewDeviceButton
							:title="$t('config.main.addAdditional')"
							@click="newAdditionalMeter"
						/>
					</div>

					<h2 class="my-4 mt-5">{{ $t("config.section.integrations") }} 🧪</h2>

					<div class="p-0 config-list">
						<DeviceCard
							:title="$t('config.mqtt.title')"
							editable
							:error="fatalClass === 'mqtt'"
							data-testid="mqtt"
							@edit="openModal('mqttModal')"
						>
							<template #icon><MqttIcon /></template>
							<template #tags>
								<DeviceTags :tags="mqttTags" />
							</template>
						</DeviceCard>
						<DeviceCard
							:title="$t('config.messaging.title')"
							editable
							:error="fatalClass === 'messenger'"
							data-testid="messaging"
							@edit="openModal('messagingModal')"
						>
							<template #icon><NotificationIcon /></template>
							<template #tags>
								<DeviceTags :tags="messagingTags" />
							</template>
						</DeviceCard>
						<DeviceCard
							:title="$t('config.influx.title')"
							editable
							:error="fatalClass === 'influx'"
							data-testid="influx"
							@edit="openModal('influxModal')"
						>
							<template #icon><InfluxIcon /></template>
							<template #tags>
								<DeviceTags :tags="influxTags" />
							</template>
						</DeviceCard>
						<DeviceCard
							:title="`${$t('config.eebus.title')} 🧪`"
							editable
							:error="fatalClass === 'eebus'"
							data-testid="eebus"
							@edit="openModal('eebusModal')"
						>
							<template #icon><EebusIcon /></template>
							<template #tags>
								<DeviceTags :tags="eebusTags" />
							</template>
						</DeviceCard>

						<DeviceCard
							:title="`${$t('config.circuits.title')} 🧪`"
							editable
							:error="fatalClass === 'circuit'"
							data-testid="circuits"
							@edit="openModal('circuitsModal')"
						>
							<template #icon><CircuitsIcon /></template>
							<template #tags>
								<DeviceTags
									v-if="circuits.length == 0"
									:tags="{ configured: { value: false } }"
								/>
								<template
									v-for="(circuit, idx) in circuits"
									v-else
									:key="circuit.name"
								>
									<hr v-if="idx > 0" />
									<p class="my-2 fw-bold">
										{{ circuit.config?.title }}
										<code>({{ circuit.name }})</code>
									</p>
									<DeviceTags :tags="circuitTags(circuit)" />
								</template>
							</template>
						</DeviceCard>
						<DeviceCard
							:title="$t('config.modbusproxy.title')"
							editable
							:error="fatalClass === 'modbusproxy'"
							data-testid="modbusproxy"
							@edit="openModal('modbusProxyModal')"
						>
							<template #icon><ModbusProxyIcon /></template>
							<template #tags>
								<DeviceTags :tags="modbusproxyTags" />
							</template>
						</DeviceCard>
						<DeviceCard
							:title="$t('config.hems.title')"
							editable
							:error="fatalClass === 'hems'"
							data-testid="hems"
							@edit="openModal('hemsModal')"
						>
							<template #icon><HemsIcon /></template>
							<template #tags>
								<DeviceTags :tags="hemsTags" />
							</template>
						</DeviceCard>
					</div>
				</div>

				<hr class="my-5" />

				<h2 class="my-4 mt-5">{{ $t("config.section.system") }}</h2>
				<div class="round-box p-4 d-flex gap-4 mb-5">
					<router-link to="/log" class="btn btn-outline-secondary">
						{{ $t("config.system.logs") }}
					</router-link>
					<button
						class="btn btn-outline-secondary"
						@click="openModal('dataManagementModal')"
					>
						{{ $t("config.system.dataManagement.title") }}
					</button>
					<button class="btn btn-outline-danger" @click="restart">
						{{ $t("config.system.restart") }}
					</button>
				</div>

				<LoadpointModal
					:id="selectedLoadpointId"
					ref="loadpointModal"
					:vehicleOptions="vehicleOptions"
					:loadpointCount="loadpoints.length"
					:chargers="chargers"
					:chargerValues="deviceValues.charger"
					:meters="meters"
					:circuits="circuits"
					:fade="loadpointSubModalOpen ? 'left' : ''"
					@updated="loadpointChanged"
					@open-charger-modal="editLoadpointCharger"
					@open-meter-modal="editLoadpointMeter"
					@opened="loadpointSubModalOpen = false"
				/>
				<VehicleModal :id="selectedVehicleId" @vehicle-changed="vehicleChanged" />
				<MeterModal
					:id="selectedMeterId"
					:name="selectedMeterName"
					:type="selectedMeterType"
					:typeChoices="selectedMeterTypeChoices"
					:fade="loadpointSubModalOpen ? 'right' : ''"
					@added="meterAdded"
					@updated="meterChanged"
					@removed="meterRemoved"
					@close="meterModalClosed"
				/>
				<ChargerModal
					:id="selectedChargerId"
					:name="selectedChargerName"
					:loadpointType="selectedLoadpointType"
					:fade="loadpointSubModalOpen ? 'right' : ''"
					:isSponsor="isSponsor"
					@added="chargerAdded"
					@updated="chargerChanged"
					@removed="chargerRemoved"
					@close="chargerModalClosed"
				/>
				<InfluxModal @changed="loadDirty" />
				<MqttModal @changed="loadDirty" />
				<NetworkModal @changed="loadDirty" />
				<ControlModal @changed="loadDirty" />
				<SponsorModal @changed="loadDirty" />
				<HemsModal @changed="yamlChanged" />
				<MessagingModal @changed="yamlChanged" />
				<TariffsModal @changed="yamlChanged" />
				<ModbusProxyModal @changed="yamlChanged" />
				<CircuitsModal @changed="yamlChanged" />
				<EebusModal @changed="yamlChanged" />
				<DataManagementModal
					ref="dataManagementModal"
					:fade="dataManagementSubModalOpen ? 'left' : ''"
					@open-data-management-confirm-modal="openDataManagementConfirmModal"
					@opened="dataManagementSubModalType = undefined"
					@closed="dataManagementModalClosed"
				/>
				<DataManagementConfirmModal
					:type="dataManagementSubModalType"
					:action="dataManagementSubModalAction"
					@close="confirmWithPasswordModalClosed"
				/>
			</div>
		</div>
	</div>
</template>

<script>
import "@h2d2/shopicons/es/regular/sun";
import "@h2d2/shopicons/es/regular/batterythreequarters";
import "@h2d2/shopicons/es/regular/powersupply";
import "@h2d2/shopicons/es/regular/receivepayment";
import NewDeviceButton from "../components/Config/NewDeviceButton.vue";
import api from "../api";
import ChargerModal from "../components/Config/ChargerModal.vue";
import CircuitsIcon from "../components/MaterialIcon/Circuits.vue";
import CircuitsModal from "../components/Config/CircuitsModal.vue";
import collector from "../mixins/collector";
import ControlModal from "../components/Config/ControlModal.vue";
import DeviceCard from "../components/Config/DeviceCard.vue";
import DeviceTags from "../components/Config/DeviceTags.vue";
import EebusIcon from "../components/MaterialIcon/Eebus.vue";
import EebusModal from "../components/Config/EebusModal.vue";
import formatter from "../mixins/formatter";
import GeneralConfig from "../components/Config/GeneralConfig.vue";
import HemsIcon from "../components/MaterialIcon/Hems.vue";
import HemsModal from "../components/Config/HemsModal.vue";
import InfluxIcon from "../components/MaterialIcon/Influx.vue";
import InfluxModal from "../components/Config/InfluxModal.vue";
import LoadpointModal from "../components/Config/LoadpointModal.vue";
import LoadpointIcon from "../components/MaterialIcon/Loadpoint.vue";
import MessagingModal from "../components/Config/MessagingModal.vue";
import MeterModal from "../components/Config/MeterModal.vue";
import Modal from "bootstrap/js/dist/modal";
import ModbusProxyIcon from "../components/MaterialIcon/ModbusProxy.vue";
import ModbusProxyModal from "../components/Config/ModbusProxyModal.vue";
import MqttIcon from "../components/MaterialIcon/Mqtt.vue";
import MqttModal from "../components/Config/MqttModal.vue";
import NetworkModal from "../components/Config/NetworkModal.vue";
import NotificationIcon from "../components/MaterialIcon/Notification.vue";
import restart, { performRestart } from "../restart";
import SponsorModal from "../components/Config/SponsorModal.vue";
import store from "../store";
import TariffsModal from "../components/Config/TariffsModal.vue";
import Header from "../components/Top/Header.vue";
import VehicleIcon from "../components/VehicleIcon";
import VehicleModal from "../components/Config/VehicleModal.vue";
import DataManagementModal from "@/components/Config/DataManagementModal.vue";
import WelcomeBanner from "../components/Config/WelcomeBanner.vue";
import ExperimentalBanner from "../components/Config/ExperimentalBanner.vue";
import DataManagementConfirmModal from "@/components/Config/DataManagementConfirmModal.vue";

export default {
	name: "Config",
	components: {
		DataManagementConfirmModal,
		NewDeviceButton,
		DataManagementModal,
		ChargerModal,
		CircuitsIcon,
		CircuitsModal,
		ControlModal,
		DeviceCard,
		DeviceTags,
		EebusIcon,
		EebusModal,
		ExperimentalBanner,
		GeneralConfig,
		HemsIcon,
		HemsModal,
		InfluxIcon,
		InfluxModal,
		MessagingModal,
		MeterModal,
		LoadpointModal,
		LoadpointIcon,
		ModbusProxyIcon,
		ModbusProxyModal,
		MqttIcon,
		MqttModal,
		NetworkModal,
		NotificationIcon,
		SponsorModal,
		TariffsModal,
		TopHeader: Header,
		VehicleIcon,
		VehicleModal,
		WelcomeBanner,
	},
	mixins: [formatter, collector],
	props: {
		offline: Boolean,
		notifications: Array,
	},
	data() {
		return {
			vehicles: [],
			meters: [],
			loadpoints: [],
			chargers: [],
			circuits: [],
			selectedVehicleId: undefined,
			selectedMeterId: undefined,
			selectedMeterType: undefined,
			selectedMeterTypeChoices: [],
			selectedChargerId: undefined,
			selectedLoadpointId: undefined,
<<<<<<< HEAD
			dataManagementSubModalType: undefined,
			dataManagementSubModalAction: undefined,
=======
			selectedLoadpointType: undefined,
>>>>>>> 18d071f7
			loadpointSubModalOpen: false,
			site: { grid: "", pv: [], battery: [], title: "" },
			deviceValueTimeout: undefined,
			deviceValues: {},
			isComponentMounted: true,
			isPageVisible: true,
		};
	},
	head() {
		return { title: this.$t("config.main.title") };
	},
	computed: {
		dataManagementSubModalOpen() {
			return this.dataManagementSubModalType !== undefined;
		},
		loadpointsRequired() {
			return this.loadpoints.length === 0;
		},
		fatalClass() {
			return store.state?.fatal?.class;
		},
		siteTitle() {
			return this.site?.title;
		},
		gridMeter() {
			const name = this.site?.grid;
			return this.getMetersByNames([name])[0];
		},
		pvMeters() {
			const names = this.site?.pv;
			return this.getMetersByNames(names);
		},
		batteryMeters() {
			const names = this.site?.battery;
			return this.getMetersByNames(names);
		},
		auxMeters() {
			const names = this.site?.aux;
			return this.getMetersByNames(names);
		},
		extMeters() {
			const names = this.site?.ext;
			return this.getMetersByNames(names);
		},
		selectedMeterName() {
			return this.getMeterById(this.selectedMeterId)?.name;
		},
		selectedChargerName() {
			return this.getChargerById(this.selectedChargerId)?.name;
		},
		tariffTags() {
			const { currency, tariffGrid, tariffFeedIn, tariffCo2, tariffSolar } = store.state;
			if (
				tariffGrid === undefined &&
				tariffFeedIn === undefined &&
				tariffCo2 === undefined &&
				tariffSolar === undefined
			) {
				return null;
			}
			const tags = {};
			if (currency) {
				tags.currency = { value: currency };
			}
			if (tariffGrid) {
				tags.gridPrice = { value: tariffGrid, options: { currency } };
			}
			if (tariffFeedIn) {
				tags.feedinPrice = { value: tariffFeedIn * -1, options: { currency } };
			}
			if (tariffCo2) {
				tags.co2 = { value: tariffCo2 };
			}
			if (tariffSolar) {
				tags.solarForecast = { value: tariffSolar };
			}
			return tags;
		},
		mqttTags() {
			const { broker, topic } = store.state?.mqtt || {};
			if (!broker) return { configured: { value: false } };
			return {
				broker: { value: broker },
				topic: { value: topic },
			};
		},
		influxTags() {
			const { url, database, org } = store.state?.influx || {};
			if (!url) return { configured: { value: false } };
			const result = { url: { value: url } };
			if (database) result.bucket = { value: database };
			if (org) result.org = { value: org };
			return result;
		},
		vehicleOptions() {
			return this.vehicles.map((v) => ({ key: v.name, name: v.config?.title || v.name }));
		},
		hemsTags() {
			const result = { configured: { value: false } };
			const { type } = store.state?.hems || {};
			if (type) {
				result.configured.value = true;
				result.hemsType = { value: type };
			}
			return result;
		},
		isSponsor() {
			const { name } = store.state?.sponsor || {};
			return !!name;
		},
		eebusTags() {
			return { configured: { value: store.state?.eebus || false } };
		},
		modbusproxyTags() {
			const config = store.state?.modbusproxy || [];
			if (config.length > 0) {
				return { amount: { value: config.length } };
			}
			return { configured: { value: false } };
		},
		messagingTags() {
			return { configured: { value: store.state?.messaging || false } };
		},
	},
	watch: {
		offline() {
			if (!this.offline) {
				this.loadAll();
			}
		},
	},
	mounted() {
		this.isComponentMounted = true;
		document.addEventListener("visibilitychange", this.handleVisibilityChange);
		this.isPageVisible = document.visibilityState === "visible";
		this.loadAll();
	},
	unmounted() {
		this.isComponentMounted = false;
		document.removeEventListener("visibilitychange", this.handleVisibilityChange);
		clearTimeout(this.deviceValueTimeout);
	},
	methods: {
		handleVisibilityChange() {
			this.isPageVisible = document.visibilityState === "visible";
			if (this.isPageVisible) {
				this.updateValues();
			} else {
				clearTimeout(this.deviceValueTimeout);
			}
		},
		async loadAll() {
			await this.loadVehicles();
			await this.loadMeters();
			await this.loadSite();
			await this.loadChargers();
			await this.loadLoadpoints();
			await this.loadCircuits();
			await this.loadDirty();
			this.updateValues();
		},
		async loadDirty() {
			const response = await api.get("/config/dirty");
			if (response.data?.result) {
				restart.restartNeeded = true;
			}
		},
		async loadVehicles() {
			const response = await api.get("/config/devices/vehicle");
			this.vehicles = response.data?.result || [];
		},
		async loadChargers() {
			const response = await api.get("/config/devices/charger");
			this.chargers = response.data?.result || [];
		},
		async loadMeters() {
			const response = await api.get("/config/devices/meter");
			this.meters = response.data?.result || [];
		},
		async loadCircuits() {
			const response = await api.get("/config/devices/circuit");
			this.circuits = response.data?.result || [];
		},
		async loadSite() {
			const response = await api.get("/config/site", {
				validateStatus: (status) => status < 500,
			});
			if (response.status === 200) {
				this.site = response.data?.result;
			}
		},
		async loadLoadpoints() {
			const response = await api.get("/config/loadpoints");
			this.loadpoints = response.data?.result || [];
		},
		getMetersByNames(names) {
			if (!names || !this.meters) {
				return [];
			}
			return this.meters.filter((m) => names.includes(m.name));
		},
		getMeterById(id) {
			if (!id || !this.meters) {
				return undefined;
			}
			return this.meters.find((m) => m.id === id);
		},
		getChargerById(id) {
			if (!id || !this.chargers) {
				return undefined;
			}
			return this.chargers.find((c) => c.id === id);
		},
		vehicleModal() {
			return Modal.getOrCreateInstance(document.getElementById("vehicleModal"));
		},
		meterModal() {
			return Modal.getOrCreateInstance(document.getElementById("meterModal"));
		},
		loadpointModal() {
			return Modal.getOrCreateInstance(document.getElementById("loadpointModal"));
		},
		chargerModal() {
			return Modal.getOrCreateInstance(document.getElementById("chargerModal"));
		},
<<<<<<< HEAD
		dataManagementModal() {
			return Modal.getOrCreateInstance(document.getElementById("dataManagementModal"));
		},
		dataManagementConfirmModal() {
			return Modal.getOrCreateInstance(document.getElementById("dataManagementConfirmModal"));
		},
		openDataManagementConfirmModal(type, action) {
			this.dataManagementSubModalType = type;
			this.dataManagementSubModalAction = action;
			this.dataManagementModal().hide();
			this.$nextTick(() => this.dataManagementConfirmModal().show());
		},
		dataManagementModalClosed() {
			if (!this.dataManagementSubModalOpen) {
				this.$refs.dataManagementModal.reset();
			}
		},
		editLoadpointCharger(name) {
=======
		editLoadpointCharger(name, loadpointType) {
>>>>>>> 18d071f7
			this.loadpointSubModalOpen = true;
			const charger = this.chargers.find((c) => c.name === name);
			if (charger && charger.id === undefined) {
				alert(
					"yaml configured chargers can not be edited. Remove charger from yaml first."
				);
				return;
			}
			this.loadpointModal().hide();
			this.$nextTick(() => this.editCharger(charger?.id, loadpointType));
		},
		editLoadpointMeter(name) {
			this.loadpointSubModalOpen = true;
			const meter = this.meters.find((m) => m.name === name);
			if (meter && meter.id === undefined) {
				alert("yaml configured meters can not be edited. Remove meter from yaml first.");
				return;
			}
			this.loadpointModal().hide();
			this.$nextTick(() => this.editMeter(meter?.id, "charge"));
		},
		editMeter(id, type) {
			this.selectedMeterId = id;
			this.selectedMeterType = type;
			this.$nextTick(() => this.meterModal().show());
		},
		newMeter(type) {
			this.selectedMeterId = undefined;
			this.selectedMeterType = type;
			this.$nextTick(() => this.meterModal().show());
		},
		addSolarBatteryMeter() {
			this.selectedMeterId = undefined;
			this.selectedMeterType = undefined;
			this.selectedMeterTypeChoices = ["pv", "battery"];
			this.$nextTick(() => this.meterModal().show());
		},
		newAdditionalMeter() {
			this.selectedMeterId = undefined;
			this.selectedMeterType = undefined;
			this.selectedMeterTypeChoices = ["aux", "ext"];
			this.$nextTick(() => this.meterModal().show());
		},
		editCharger(id, loadpointType) {
			this.selectedChargerId = id;
			this.selectedLoadpointType = loadpointType;
			this.$nextTick(() => this.chargerModal().show());
		},
		async meterChanged() {
			await this.loadMeters();
			await this.loadDirty();
			this.updateValues();
		},
		async chargerChanged() {
			await this.loadChargers();
			await this.loadDirty();
			this.updateValues();
		},
		editLoadpoint(id) {
			this.selectedLoadpointId = id;
			this.$nextTick(() => this.loadpointModal().show());
		},
		newLoadpoint() {
			this.selectedLoadpointId = undefined;
			this.$refs.loadpointModal.reset();
			this.$nextTick(() => this.loadpointModal().show());
		},
		async loadpointChanged() {
			this.selectedLoadpointId = undefined;
			await this.loadLoadpoints();
			this.loadDirty();
		},
		editVehicle(id) {
			this.selectedVehicleId = id;
			this.$nextTick(() => this.vehicleModal().show());
		},
		newVehicle() {
			this.selectedVehicleId = undefined;
			this.$nextTick(() => this.vehicleModal().show());
		},
		vehicleChanged() {
			this.selectedVehicleId = undefined;
			this.vehicleModal().hide();
			this.loadVehicles();
			this.loadDirty();
		},
		siteChanged() {
			this.loadDirty();
		},
		yamlChanged() {
			this.loadDirty();
		},
		meterAdded(type, name) {
			if (type === "charge") {
				// update loadpoint
				this.$refs.loadpointModal?.setMeter(name);
			} else if (type === "grid") {
				// update site grid
				this.site.grid = name;
				this.saveSite(type);
			} else {
				// update site pv, battery, aux
				if (!this.site[type]) {
					this.site[type] = [];
				}
				this.site[type].push(name);
				this.saveSite(type);
			}
			this.meterChanged();
		},
		meterRemoved(type) {
			if (type === "charge") {
				// update loadpoint
				this.$refs.loadpointModal?.setMeter("");
			} else {
				// update site grid, pv, battery, aux, ext
				this.loadSite();
				this.loadDirty();
			}
			this.meterChanged();
		},
		async chargerAdded(name) {
			await this.chargerChanged();
			this.$refs.loadpointModal?.setCharger(name);
		},
		chargerRemoved() {
			this.$refs.loadpointModal?.setCharger("");
			this.chargerChanged();
		},
		meterModalClosed() {
			if (this.selectedMeterType === "charge") {
				// reopen loadpoint modal
				this.loadpointModal().show();
			}
		},
		chargerModalClosed() {
			// reopen loadpoint modal
			this.loadpointModal().show();
		},
		confirmWithPasswordModalClosed() {
			// reopen dataManagementModal modal
			this.dataManagementModal().show();
		},
		async saveSite(key) {
			const body = key ? { [key]: this.site[key] } : this.site;
			await api.put("/config/site", body);
			await this.loadSite();
			await this.loadDirty();
			this.updateValues();
		},
		todo() {
			alert("not implemented yet");
		},
		async restart() {
			await performRestart();
		},
		async updateDeviceValue(type, name) {
			try {
				const response = await api.get(`/config/devices/${type}/${name}/status`);
				if (!this.deviceValues[type]) this.deviceValues[type] = {};
				this.deviceValues[type][name] = response.data.result;
			} catch (error) {
				console.error("Error fetching device values for", type, name, error);
				return null;
			}
		},
		async updateValues() {
			clearTimeout(this.deviceValueTimeout);
			if (!this.offline) {
				const devices = {
					meter: this.meters,
					vehicle: this.vehicles,
					charger: this.chargers,
				};
				for (const type in devices) {
					for (const device of devices[type]) {
						if (this.isComponentMounted && this.isPageVisible) {
							await this.updateDeviceValue(type, device.name);
						}
					}
				}
			}

			if (this.isComponentMounted && this.isPageVisible) {
				const interval = (store.state?.interval || 30) * 1000;
				this.deviceValueTimeout = setTimeout(this.updateValues, interval);
			}
		},
		deviceTags(type, id) {
			return this.deviceValues[type]?.[id] || {};
		},
		loadpointTags(loadpoint) {
			const { charger, meter } = loadpoint;
			const chargerTags = charger ? this.deviceTags("charger", charger) : {};
			const meterTags = meter ? this.deviceTags("meter", meter) : {};
			return { ...chargerTags, ...meterTags };
		},
		openModal(id) {
			const $el = document.getElementById(id);
			if ($el) {
				Modal.getOrCreateInstance($el).show();
			} else {
				console.error(`modal ${id} not found`);
			}
		},
		circuitTags(circuit) {
			const circuits = store.state?.circuits || {};
			const data = circuits[circuit.name] || {};
			const result = {};
			if (data.maxPower) {
				result.powerRange = {
					value: [data.power || 0, data.maxPower],
					warning: data.power >= data.maxPower,
				};
			} else {
				result.power = { value: data.power || 0, muted: true };
			}
			if (data.maxCurrent) {
				result.currentRange = {
					value: [data.current || 0, data.maxCurrent],
					warning: data.current >= data.maxCurrent,
				};
			}
			return result;
		},
		deviceError(type, name) {
			const fatal = store.state?.fatal || {};
			return fatal.class === type && fatal.device === name;
		},
		chargerIcon(chargerName) {
			const charger = this.chargers.find((c) => c.name === chargerName);

			return charger?.config?.icon || this.deviceValues?.charger?.[chargerName]?.icon?.value;
		},
	},
};
</script>
<style scoped>
.config-list {
	display: grid;
	grid-template-columns: repeat(auto-fill, minmax(250px, 1fr));
	grid-gap: 2rem;
	margin-bottom: 5rem;
}
.wip {
	opacity: 0.2 !important;
	display: none !important;
}
</style><|MERGE_RESOLUTION|>--- conflicted
+++ resolved
@@ -490,12 +490,9 @@
 			selectedMeterTypeChoices: [],
 			selectedChargerId: undefined,
 			selectedLoadpointId: undefined,
-<<<<<<< HEAD
 			dataManagementSubModalType: undefined,
 			dataManagementSubModalAction: undefined,
-=======
 			selectedLoadpointType: undefined,
->>>>>>> 18d071f7
 			loadpointSubModalOpen: false,
 			site: { grid: "", pv: [], battery: [], title: "" },
 			deviceValueTimeout: undefined,
@@ -721,7 +718,6 @@
 		chargerModal() {
 			return Modal.getOrCreateInstance(document.getElementById("chargerModal"));
 		},
-<<<<<<< HEAD
 		dataManagementModal() {
 			return Modal.getOrCreateInstance(document.getElementById("dataManagementModal"));
 		},
@@ -739,10 +735,7 @@
 				this.$refs.dataManagementModal.reset();
 			}
 		},
-		editLoadpointCharger(name) {
-=======
 		editLoadpointCharger(name, loadpointType) {
->>>>>>> 18d071f7
 			this.loadpointSubModalOpen = true;
 			const charger = this.chargers.find((c) => c.name === name);
 			if (charger && charger.id === undefined) {
