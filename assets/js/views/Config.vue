<template>
	<div class="root safe-area-inset">
		<div class="container px-4">
			<TopHeader
				ref="header"
				:title="$t('config.main.title')"
				:notifications="notifications"
			/>
			<div class="wrapper pb-5">
				<AuthSuccessBanner
					v-if="callbackCompleted"
					:provider-id="callbackCompleted"
					:auth-providers="authProviders"
				/>

				<h2 class="my-4 mt-5">{{ $t("config.section.general") }}</h2>
				<GeneralConfig
					:sponsor-error="hasClassError('sponsorship')"
					@site-changed="siteChanged"
				/>

				<h2 class="my-4">{{ $t("config.section.loadpoints") }}</h2>
				<WelcomeBanner v-if="loadpointsRequired" class="my-4" />
				<div class="p-0 config-list">
					<DeviceCard
						v-for="loadpoint in loadpoints"
						:key="loadpoint.name"
						:title="loadpoint.title"
						:name="loadpoint.name"
						:editable="!!loadpoint.id"
						:error="hasDeviceError('loadpoint', loadpoint.name)"
						data-testid="loadpoint"
						@edit="editLoadpoint(loadpoint.id)"
					>
						<template #tags>
							<DeviceTags :tags="loadpointTags(loadpoint)" />
						</template>
						<template #icon>
							<VehicleIcon
								v-if="chargerIcon(loadpoint.charger)"
								:name="chargerIcon(loadpoint.charger)"
							/>
							<LoadpointIcon v-else />
						</template>
					</DeviceCard>

					<NewDeviceButton
						data-testid="add-loadpoint"
						:title="$t('config.main.addLoadpoint')"
						:attention="loadpointsRequired"
						@click="newLoadpoint"
					/>
				</div>

				<h2 class="my-4">{{ $t("config.section.vehicles") }}</h2>
				<div class="p-0 config-list">
					<DeviceCard
						v-for="vehicle in vehicles"
						:key="vehicle.name"
						:title="vehicle.config?.title || vehicle.name"
						:name="vehicle.name"
						:editable="vehicle.id >= 0"
						:error="hasDeviceError('vehicle', vehicle.name)"
						data-testid="vehicle"
						@edit="editVehicle(vehicle.id)"
					>
						<template #icon>
							<VehicleIcon :name="vehicle.config?.icon" />
						</template>
						<template #tags>
							<DeviceTags :tags="deviceTags('vehicle', vehicle.name)" />
						</template>
					</DeviceCard>
					<NewDeviceButton
						data-testid="add-vehicle"
						:title="$t('config.main.addVehicle')"
						@click="newVehicle"
					/>
				</div>

				<h2 class="my-4 mt-5">{{ $t("config.section.grid") }}</h2>
				<div class="p-0 config-list">
					<MeterCard
						v-if="gridMeter"
						:meter="gridMeter"
						:title="$t('config.grid.title')"
						meter-type="grid"
						:has-error="hasDeviceError('meter', gridMeter.name)"
						:tags="deviceTags('meter', gridMeter.name)"
						@edit="editMeter"
					/>
					<NewDeviceButton
						v-else
						:title="$t('config.main.addGrid')"
						data-testid="add-grid"
						@click="newMeter('grid')"
					/>
					<DeviceCard
						:title="$t('config.tariffs.title')"
						editable
						:unconfigured="isUnconfigured(tariffTags)"
						:error="hasClassError('tariff')"
						data-testid="tariffs"
						@edit="openModal('tariffsModal')"
					>
						<template #icon>
							<shopicon-regular-receivepayment></shopicon-regular-receivepayment>
						</template>
						<template #tags>
							<DeviceTags :tags="tariffTags" />
						</template>
					</DeviceCard>
				</div>
				<h2 class="my-4 mt-5">{{ $t("config.section.meter") }}</h2>
				<div class="p-0 config-list">
					<MeterCard
						v-for="meter in pvMeters"
						:key="meter.name"
						:meter="meter"
						meter-type="pv"
						:has-error="hasDeviceError('meter', meter.name)"
						:tags="deviceTags('meter', meter.name)"
						@edit="editMeter"
					/>
					<MeterCard
						v-for="meter in batteryMeters"
						:key="meter.name"
						:meter="meter"
						meter-type="battery"
						:has-error="hasDeviceError('meter', meter.name)"
						:tags="deviceTags('meter', meter.name)"
						@edit="editMeter"
					/>
					<NewDeviceButton
						:title="$t('config.main.addPvBattery')"
						@click="addSolarBatteryMeter"
					/>
				</div>

				<h2 class="my-4 mt-5">{{ $t("config.section.additionalMeter") }}</h2>
				<div class="p-0 config-list">
					<MeterCard
						v-for="meter in auxMeters"
						:key="meter.name"
						:meter="meter"
						meter-type="aux"
						:has-error="hasDeviceError('meter', meter.name)"
						:tags="deviceTags('meter', meter.name)"
						@edit="editMeter"
					/>
					<MeterCard
						v-for="meter in extMeters"
						:key="meter.name"
						:meter="meter"
						meter-type="ext"
						:has-error="hasDeviceError('meter', meter.name)"
						:tags="deviceTags('meter', meter.name)"
						@edit="editMeter"
					/>
					<NewDeviceButton
						:title="$t('config.main.addAdditional')"
						@click="newAdditionalMeter"
					/>
				</div>

				<h2 class="my-4 mt-5">{{ $t("config.section.integrations") }}</h2>

<<<<<<< HEAD
				<div class="p-0 config-list">
					<AuthProvidersCard
						:providers="authProviders"
						data-testid="auth-providers"
						@auth-request="handleProviderAuthRequest"
					/>
					<DeviceCard
						:title="$t('config.mqtt.title')"
						editable
						:error="hasClassError('mqtt')"
						:unconfigured="isUnconfigured(mqttTags)"
						data-testid="mqtt"
						@edit="openModal('mqttModal')"
					>
						<template #icon><MqttIcon /></template>
						<template #tags>
							<DeviceTags :tags="mqttTags" />
						</template>
					</DeviceCard>
					<DeviceCard
						:title="$t('config.messaging.title')"
						editable
						:error="hasClassError('messenger')"
						:unconfigured="isUnconfigured(messagingTags)"
						data-testid="messaging"
						@edit="openModal('messagingModal')"
					>
						<template #icon><NotificationIcon /></template>
						<template #tags>
							<DeviceTags :tags="messagingTags" />
						</template>
					</DeviceCard>
					<DeviceCard
						:title="$t('config.influx.title')"
						editable
						:error="hasClassError('influx')"
						:unconfigured="isUnconfigured(influxTags)"
						data-testid="influx"
						@edit="openModal('influxModal')"
					>
						<template #icon><InfluxIcon /></template>
						<template #tags>
							<DeviceTags :tags="influxTags" />
						</template>
					</DeviceCard>
					<DeviceCard
						:title="$t('config.eebus.title')"
						editable
						:error="hasClassError('eebus')"
						:unconfigured="isUnconfigured(eebusTags)"
						data-testid="eebus"
						@edit="openModal('eebusModal')"
					>
						<template #icon><EebusIcon /></template>
						<template #tags>
							<DeviceTags :tags="eebusTags" />
						</template>
					</DeviceCard>

					<DeviceCard
						:title="`${$t('config.circuits.title')}`"
						editable
						:error="hasClassError('circuit')"
						:unconfigured="circuitsSorted.length === 0"
						data-testid="circuits"
						@edit="openModal('circuitsModal')"
					>
						<template #icon><CircuitsIcon /></template>
						<template #tags>
							<DeviceTags
								v-if="circuitsSorted.length == 0"
								:tags="{ configured: { value: false } }"
							/>
							<template
								v-for="(circuit, idx) in circuitsSorted"
								v-else
								:key="circuit.name"
							>
								<hr v-if="idx > 0" />
								<p class="my-2 fw-bold">
									{{ circuit.config?.title }}
									<code>({{ circuit.name }})</code>
								</p>
								<DeviceTags :tags="circuitTags(circuit)" />
=======
					<div class="p-0 config-list">
						<AuthProvidersCard
							:providers="authProviders"
							data-testid="auth-providers"
							@auth-request="handleProviderAuthRequest"
						/>
						<DeviceCard
							:title="$t('config.mqtt.title')"
							editable
							:error="hasClassError('mqtt')"
							data-testid="mqtt"
							@edit="openModal('mqttModal')"
						>
							<template #icon><MqttIcon /></template>
							<template #tags>
								<DeviceTags :tags="mqttTags" />
							</template>
						</DeviceCard>
						<DeviceCard
							:title="$t('config.messaging.title')"
							editable
							:error="hasClassError('messenger')"
							data-testid="messaging"
							@edit="openModal('messagingModal')"
						>
							<template #icon><NotificationIcon /></template>
							<template #tags>
								<DeviceTags :tags="messagingTags" />
							</template>
						</DeviceCard>
						<DeviceCard
							:title="$t('config.influx.title')"
							editable
							:error="hasClassError('influx')"
							data-testid="influx"
							@edit="openModal('influxModal')"
						>
							<template #icon><InfluxIcon /></template>
							<template #tags>
								<DeviceTags :tags="influxTags" />
							</template>
						</DeviceCard>
						<DeviceCard
							:title="`${$t('config.eebus.title')} 🧪`"
							editable
							:error="hasClassError('eebus')"
							data-testid="eebus"
							@edit="openModal('eebusModal')"
						>
							<template #icon><EebusIcon /></template>
							<template #tags>
								<DeviceTags :tags="eebusTags" />
							</template>
						</DeviceCard>
						<DeviceCard
							:title="$t('config.ocpp.title')"
							editable
							:error="hasClassError('ocpp')"
							data-testid="ocpp"
							@edit="openModal('ocppModal')"
						>
							<template #icon><OcppIcon /></template>
							<template #tags>
								<DeviceTags :tags="ocppTags" />
							</template>
						</DeviceCard>

						<DeviceCard
							:title="`${$t('config.circuits.title')} 🧪`"
							editable
							:error="hasClassError('circuit')"
							data-testid="circuits"
							@edit="openModal('circuitsModal')"
						>
							<template #icon><CircuitsIcon /></template>
							<template #tags>
								<DeviceTags
									v-if="circuitsSorted.length == 0"
									:tags="{ configured: { value: false } }"
								/>
								<template
									v-for="(circuit, idx) in circuitsSorted"
									v-else
									:key="circuit.name"
								>
									<hr v-if="idx > 0" />
									<p class="my-2 fw-bold">
										{{ circuit.config?.title }}
										<code>({{ circuit.name }})</code>
									</p>
									<DeviceTags :tags="circuitTags(circuit)" />
								</template>
							</template>
						</DeviceCard>
						<DeviceCard
							:title="$t('config.modbusproxy.title')"
							editable
							:error="hasClassError('modbusproxy')"
							data-testid="modbusproxy"
							@edit="openModal('modbusProxyModal')"
						>
							<template #icon><ModbusProxyIcon /></template>
							<template #tags>
								<DeviceTags :tags="modbusproxyTags" />
							</template>
						</DeviceCard>
						<DeviceCard
							:title="$t('config.shm.cardTitle')"
							editable
							:error="hasClassError('shm')"
							data-testid="shm"
							@edit="openModal('shmModal')"
						>
							<template #icon><ShmIcon /></template>
							<template #tags>
								<DeviceTags :tags="shmTags" />
							</template>
						</DeviceCard>
						<DeviceCard
							:title="$t('config.hems.title')"
							editable
							:error="hasClassError('hems')"
							data-testid="hems"
							@edit="openModal('hemsModal')"
						>
							<template #icon><HemsIcon /></template>
							<template #tags>
								<DeviceTags :tags="hemsTags" />
>>>>>>> 60417057
							</template>
						</template>
					</DeviceCard>
					<DeviceCard
						:title="$t('config.modbusproxy.title')"
						editable
						:error="hasClassError('modbusproxy')"
						:unconfigured="isUnconfigured(modbusproxyTags)"
						data-testid="modbusproxy"
						@edit="openModal('modbusProxyModal')"
					>
						<template #icon><ModbusProxyIcon /></template>
						<template #tags>
							<DeviceTags :tags="modbusproxyTags" />
						</template>
					</DeviceCard>
					<DeviceCard
						:title="$t('config.shm.cardTitle')"
						editable
						:error="hasClassError('shm')"
						:unconfigured="isUnconfigured(shmTags)"
						data-testid="shm"
						@edit="openModal('shmModal')"
					>
						<template #icon><ShmIcon /></template>
						<template #tags>
							<DeviceTags :tags="shmTags" />
						</template>
					</DeviceCard>
					<DeviceCard
						:title="$t('config.hems.title')"
						:editable="!hems?.fromYaml"
						:error="hasClassError('hems')"
						:unconfigured="isUnconfigured(hemsTags)"
						data-testid="hems"
						@edit="openModal('hemsModal')"
					>
						<template #icon><HemsIcon /></template>
						<template #tags>
							<DeviceTags :tags="hemsTags" />
						</template>
					</DeviceCard>
				</div>

				<hr class="my-5" />

				<h2 class="my-4 mt-5">{{ $t("config.section.system") }}</h2>
				<div class="round-box p-4 d-flex gap-4 mb-5 flex-wrap">
					<router-link to="/log" class="btn btn-outline-secondary">
						{{ $t("config.system.logs") }}
					</router-link>
					<router-link to="/issue" class="btn btn-outline-secondary">
						{{ $t("help.issueButton") }}
					</router-link>
					<button
						class="btn btn-outline-secondary text-truncate"
						@click="openModal('backupRestoreModal')"
					>
						{{ $t("config.system.backupRestore.title") }}
					</button>
					<button class="btn btn-outline-danger" @click="restart">
						{{ $t("config.system.restart") }}
					</button>
				</div>

				<LoadpointModal
					:id="selectedLoadpointId"
					ref="loadpointModal"
					:vehicleOptions="vehicleOptions"
					:loadpointCount="loadpoints.length"
					:chargers="chargers"
					:chargerValues="deviceValues['charger']"
					:meters="meters"
					:circuits="circuits"
					:fade="loadpointSubModalOpen ? 'left' : undefined"
					:hasDeviceError="hasDeviceError"
					@updated="loadpointChanged"
					@open-charger-modal="editLoadpointCharger"
					@open-meter-modal="editLoadpointMeter"
					@opened="loadpointSubModalOpen = false"
				/>
				<VehicleModal
					:id="selectedVehicleId"
					:is-sponsor="isSponsor"
					@vehicle-changed="vehicleChanged"
				/>
				<MeterModal
					:id="selectedMeterId"
					:type="selectedMeterType"
					:typeChoices="selectedMeterTypeChoices"
					:fade="loadpointSubModalOpen ? 'right' : undefined"
					:is-sponsor="isSponsor"
					@added="meterAdded"
					@updated="meterChanged"
					@removed="meterRemoved"
					@close="meterModalClosed"
				/>
				<ChargerModal
					:id="selectedChargerId"
					:loadpointType="selectedLoadpointType"
					:fade="loadpointSubModalOpen ? 'right' : undefined"
					:is-sponsor="isSponsor"
					:ocpp="ocpp"
					@added="chargerAdded"
					@updated="chargerChanged"
					@removed="chargerRemoved"
					@close="chargerModalClosed"
				/>
				<InfluxModal @changed="loadDirty" />
				<MqttModal @changed="loadDirty" />
				<NetworkModal @changed="loadDirty" />
				<ControlModal @changed="loadDirty" />
				<HemsModal :fromYaml="hems?.fromYaml" @changed="yamlChanged" />
				<ShmModal @changed="loadDirty" />
				<MessagingModal @changed="yamlChanged" />
				<TariffsModal @changed="yamlChanged" />
				<TelemetryModal :sponsor="sponsor" :telemetry="telemetry" />
				<ModbusProxyModal :is-sponsor="isSponsor" @changed="loadDirty" />
				<CircuitsModal
					:gridMeter="gridMeter"
					:extMeters="extMeters"
					@changed="yamlChanged"
				/>
				<EebusModal @changed="yamlChanged" />
				<OcppModal :ocpp="ocpp" />
				<BackupRestoreModal v-bind="backupRestoreProps" />
				<PasswordModal update-mode />
				<SponsorModal :error="hasClassError('sponsorship')" @changed="loadDirty" />
			</div>
		</div>
	</div>
</template>

<script lang="ts">
import "@h2d2/shopicons/es/regular/sun";
import "@h2d2/shopicons/es/regular/batterythreequarters";
import "@h2d2/shopicons/es/regular/powersupply";
import "@h2d2/shopicons/es/regular/receivepayment";
import NewDeviceButton from "../components/Config/NewDeviceButton.vue";
import api from "../api";
import ChargerModal from "../components/Config/ChargerModal.vue";
import CircuitsIcon from "../components/MaterialIcon/Circuits.vue";
import CircuitsModal from "../components/Config/CircuitsModal.vue";
import collector from "../mixins/collector";
import ControlModal from "../components/Config/ControlModal.vue";
import DeviceCard from "../components/Config/DeviceCard.vue";
import DeviceTags from "../components/Config/DeviceTags.vue";
import EebusIcon from "../components/MaterialIcon/Eebus.vue";
import EebusModal from "../components/Config/EebusModal.vue";
import OcppIcon from "../components/MaterialIcon/Ocpp.vue";
import OcppModal from "../components/Config/OcppModal.vue";
import formatter from "../mixins/formatter";
import GeneralConfig from "../components/Config/GeneralConfig.vue";
import HemsIcon from "../components/MaterialIcon/Hems.vue";
import HemsModal from "../components/Config/HemsModal.vue";
import ShmIcon from "../components/MaterialIcon/Shm.vue";
import ShmModal from "@/components/Config/ShmModal.vue";
import InfluxIcon from "../components/MaterialIcon/Influx.vue";
import InfluxModal from "../components/Config/InfluxModal.vue";
import LoadpointModal from "../components/Config/LoadpointModal.vue";
import LoadpointIcon from "../components/MaterialIcon/Loadpoint.vue";
import MessagingModal from "../components/Config/MessagingModal.vue";
import MeterModal from "../components/Config/MeterModal.vue";
import MeterCard from "../components/Config/MeterCard.vue";
import Modal from "bootstrap/js/dist/modal";
import ModbusProxyIcon from "../components/MaterialIcon/ModbusProxy.vue";
import ModbusProxyModal from "../components/Config/ModbusProxyModal.vue";
import MqttIcon from "../components/MaterialIcon/Mqtt.vue";
import MqttModal from "../components/Config/MqttModal.vue";
import NetworkModal from "../components/Config/NetworkModal.vue";
import NotificationIcon from "../components/MaterialIcon/Notification.vue";
import restart, { performRestart } from "../restart";
import SponsorModal from "../components/Config/SponsorModal.vue";
import store from "../store";
import TariffsModal from "../components/Config/TariffsModal.vue";
import TelemetryModal from "../components/Config/TelemetryModal.vue";
import Header from "../components/Top/Header.vue";
import VehicleIcon from "../components/VehicleIcon";
import VehicleModal from "../components/Config/VehicleModal.vue";
import { defineComponent, type PropType } from "vue";
import type {
	Circuit,
	ConfigCharger,
	ConfigVehicle,
	ConfigCircuit,
	ConfigLoadpoint,
	ConfigMeter,
	LoadpointType,
	Timeout,
	MeterType,
	SiteConfig,
	DeviceType,
	Notification,
} from "@/types/evcc";

type DeviceValuesMap = Record<DeviceType, Record<string, any>>;

type DeviceTags = Record<
	string,
	{ value?: any; error?: boolean; warning?: boolean; muted?: boolean; options?: any }
>;

import BackupRestoreModal from "@/components/Config/BackupRestoreModal.vue";
import WelcomeBanner from "../components/Config/WelcomeBanner.vue";
import AuthSuccessBanner from "../components/Config/AuthSuccessBanner.vue";
import PasswordModal from "../components/Auth/PasswordModal.vue";
import AuthProvidersCard from "../components/Config/AuthProvidersCard.vue";

export default defineComponent({
	name: "Config",
	components: {
		NewDeviceButton,
		BackupRestoreModal,
		ChargerModal,
		CircuitsIcon,
		CircuitsModal,
		ControlModal,
		DeviceCard,
		DeviceTags,
		EebusIcon,
		EebusModal,
<<<<<<< HEAD
=======
		OcppIcon,
		OcppModal,
		ExperimentalBanner,
		AuthSuccessBanner,
>>>>>>> 60417057
		GeneralConfig,
		HemsIcon,
		HemsModal,
		ShmModal,
		ShmIcon,
		InfluxIcon,
		InfluxModal,
		MessagingModal,
		MeterModal,
		MeterCard,
		LoadpointModal,
		LoadpointIcon,
		ModbusProxyIcon,
		ModbusProxyModal,
		MqttIcon,
		MqttModal,
		NetworkModal,
		NotificationIcon,
		SponsorModal,
		TariffsModal,
		TelemetryModal,
		TopHeader: Header,
		VehicleIcon,
		VehicleModal,
		WelcomeBanner,
		AuthSuccessBanner,
		PasswordModal,
		AuthProvidersCard,
	},
	mixins: [formatter, collector],
	props: {
		offline: Boolean,
		notifications: { type: Array as PropType<Notification[]>, default: () => [] },
	},
	data() {
		return {
			vehicles: [] as ConfigVehicle[],
			meters: [] as ConfigMeter[],
			loadpoints: [] as ConfigLoadpoint[],
			chargers: [] as ConfigCharger[],
			circuits: [] as ConfigCircuit[],
			selectedVehicleId: undefined as number | undefined,
			selectedMeterId: undefined as number | undefined,
			selectedMeterType: undefined as MeterType | undefined,
			selectedMeterTypeChoices: [] as MeterType[],
			selectedChargerId: undefined as number | undefined,
			selectedLoadpointId: undefined as number | undefined,
			selectedLoadpointType: undefined as LoadpointType | undefined,
			loadpointSubModalOpen: false,
			site: {
				grid: "",
				pv: [] as string[],
				battery: [] as string[],
				title: "",
				aux: null as string[] | null,
				ext: null as string[] | null,
			} as SiteConfig,
			deviceValueTimeout: null as Timeout,
			deviceValues: {
				meter: {},
				vehicle: {},
				charger: {},
				loadpoint: {},
			} as DeviceValuesMap,
			isComponentMounted: true,
			isPageVisible: true,
		};
	},
	head() {
		return { title: this.$t("config.main.title") };
	},
	computed: {
		callbackCompleted() {
			return this.$route.query["callbackCompleted"] as string | undefined;
		},
		authProviders() {
			return store.state?.authProviders;
		},
		loadpointsRequired() {
			return this.loadpoints.length === 0;
		},
		siteTitle() {
			return this.site?.title;
		},
		gridMeter() {
			const name = this.site?.grid;
			return this.getMetersByNames([name])[0];
		},
		pvMeters() {
			const names = this.site?.pv;
			return this.getMetersByNames(names);
		},
		batteryMeters() {
			const names = this.site?.battery;
			return this.getMetersByNames(names);
		},
		auxMeters() {
			const names = this.site?.aux;
			return this.getMetersByNames(names);
		},
		extMeters() {
			const names = this.site?.ext;
			return this.getMetersByNames(names);
		},
		selectedMeterName() {
			return this.getMeterById(this.selectedMeterId)?.name;
		},
		selectedChargerName() {
			return this.getChargerById(this.selectedChargerId)?.name;
		},
		tariffTags(): DeviceTags {
			const { currency, tariffGrid, tariffFeedIn, tariffCo2, tariffSolar } = store.state;
			if (
				tariffGrid === undefined &&
				tariffFeedIn === undefined &&
				tariffCo2 === undefined &&
				tariffSolar === undefined
			) {
				return { configured: { value: false } };
			}
			const tags = {
				currency: {},
				gridPrice: {},
				feedinPrice: {},
				co2: {},
				solarForecast: {},
			};
			if (currency) {
				tags.currency = { value: currency };
			}
			if (tariffGrid) {
				tags.gridPrice = { value: tariffGrid, options: { currency } };
			}
			if (tariffFeedIn) {
				tags.feedinPrice = { value: tariffFeedIn * -1, options: { currency } };
			}
			if (tariffCo2) {
				tags.co2 = { value: tariffCo2 };
			}
			if (tariffSolar) {
				tags.solarForecast = { value: tariffSolar };
			}
			return tags;
		},
		mqttTags(): DeviceTags {
			const { broker, topic } = store.state?.mqtt || {};
			if (!broker) return { configured: { value: false } };
			return {
				broker: { value: broker },
				topic: { value: topic },
			};
		},
		influxTags(): DeviceTags {
			const { url, database, org } = store.state?.influx || {};
			if (!url) return { configured: { value: false } };
			const result = { url: { value: url }, bucket: {}, org: {} };
			if (database) result.bucket = { value: database };
			if (org) result.org = { value: org };
			return result;
		},
		vehicleOptions() {
			return this.vehicles.map((v) => ({ key: v.name, name: v.config?.title || v.name }));
		},
		shmTags(): DeviceTags {
			const { vendorId, deviceId } = store.state?.shm || {};
			// TODO: use incoming SEMP connections to determin configured/active status
			const value = !!vendorId || !!deviceId;
			return { configured: { value } };
		},
		hems() {
			return store.state?.hems;
		},
		hemsTags(): DeviceTags {
			const type = this.hems?.config?.type;
			if (!type) {
				return { configured: { value: false } };
			}
			const result = {
				hemsType: {},
				hemsActiveLimit: { value: null as number | null },
			};
			if (["relay", "eebus"].includes(type)) {
				result.hemsType = { value: type };
			}
			const lpc = store.state?.circuits?.["lpc"];
			if (lpc) {
				const value = lpc.maxPower || null;
				result.hemsActiveLimit = { value };
			}

			return result;
		},
		sponsor() {
			return store.state?.sponsor;
		},
		isSponsor(): boolean {
			return !!this.sponsor?.status.name;
		},
		ocpp() {
			return store.state?.ocpp;
		},
		telemetry() {
			// @ts-expect-error: telemetry property exists but not in TypeScript definitions
			return store.state?.telemetry === true;
		},
		eebusTags(): DeviceTags {
			return { configured: { value: store.state?.eebus || false } };
		},
<<<<<<< HEAD
		modbusproxyTags(): DeviceTags {
=======
		ocppTags() {
			const ocpp = store.state?.ocpp;
			const stations = ocpp?.status?.stations || [];
			if (stations.length === 0) {
				return { configured: { value: false } };
			}

			const connected = stations.filter((s) => s.status === "connected").length;
			const configured = stations.filter((s) => s.status === "configured").length;
			const detected = stations.filter((s) => s.status === "unknown").length;
			const total = connected + configured;

			const tags: Record<string, any> = {
				connections: { value: `${connected}/${total}` },
			};

			if (detected > 0) {
				tags["detected"] = { value: detected };
			}

			return tags;
		},
		modbusproxyTags() {
>>>>>>> 60417057
			const config = store.state?.modbusproxy || [];
			if (config.length > 0) {
				return { amount: { value: config.length } };
			}
			return { configured: { value: false } };
		},
		messagingTags(): DeviceTags {
			return { configured: { value: store.state?.messaging || false } };
		},
		backupRestoreProps() {
			return {
				authDisabled: store.state?.authDisabled || false,
			};
		},
		circuitsSorted() {
			const sortedNames = Object.keys(store.state?.circuits || {});
			return [...this.circuits].sort(
				(a, b) => sortedNames.indexOf(a.name) - sortedNames.indexOf(b.name)
			);
		},
	},
	watch: {
		offline() {
			if (!this.offline) {
				this.loadAll();
			}
		},
	},
	mounted() {
		this.isComponentMounted = true;
		document.addEventListener("visibilitychange", this.handleVisibilityChange);
		this.isPageVisible = document.visibilityState === "visible";
		this.loadAll();
	},
	unmounted() {
		this.isComponentMounted = false;
		document.removeEventListener("visibilitychange", this.handleVisibilityChange);
		if (this.deviceValueTimeout) {
			clearTimeout(this.deviceValueTimeout);
		}
	},
	methods: {
		isUnconfigured(tags: DeviceTags): boolean {
			return tags["configured"]?.value === false;
		},
		handleVisibilityChange() {
			this.isPageVisible = document.visibilityState === "visible";
			if (this.isPageVisible) {
				this.updateValues();
			} else if (this.deviceValueTimeout) {
				clearTimeout(this.deviceValueTimeout);
			}
		},
		async loadAll() {
			await this.loadVehicles();
			await this.loadMeters();
			await this.loadSite();
			await this.loadChargers();
			await this.loadLoadpoints();
			await this.loadCircuits();
			await this.loadDirty();
			this.updateValues();
		},
		async loadDirty() {
			const response = await api.get("/config/dirty");
			if (response.data) {
				restart.restartNeeded = true;
			}
		},
		async loadVehicles() {
			const response = await api.get("/config/devices/vehicle");
			this.vehicles = response.data || [];
		},
		async loadChargers() {
			const response = await api.get("/config/devices/charger");
			this.chargers = response.data || [];
		},
		async loadMeters() {
			const response = await api.get("/config/devices/meter");
			this.meters = response.data || [];
		},
		async loadCircuits() {
			const response = await api.get("/config/devices/circuit");
			const circuits = response.data || [];
			// set lpc default title
			circuits.forEach((c: ConfigCircuit) => {
				if (c.name === "lpc" && !c.config?.title) {
					c.config = c.config || {};
					c.config.title = this.$t("config.hems.title");
				}
			});
			this.circuits = circuits;
		},
		async loadSite() {
			const response = await api.get("/config/site", {
				validateStatus: (status: number) => status < 500,
			});
			if (response.status === 200) {
				this.site = response.data;
			}
		},
		async loadLoadpoints() {
			const response = await api.get("/config/loadpoints");
			this.loadpoints = response.data || [];
		},
		getMetersByNames(names: string[] | null): ConfigMeter[] {
			if (!names || !this.meters) {
				return [];
			}
			return names
				.map((name) => this.meters.find((m) => m.name === name))
				.filter((m): m is ConfigMeter => m !== undefined);
		},
		getMeterById(id?: number) {
			if (!id || !this.meters) {
				return undefined;
			}
			return this.meters.find((m) => m.id === id);
		},
		getChargerById(id?: number) {
			if (!id || !this.chargers) {
				return undefined;
			}
			return this.chargers.find((c) => c.id === id);
		},
		vehicleModal() {
			return Modal.getOrCreateInstance(
				document.getElementById("vehicleModal") as HTMLElement
			);
		},
		meterModal() {
			return Modal.getOrCreateInstance(document.getElementById("meterModal") as HTMLElement);
		},
		loadpointModal() {
			return Modal.getOrCreateInstance(
				document.getElementById("loadpointModal") as HTMLElement
			);
		},
		chargerModal() {
			return Modal.getOrCreateInstance(
				document.getElementById("chargerModal") as HTMLElement
			);
		},
		editLoadpointCharger(name: string, loadpointType?: LoadpointType) {
			this.loadpointSubModalOpen = true;
			const charger = this.chargers.find((c) => c.name === name);
			if (charger && charger.id === undefined) {
				alert(
					"yaml configured chargers can not be edited. Remove charger from yaml first."
				);
				return;
			}
			this.loadpointModal().hide();
			this.$nextTick(() => this.editCharger(charger?.id, loadpointType));
		},
		editLoadpointMeter(name: string) {
			this.loadpointSubModalOpen = true;
			const meter = this.meters.find((m) => m.name === name);
			if (meter && meter.id === undefined) {
				alert("yaml configured meters can not be edited. Remove meter from yaml first.");
				return;
			}
			this.loadpointModal().hide();
			this.$nextTick(() => this.editMeter("charge", meter?.id));
		},
		editMeter(type: MeterType, id?: number) {
			this.selectedMeterType = type;
			this.selectedMeterId = id;
			this.$nextTick(() => this.meterModal().show());
		},
		newMeter(type: MeterType) {
			this.selectedMeterId = undefined;
			this.selectedMeterType = type;
			this.$nextTick(() => this.meterModal().show());
		},
		addSolarBatteryMeter() {
			this.selectedMeterId = undefined;
			this.selectedMeterType = undefined;
			this.selectedMeterTypeChoices = ["pv", "battery"] as MeterType[];
			this.$nextTick(() => this.meterModal().show());
		},
		newAdditionalMeter() {
			this.selectedMeterId = undefined;
			this.selectedMeterType = undefined;
			this.selectedMeterTypeChoices = ["aux", "ext"] as MeterType[];
			this.$nextTick(() => this.meterModal().show());
		},
		editCharger(id?: number, loadpointType?: LoadpointType) {
			this.selectedChargerId = id;
			this.selectedLoadpointType = loadpointType;
			this.$nextTick(() => this.chargerModal().show());
		},
		async meterChanged() {
			await this.loadMeters();
			await this.loadDirty();
			this.updateValues();
		},
		async chargerChanged() {
			await this.loadChargers();
			await this.loadDirty();
			this.updateValues();
		},
		editLoadpoint(id?: number) {
			if (!id) alert("missing loadpoint id");
			this.selectedLoadpointId = id;
			this.$nextTick(() => this.loadpointModal().show());
		},
		newLoadpoint() {
			this.selectedLoadpointId = undefined;
			(
				this.$refs["loadpointModal"] as InstanceType<typeof LoadpointModal> | undefined
			)?.reset();
			this.$nextTick(() => this.loadpointModal().show());
		},
		async loadpointChanged() {
			this.selectedLoadpointId = undefined;
			await this.loadLoadpoints();
			this.loadDirty();
		},
		editVehicle(id: number) {
			this.selectedVehicleId = id;
			this.$nextTick(() => this.vehicleModal().show());
		},
		newVehicle() {
			this.selectedVehicleId = undefined;
			this.$nextTick(() => this.vehicleModal().show());
		},
		vehicleChanged() {
			this.selectedVehicleId = undefined;
			this.vehicleModal().hide();
			this.loadVehicles();
			this.loadDirty();
		},
		siteChanged() {
			this.loadDirty();
		},
		yamlChanged() {
			this.loadDirty();
		},
		meterAdded(type: MeterType, name: string) {
			if (type === "charge") {
				// update loadpoint
				(
					this.$refs["loadpointModal"] as InstanceType<typeof LoadpointModal> | undefined
				)?.setMeter(name);
			} else if (type === "grid") {
				// update site grid
				this.site.grid = name;
				this.saveSite(type);
			} else {
				// update site pv, battery, aux, ext with type-safe approach
				switch (type) {
					case "pv":
						if (!this.site.pv) this.site.pv = [];
						this.site.pv.push(name);
						break;
					case "battery":
						if (!this.site.battery) this.site.battery = [];
						this.site.battery.push(name);
						break;
					case "aux":
						if (!this.site.aux) this.site.aux = [];
						this.site.aux.push(name);
						break;
					case "ext":
						if (!this.site.ext) this.site.ext = [];
						this.site.ext.push(name);
						break;
				}
				this.saveSite(type);
			}
			this.meterChanged();
		},
		meterRemoved(type: MeterType) {
			if (type === "charge") {
				// update loadpoint
				(
					this.$refs["loadpointModal"] as InstanceType<typeof LoadpointModal> | undefined
				)?.setMeter("");
			} else {
				// update site grid, pv, battery, aux, ext
				this.loadSite();
				this.loadDirty();
			}
			this.meterChanged();
		},
		async chargerAdded(name: string) {
			await this.chargerChanged();
			(
				this.$refs["loadpointModal"] as InstanceType<typeof LoadpointModal> | undefined
			)?.setCharger(name);
		},
		chargerRemoved() {
			(
				this.$refs["loadpointModal"] as InstanceType<typeof LoadpointModal> | undefined
			)?.setCharger("");
			this.chargerChanged();
		},
		meterModalClosed() {
			if (this.selectedMeterType === "charge") {
				// reopen loadpoint modal
				this.loadpointModal().show();
			}
		},
		chargerModalClosed() {
			// reopen loadpoint modal
			this.loadpointModal().show();
		},
		async saveSite(key: keyof SiteConfig) {
			const body = key ? { [key]: this.site[key] } : this.site;
			await api.put("/config/site", body);
			await this.loadSite();
			await this.loadDirty();
			this.updateValues();
		},
		todo() {
			alert("not implemented yet");
		},
		async restart() {
			await performRestart();
		},
		async updateDeviceValue(type: DeviceType, name: string) {
			try {
				const response = await api.get(`/config/devices/${type}/${name}/status`);
				if (!this.deviceValues[type]) this.deviceValues[type] = {};
				this.deviceValues[type][name] = response.data;
			} catch (error) {
				console.error("Error fetching device values for", type, name, error);
			}
		},
		async updateValues() {
			if (this.deviceValueTimeout) {
				clearTimeout(this.deviceValueTimeout);
			}
			if (!this.offline) {
				const devices = {
					meter: this.meters,
					vehicle: this.vehicles,
					charger: this.chargers,
				} as Record<DeviceType, any[]>;
				for (const type in devices) {
					for (const device of devices[type as DeviceType]) {
						if (this.isComponentMounted && this.isPageVisible) {
							await this.updateDeviceValue(type as DeviceType, device.name);
						}
					}
				}
			}

			if (this.isComponentMounted && this.isPageVisible) {
				const interval = (store.state?.interval || 30) * 1000;
				this.deviceValueTimeout = setTimeout(this.updateValues, interval);
			}
		},
		deviceTags(type: DeviceType, id: string) {
			return this.deviceValues[type][id] || {};
		},
		loadpointTags(loadpoint: ConfigLoadpoint) {
			const { charger, meter } = loadpoint;
			const chargerTags = charger ? this.deviceTags("charger", charger) : {};
			const meterTags = meter ? this.deviceTags("meter", meter) : {};
			return { ...chargerTags, ...meterTags };
		},
		openModal(id: string) {
			const $el = document.getElementById(id);
			if ($el) {
				Modal.getOrCreateInstance($el).show();
			} else {
				console.error(`modal ${id} not found`);
			}
		},
		circuitTags(circuit: ConfigCircuit) {
			const circuits = store.state?.circuits || {};
			const data =
				(circuits[circuit.name] as Circuit | undefined) || ({} as Partial<Circuit>);
			const result: Record<string, object> = {};
			const p = data.power || 0;
			if (data.maxPower) {
				result["powerRange"] = {
					value: [p, data.maxPower],
					warning: data.power && data.power >= data.maxPower,
				};
			} else {
				result["power"] = { value: p, muted: true };
			}
			if (data.maxCurrent) {
				result["currentRange"] = {
					value: [data.current || 0, data.maxCurrent],
					warning: data.current && data.current >= data.maxCurrent,
				};
			}
			return result;
		},
		hasDeviceError(type: DeviceType, name?: string) {
			if (!name) return false;
			const fatals = store.state?.fatal || [];
			return fatals.some((fatal) => fatal.class === type && fatal.device === name);
		},
		hasClassError(className: string) {
			const fatals = store.state?.fatal || [];
			return fatals.some((fatal) => fatal.class === className);
		},
		chargerIcon(chargerName: string) {
			const charger = this.chargers.find((c) => c.name === chargerName);

			return charger?.config?.icon || this.deviceValues["charger"][chargerName]?.icon?.value;
		},
		handleProviderAuthRequest(providerId: string) {
			const header = this.$refs["header"] as InstanceType<typeof Header> | undefined;
			header?.requestAuthProvider(providerId);
		},
	},
});
</script>
<style scoped>
.config-list {
	display: grid;
	grid-template-columns: repeat(auto-fill, minmax(250px, 1fr));
	grid-gap: 2rem;
	margin-bottom: 5rem;
}
.wip {
	opacity: 0.2 !important;
	display: none !important;
}
</style><|MERGE_RESOLUTION|>--- conflicted
+++ resolved
@@ -165,7 +165,6 @@
 
 				<h2 class="my-4 mt-5">{{ $t("config.section.integrations") }}</h2>
 
-<<<<<<< HEAD
 				<div class="p-0 config-list">
 					<AuthProvidersCard
 						:providers="authProviders"
@@ -222,6 +221,19 @@
 						<template #icon><EebusIcon /></template>
 						<template #tags>
 							<DeviceTags :tags="eebusTags" />
+						</template>
+					</DeviceCard>
+					<DeviceCard
+						:title="$t('config.ocpp.title')"
+						editable
+						:error="hasClassError('ocpp')"
+						:unconfigured="isUnconfigured(ocppTags)"
+						data-testid="ocpp"
+						@edit="openModal('ocppModal')"
+					>
+						<template #icon><OcppIcon /></template>
+						<template #tags>
+							<DeviceTags :tags="ocppTags" />
 						</template>
 					</DeviceCard>
 
@@ -250,136 +262,6 @@
 									<code>({{ circuit.name }})</code>
 								</p>
 								<DeviceTags :tags="circuitTags(circuit)" />
-=======
-					<div class="p-0 config-list">
-						<AuthProvidersCard
-							:providers="authProviders"
-							data-testid="auth-providers"
-							@auth-request="handleProviderAuthRequest"
-						/>
-						<DeviceCard
-							:title="$t('config.mqtt.title')"
-							editable
-							:error="hasClassError('mqtt')"
-							data-testid="mqtt"
-							@edit="openModal('mqttModal')"
-						>
-							<template #icon><MqttIcon /></template>
-							<template #tags>
-								<DeviceTags :tags="mqttTags" />
-							</template>
-						</DeviceCard>
-						<DeviceCard
-							:title="$t('config.messaging.title')"
-							editable
-							:error="hasClassError('messenger')"
-							data-testid="messaging"
-							@edit="openModal('messagingModal')"
-						>
-							<template #icon><NotificationIcon /></template>
-							<template #tags>
-								<DeviceTags :tags="messagingTags" />
-							</template>
-						</DeviceCard>
-						<DeviceCard
-							:title="$t('config.influx.title')"
-							editable
-							:error="hasClassError('influx')"
-							data-testid="influx"
-							@edit="openModal('influxModal')"
-						>
-							<template #icon><InfluxIcon /></template>
-							<template #tags>
-								<DeviceTags :tags="influxTags" />
-							</template>
-						</DeviceCard>
-						<DeviceCard
-							:title="`${$t('config.eebus.title')} 🧪`"
-							editable
-							:error="hasClassError('eebus')"
-							data-testid="eebus"
-							@edit="openModal('eebusModal')"
-						>
-							<template #icon><EebusIcon /></template>
-							<template #tags>
-								<DeviceTags :tags="eebusTags" />
-							</template>
-						</DeviceCard>
-						<DeviceCard
-							:title="$t('config.ocpp.title')"
-							editable
-							:error="hasClassError('ocpp')"
-							data-testid="ocpp"
-							@edit="openModal('ocppModal')"
-						>
-							<template #icon><OcppIcon /></template>
-							<template #tags>
-								<DeviceTags :tags="ocppTags" />
-							</template>
-						</DeviceCard>
-
-						<DeviceCard
-							:title="`${$t('config.circuits.title')} 🧪`"
-							editable
-							:error="hasClassError('circuit')"
-							data-testid="circuits"
-							@edit="openModal('circuitsModal')"
-						>
-							<template #icon><CircuitsIcon /></template>
-							<template #tags>
-								<DeviceTags
-									v-if="circuitsSorted.length == 0"
-									:tags="{ configured: { value: false } }"
-								/>
-								<template
-									v-for="(circuit, idx) in circuitsSorted"
-									v-else
-									:key="circuit.name"
-								>
-									<hr v-if="idx > 0" />
-									<p class="my-2 fw-bold">
-										{{ circuit.config?.title }}
-										<code>({{ circuit.name }})</code>
-									</p>
-									<DeviceTags :tags="circuitTags(circuit)" />
-								</template>
-							</template>
-						</DeviceCard>
-						<DeviceCard
-							:title="$t('config.modbusproxy.title')"
-							editable
-							:error="hasClassError('modbusproxy')"
-							data-testid="modbusproxy"
-							@edit="openModal('modbusProxyModal')"
-						>
-							<template #icon><ModbusProxyIcon /></template>
-							<template #tags>
-								<DeviceTags :tags="modbusproxyTags" />
-							</template>
-						</DeviceCard>
-						<DeviceCard
-							:title="$t('config.shm.cardTitle')"
-							editable
-							:error="hasClassError('shm')"
-							data-testid="shm"
-							@edit="openModal('shmModal')"
-						>
-							<template #icon><ShmIcon /></template>
-							<template #tags>
-								<DeviceTags :tags="shmTags" />
-							</template>
-						</DeviceCard>
-						<DeviceCard
-							:title="$t('config.hems.title')"
-							editable
-							:error="hasClassError('hems')"
-							data-testid="hems"
-							@edit="openModal('hemsModal')"
-						>
-							<template #icon><HemsIcon /></template>
-							<template #tags>
-								<DeviceTags :tags="hemsTags" />
->>>>>>> 60417057
 							</template>
 						</template>
 					</DeviceCard>
@@ -601,13 +483,8 @@
 		DeviceTags,
 		EebusIcon,
 		EebusModal,
-<<<<<<< HEAD
-=======
 		OcppIcon,
 		OcppModal,
-		ExperimentalBanner,
-		AuthSuccessBanner,
->>>>>>> 60417057
 		GeneralConfig,
 		HemsIcon,
 		HemsModal,
@@ -816,10 +693,7 @@
 		eebusTags(): DeviceTags {
 			return { configured: { value: store.state?.eebus || false } };
 		},
-<<<<<<< HEAD
-		modbusproxyTags(): DeviceTags {
-=======
-		ocppTags() {
+		ocppTags(): DeviceTags {
 			const ocpp = store.state?.ocpp;
 			const stations = ocpp?.status?.stations || [];
 			if (stations.length === 0) {
@@ -841,8 +715,7 @@
 
 			return tags;
 		},
-		modbusproxyTags() {
->>>>>>> 60417057
+		modbusproxyTags(): DeviceTags {
 			const config = store.state?.modbusproxy || [];
 			if (config.length > 0) {
 				return { amount: { value: config.length } };
