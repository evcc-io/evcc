--- conflicted
+++ resolved
@@ -3,11 +3,6 @@
 		<div class="container px-4">
 			<TopHeader :title="$t('config.main.title')" />
 			<div class="wrapper">
-<<<<<<< HEAD
-				<Restart ref="restart" v-bind="restartProps" />
-
-				<h2 class="my-4 mt-5">General</h2>
-=======
 				<div
 					v-if="dirty || restarting"
 					class="alert alert-secondary d-flex justify-content-between align-items-center my-4"
@@ -38,10 +33,6 @@
 				</div>
 
 				<h2 class="my-4 mt-5">{{ $t("config.section.general") }}</h2>
-<<<<<<< HEAD
->>>>>>> 334ffc15b (Log Viewer: Allow retrieving logs from ring buffer (#13330))
-=======
->>>>>>> 9d8e2b19
 				<GeneralConfig @site-changed="siteChanged" />
 
 				<h2 class="my-4 mt-5">{{ $t("config.section.system") }}</h2>
@@ -72,7 +63,6 @@
 						if you know what you're doing. Otherwise you might have to reset or manually
 						repair your database.
 					</div>
-<<<<<<< HEAD
 
 					<h2 class="my-4 mt-5">Grid, PV & Battery Systems</h2>
 					<ul class="p-0 config-list">
@@ -169,104 +159,6 @@
 							@edit="todo"
 						>
 							<template #icon>
-=======
-
-					<h2 class="my-4 mt-5">Grid, PV & Battery Systems</h2>
-					<ul class="p-0 config-list">
-						<DeviceCard
-							:name="gridMeter?.config?.template || 'Grid meter'"
-							:unconfigured="!gridMeter"
-							:editable="!!gridMeter?.id"
-							data-testid="grid"
-							@configure="addMeter('grid')"
-							@edit="editMeter(gridMeter.id, 'grid')"
-						>
-							<template #icon>
-								<shopicon-regular-powersupply></shopicon-regular-powersupply>
-							</template>
-							<template #tags>
-								<DeviceTags :tags="deviceTags('meter', gridMeter?.name)" />
-							</template>
-						</DeviceCard>
-						<DeviceCard
-							v-for="meter in pvMeters"
-							:key="!!meter.name"
-							:name="meter.config?.template || 'Solar system'"
-							:editable="!!meter.id"
-							data-testid="pv"
-							@edit="editMeter(meter.id, 'pv')"
-						>
-							<template #icon>
-								<shopicon-regular-sun></shopicon-regular-sun>
-							</template>
-							<template #tags>
-								<DeviceTags :tags="deviceTags('meter', meter.name)" />
-							</template>
-						</DeviceCard>
-						<DeviceCard
-							v-for="meter in batteryMeters"
-							:key="meter.name"
-							:name="meter.config?.template || 'Battery storage'"
-							:editable="!!meter.id"
-							data-testid="battery"
-							@edit="editMeter(meter.id, 'battery')"
-						>
-							<template #icon>
-								<shopicon-regular-batterythreequarters></shopicon-regular-batterythreequarters>
-							</template>
-							<template #tags>
-								<DeviceTags :tags="deviceTags('meter', meter.name)" />
-							</template>
-						</DeviceCard>
-						<AddDeviceButton :title="$t('config.main.addPvBattery')" @add="addMeter" />
-					</ul>
-
-					<h2 class="my-4 wip">Tariffs</h2>
-
-					<ul class="p-0 config-list wip">
-						<DeviceCard
-							name="Grid"
-							unconfigured
-							data-testid="tariff-grid"
-							@configure="todo"
-						>
-							<template #icon>
-								<shopicon-regular-money></shopicon-regular-money>
-							</template>
-						</DeviceCard>
-						<DeviceCard
-							name="Feed-in"
-							unconfigured
-							data-testid="tariff-feedin"
-							@configure="todo"
-						>
-							<template #icon>
-								<shopicon-regular-receivepayment></shopicon-regular-receivepayment>
-							</template>
-						</DeviceCard>
-						<DeviceCard
-							name="CO₂ estimate"
-							unconfigured
-							data-testid="tariff-co2"
-							@configure="todo"
-						>
-							<template #icon>
-								<shopicon-regular-eco1></shopicon-regular-eco1>
-							</template>
-						</DeviceCard>
-					</ul>
-
-					<h2 class="my-4 wip">Charge Points</h2>
-
-					<ul class="p-0 config-list wip">
-						<DeviceCard
-							name="Fake Carport"
-							editable
-							data-testid="chargepoint-1"
-							@edit="todo"
-						>
-							<template #icon>
->>>>>>> 9d8e2b19
 								<shopicon-regular-cablecharge></shopicon-regular-cablecharge>
 							</template>
 							<template #tags>
@@ -279,7 +171,46 @@
 							@click="todo"
 						/>
 					</ul>
-<<<<<<< HEAD
+					<ul class="p-0 config-list">
+						<DeviceCard
+							name="MQTT"
+							editable
+							data-testid="mqtt"
+							@configure="openModal('mqttModal')"
+							@edit="openModal('mqttModal')"
+						>
+							<template #icon>
+								<shopicon-regular-fastdelivery1></shopicon-regular-fastdelivery1>
+							</template>
+						</DeviceCard>
+						<DeviceCard
+							name="Notifications"
+							unconfigured
+							data-testid="eebus"
+							@configure="todo"
+						>
+							<template #icon>
+								<shopicon-regular-sendit></shopicon-regular-sendit>
+							</template>
+						</DeviceCard>
+						<DeviceCard
+							name="InfluxDB"
+							unconfigured
+							data-testid="influx"
+							@configure="todo"
+						>
+							<template #icon>
+								<shopicon-regular-diagram></shopicon-regular-diagram>
+							</template>
+						</DeviceCard>
+						<DeviceCard name="EEBus" unconfigured data-testid="eebus" @configure="todo">
+							<template #icon>
+								<shopicon-regular-polygon></shopicon-regular-polygon>
+							</template>
+						</DeviceCard>
+					</ul>
+
+					<hr class="my-5" />
 
 					<h2 class="my-4">Vehicles</h2>
 					<div>
@@ -306,144 +237,7 @@
 							/>
 						</ul>
 					</div>
-					<h2 class="my-4 wip">Integrations</h2>
-
-					<ul class="p-0 config-list wip">
-						<DeviceCard name="MQTT" unconfigured data-testid="mqtt" @configure="todo">
-							<template #icon>
-								<shopicon-regular-fastdelivery1></shopicon-regular-fastdelivery1>
-							</template>
-						</DeviceCard>
-						<DeviceCard
-							name="Notifications"
-							unconfigured
-							data-testid="eebus"
-							@configure="todo"
-						>
-							<template #icon>
-								<shopicon-regular-sendit></shopicon-regular-sendit>
-							</template>
-						</DeviceCard>
-						<DeviceCard
-							name="InfluxDB"
-							unconfigured
-							data-testid="influx"
-							@configure="todo"
-						>
-							<template #icon>
-								<shopicon-regular-diagram></shopicon-regular-diagram>
-							</template>
-						</DeviceCard>
-						<DeviceCard name="EEBus" unconfigured data-testid="eebus" @configure="todo">
-							<template #icon>
-								<shopicon-regular-polygon></shopicon-regular-polygon>
-							</template>
-						</DeviceCard>
-					</ul>
 				</div>
-
-<<<<<<< HEAD
-				<ul class="p-0 config-list">
-					<DeviceCard
-						name="MQTT"
-						editable
-						data-testid="mqtt"
-						@configure="openModal('mqttModal')"
-						@edit="openModal('mqttModal')"
-					>
-						<template #icon>
-							<shopicon-regular-fastdelivery1></shopicon-regular-fastdelivery1>
-						</template>
-					</DeviceCard>
-					<DeviceCard
-						name="Notifications"
-						unconfigured
-						data-testid="eebus"
-						@configure="todo"
-					>
-						<template #icon>
-							<shopicon-regular-sendit></shopicon-regular-sendit>
-						</template>
-					</DeviceCard>
-					<DeviceCard name="InfluxDB" unconfigured data-testid="influx" @configure="todo">
-						<template #icon>
-							<shopicon-regular-diagram></shopicon-regular-diagram>
-						</template>
-					</DeviceCard>
-					<DeviceCard name="EEBus" unconfigured data-testid="eebus" @configure="todo">
-						<template #icon>
-							<shopicon-regular-polygon></shopicon-regular-polygon>
-						</template>
-					</DeviceCard>
-				</ul>
-
-				<hr class="my-5" />
-=======
->>>>>>> 334ffc15b (Log Viewer: Allow retrieving logs from ring buffer (#13330))
-=======
-
-					<h2 class="my-4">Vehicles</h2>
-					<div>
-						<ul class="p-0 config-list">
-							<DeviceCard
-								v-for="vehicle in vehicles"
-								:key="vehicle.id"
-								:name="vehicle.config?.title || vehicle.name"
-								:editable="vehicle.id >= 0"
-								data-testid="vehicle"
-								@edit="editVehicle(vehicle.id)"
-							>
-								<template #icon>
-									<VehicleIcon :name="vehicle.config?.icon" />
-								</template>
-								<template #tags>
-									<DeviceTags :tags="deviceTags('vehicle', vehicle.name)" />
-								</template>
-							</DeviceCard>
-							<AddDeviceButton
-								data-testid="add-vehicle"
-								:title="$t('config.main.addVehicle')"
-								@click="addVehicle"
-							/>
-						</ul>
-					</div>
-					<h2 class="my-4 wip">Integrations</h2>
-
-					<ul class="p-0 config-list wip">
-						<DeviceCard name="MQTT" unconfigured data-testid="mqtt" @configure="todo">
-							<template #icon>
-								<shopicon-regular-fastdelivery1></shopicon-regular-fastdelivery1>
-							</template>
-						</DeviceCard>
-						<DeviceCard
-							name="Notifications"
-							unconfigured
-							data-testid="eebus"
-							@configure="todo"
-						>
-							<template #icon>
-								<shopicon-regular-sendit></shopicon-regular-sendit>
-							</template>
-						</DeviceCard>
-						<DeviceCard
-							name="InfluxDB"
-							unconfigured
-							data-testid="influx"
-							@configure="todo"
-						>
-							<template #icon>
-								<shopicon-regular-diagram></shopicon-regular-diagram>
-							</template>
-						</DeviceCard>
-						<DeviceCard name="EEBus" unconfigured data-testid="eebus" @configure="todo">
-							<template #icon>
-								<shopicon-regular-polygon></shopicon-regular-polygon>
-							</template>
-						</DeviceCard>
-					</ul>
-				</div>
-
->>>>>>> 9d8e2b19
 				<VehicleModal :id="selectedVehicleId" @vehicle-changed="vehicleChanged" />
 				<MeterModal
 					:id="selectedMeterId"
@@ -659,8 +453,6 @@
 		todo() {
 			alert("not implemented yet");
 		},
-<<<<<<< HEAD
-=======
 		async restart() {
 			try {
 				await api.post("/system/shutdown");
@@ -669,7 +461,6 @@
 				alert("Unabled to restart server.");
 			}
 		},
->>>>>>> 334ffc15b (Log Viewer: Allow retrieving logs from ring buffer (#13330))
 		async updateDeviceValue(type, name) {
 			try {
 				const response = await api.get(`/config/devices/${type}/${name}/status`);
