<template>
	<div class="root safe-area-inset">
		<div class="container px-4">
			<TopHeader :title="$t('config.main.title')" />
			<div class="wrapper pb-5">
				<WelcomeBanner v-if="loadpointsRequired" />
				<ExperimentalBanner v-else-if="$hiddenFeatures()" />

				<h2 class="my-4 mt-5">{{ $t("config.section.general") }}</h2>
				<GeneralConfig @site-changed="siteChanged" />

				<div v-if="$hiddenFeatures()">
					<h2 class="my-4">{{ $t("config.section.loadpoints") }} 🧪</h2>
					<p
						v-if="loadpointsRequired"
						class="text-muted my-4"
						data-testid="loadpoint-required"
					>
						{{ $t("config.main.loadpointRequired") }}
					</p>
					<div class="p-0 config-list">
						<DeviceCard
							v-for="loadpoint in loadpoints"
							:key="loadpoint.name"
							:title="loadpoint.title"
							:name="loadpoint.name"
							:editable="!!loadpoint.id"
							:error="hasDeviceError('loadpoint', loadpoint.name)"
							data-testid="loadpoint"
							@edit="editLoadpoint(loadpoint.id)"
						>
							<template #tags>
								<DeviceTags :tags="loadpointTags(loadpoint)" />
							</template>
							<template #icon>
								<VehicleIcon
									v-if="chargerIcon(loadpoint.charger)"
									:name="chargerIcon(loadpoint.charger)"
								/>
								<LoadpointIcon v-else />
							</template>
						</DeviceCard>

						<NewDeviceButton
							data-testid="add-loadpoint"
							:title="$t('config.main.addLoadpoint')"
							:attention="loadpointsRequired"
							@click="newLoadpoint"
						/>
					</div>

					<h2 class="my-4">{{ $t("config.section.vehicles") }} 🧪</h2>
					<div class="p-0 config-list">
						<DeviceCard
							v-for="vehicle in vehicles"
							:key="vehicle.name"
							:title="vehicle.config?.title || vehicle.name"
							:name="vehicle.name"
							:editable="vehicle.id >= 0"
							:error="hasDeviceError('vehicle', vehicle.name)"
							data-testid="vehicle"
							@edit="editVehicle(vehicle.id)"
						>
							<template #icon>
								<VehicleIcon :name="vehicle.config?.icon" />
							</template>
							<template #tags>
								<DeviceTags :tags="deviceTags('vehicle', vehicle.name)" />
							</template>
						</DeviceCard>
						<NewDeviceButton
							data-testid="add-vehicle"
							:title="$t('config.main.addVehicle')"
							@click="newVehicle"
						/>
					</div>

					<h2 class="my-4 mt-5">{{ $t("config.section.grid") }} 🧪</h2>
					<div class="p-0 config-list">
						<DeviceCard
							v-if="gridMeter"
							:title="$t('config.grid.title')"
							:name="gridMeter.name"
							:editable="!!gridMeter.id"
							:error="hasDeviceError('meter', gridMeter.name)"
							data-testid="grid"
							@edit="editMeter('grid', gridMeter.id)"
						>
							<template #icon>
								<shopicon-regular-powersupply></shopicon-regular-powersupply>
							</template>
							<template #tags>
								<DeviceTags :tags="deviceTags('meter', gridMeter.name)" />
							</template>
						</DeviceCard>
						<NewDeviceButton
							v-else
							:title="$t('config.main.addGrid')"
							data-testid="add-grid"
							@click="newMeter('grid')"
						/>
						<DeviceCard
							v-if="tariffTags"
							:title="$t('config.tariffs.title')"
							editable
							:error="hasClassError('tariff')"
							data-testid="tariffs"
							@edit="openModal('tariffsModal')"
						>
							<template #icon>
								<shopicon-regular-receivepayment></shopicon-regular-receivepayment>
							</template>
							<template #tags>
								<DeviceTags :tags="tariffTags" />
							</template>
						</DeviceCard>
						<NewDeviceButton
							v-else
							:title="$t('config.main.addTariffs')"
							data-testid="add-tariffs"
							@click="openModal('tariffsModal')"
						/>
					</div>
					<h2 class="my-4 mt-5">{{ $t("config.section.meter") }} 🧪</h2>
					<div class="p-0 config-list">
						<DeviceCard
							v-for="meter in pvMeters"
							:key="meter.name"
							:title="
								meter.deviceTitle ||
								meter.config?.template ||
								$t('config.devices.solarSystem')
							"
							:name="meter.name"
							:editable="!!meter.id"
							:error="hasDeviceError('meter', meter.name)"
							data-testid="pv"
							@edit="editMeter('pv', meter.id)"
						>
							<template #icon>
								<shopicon-regular-sun></shopicon-regular-sun>
							</template>
							<template #tags>
								<DeviceTags :tags="deviceTags('meter', meter.name)" />
							</template>
						</DeviceCard>
						<DeviceCard
							v-for="meter in batteryMeters"
							:key="meter.name"
							:title="
								meter.deviceTitle ||
								meter.config?.template ||
								$t('config.devices.batteryStorage')
							"
							:name="meter.name"
							:editable="!!meter.id"
							:error="hasDeviceError('meter', meter.name)"
							data-testid="battery"
							@edit="editMeter('battery', meter.id)"
						>
							<template #icon>
								<shopicon-regular-batterythreequarters></shopicon-regular-batterythreequarters>
							</template>
							<template #tags>
								<DeviceTags :tags="deviceTags('meter', meter.name)" />
							</template>
						</DeviceCard>
						<NewDeviceButton
							:title="$t('config.main.addPvBattery')"
							@click="addSolarBatteryMeter"
						/>
					</div>

					<h2 class="my-4 mt-5">{{ $t("config.section.additionalMeter") }} 🧪</h2>
					<div class="p-0 config-list">
						<DeviceCard
							v-for="meter in auxMeters"
							:key="meter.name"
							:title="
								meter.deviceTitle ||
								meter.config?.template ||
								$t('config.devices.auxMeter')
							"
							:name="meter.name"
							:editable="!!meter.id"
							:error="hasDeviceError('meter', meter.name)"
							data-testid="aux"
							@edit="editMeter('aux', meter.id)"
						>
							<template #icon>
								<VehicleIcon :name="meter.deviceIcon || 'smartconsumer'" />
							</template>
							<template #tags>
								<DeviceTags :tags="deviceTags('meter', meter.name)" />
							</template>
						</DeviceCard>
						<NewDeviceButton
							:title="$t('config.main.addAdditional')"
							@click="newAdditionalMeter"
						/>
					</div>

					<h2 class="my-4 mt-5">{{ $t("config.section.integrations") }} 🧪</h2>

					<div class="p-0 config-list">
						<DeviceCard
							:title="$t('config.mqtt.title')"
							editable
							:error="hasClassError('mqtt')"
							data-testid="mqtt"
							@edit="openModal('mqttModal')"
						>
							<template #icon><MqttIcon /></template>
							<template #tags>
								<DeviceTags :tags="mqttTags" />
							</template>
						</DeviceCard>
						<DeviceCard
							:title="$t('config.messaging.title')"
							editable
							:error="hasClassError('messenger')"
							data-testid="messaging"
							@edit="openModal('messagingModal')"
						>
							<template #icon><NotificationIcon /></template>
							<template #tags>
								<DeviceTags :tags="messagingTags" />
							</template>
						</DeviceCard>
						<DeviceCard
							:title="$t('config.influx.title')"
							editable
							:error="hasClassError('influx')"
							data-testid="influx"
							@edit="openModal('influxModal')"
						>
							<template #icon><InfluxIcon /></template>
							<template #tags>
								<DeviceTags :tags="influxTags" />
							</template>
						</DeviceCard>
						<DeviceCard
							:title="`${$t('config.eebus.title')} 🧪`"
							editable
							:error="hasClassError('eebus')"
							data-testid="eebus"
							@edit="openModal('eebusModal')"
						>
							<template #icon><EebusIcon /></template>
							<template #tags>
								<DeviceTags :tags="eebusTags" />
							</template>
						</DeviceCard>

						<DeviceCard
							:title="`${$t('config.circuits.title')} 🧪`"
							editable
							:error="hasClassError('circuit')"
							data-testid="circuits"
							@edit="openModal('circuitsModal')"
						>
							<template #icon><CircuitsIcon /></template>
							<template #tags>
								<DeviceTags
									v-if="circuits.length == 0"
									:tags="{ configured: { value: false } }"
								/>
								<template
									v-for="(circuit, idx) in circuits"
									v-else
									:key="circuit.name"
								>
									<hr v-if="idx > 0" />
									<p class="my-2 fw-bold">
										{{ circuit.config?.title }}
										<code>({{ circuit.name }})</code>
									</p>
									<DeviceTags :tags="circuitTags(circuit)" />
								</template>
							</template>
						</DeviceCard>
						<DeviceCard
							:title="$t('config.modbusproxy.title')"
							editable
							:error="hasClassError('modbusproxy')"
							data-testid="modbusproxy"
							@edit="openModal('modbusProxyModal')"
						>
							<template #icon><ModbusProxyIcon /></template>
							<template #tags>
								<DeviceTags :tags="modbusproxyTags" />
							</template>
						</DeviceCard>
						<DeviceCard
							:title="$t('config.hems.title')"
							editable
							:error="hasClassError('hems')"
							data-testid="hems"
							@edit="openModal('hemsModal')"
						>
							<template #icon><HemsIcon /></template>
							<template #tags>
								<DeviceTags :tags="hemsTags" />
							</template>
						</DeviceCard>
					</div>
				</div>

				<hr class="my-5" />

				<h2 class="my-4 mt-5">{{ $t("config.section.system") }}</h2>
				<div class="round-box p-4 d-flex gap-4 mb-5 flex-wrap">
					<router-link to="/log" class="btn btn-outline-secondary">
						{{ $t("config.system.logs") }}
					</router-link>
					<button
						class="btn btn-outline-secondary text-truncate"
						@click="openModal('backupRestoreModal')"
					>
						{{ $t("config.system.backupRestore.title") }}
					</button>
					<button class="btn btn-outline-danger" @click="restart">
						{{ $t("config.system.restart") }}
					</button>
				</div>

				<LoadpointModal
					:id="selectedLoadpointId"
					ref="loadpointModal"
					:vehicleOptions="vehicleOptions"
					:loadpointCount="loadpoints.length"
					:chargers="chargers"
					:chargerValues="deviceValues['charger']"
					:meters="meters"
					:circuits="circuits"
					:fade="loadpointSubModalOpen ? 'left' : ''"
					:hasDeviceError="hasDeviceError"
					@updated="loadpointChanged"
					@open-charger-modal="editLoadpointCharger"
					@open-meter-modal="editLoadpointMeter"
					@opened="loadpointSubModalOpen = false"
				/>
				<VehicleModal :id="selectedVehicleId" @vehicle-changed="vehicleChanged" />
				<MeterModal
					:id="selectedMeterId"
					:name="selectedMeterName"
					:type="selectedMeterType"
					:typeChoices="selectedMeterTypeChoices"
					:fade="loadpointSubModalOpen ? 'right' : ''"
					@added="meterAdded"
					@updated="meterChanged"
					@removed="meterRemoved"
					@close="meterModalClosed"
				/>
				<ChargerModal
					:id="selectedChargerId"
					:name="selectedChargerName"
					:loadpointType="selectedLoadpointType"
					:fade="loadpointSubModalOpen ? 'right' : ''"
					:isSponsor="isSponsor"
					@added="chargerAdded"
					@updated="chargerChanged"
					@removed="chargerRemoved"
					@close="chargerModalClosed"
				/>
				<InfluxModal @changed="loadDirty" />
				<MqttModal @changed="loadDirty" />
				<NetworkModal @changed="loadDirty" />
				<ControlModal @changed="loadDirty" />
				<SponsorModal @changed="loadDirty" />
				<HemsModal @changed="yamlChanged" />
				<MessagingModal @changed="yamlChanged" />
				<TariffsModal @changed="yamlChanged" />
				<ModbusProxyModal @changed="yamlChanged" />
				<CircuitsModal @changed="yamlChanged" />
				<EebusModal @changed="yamlChanged" />
				<BackupRestoreModal v-bind="backupRestoreProps" />
				<PasswordModal update-mode />
			</div>
		</div>
	</div>
</template>

<script lang="ts">
import "@h2d2/shopicons/es/regular/sun";
import "@h2d2/shopicons/es/regular/batterythreequarters";
import "@h2d2/shopicons/es/regular/powersupply";
import "@h2d2/shopicons/es/regular/receivepayment";
import NewDeviceButton from "../components/Config/NewDeviceButton.vue";
import api from "../api";
import ChargerModal from "../components/Config/ChargerModal.vue";
import CircuitsIcon from "../components/MaterialIcon/Circuits.vue";
import CircuitsModal from "../components/Config/CircuitsModal.vue";
import collector from "../mixins/collector";
import ControlModal from "../components/Config/ControlModal.vue";
import DeviceCard from "../components/Config/DeviceCard.vue";
import DeviceTags from "../components/Config/DeviceTags.vue";
import EebusIcon from "../components/MaterialIcon/Eebus.vue";
import EebusModal from "../components/Config/EebusModal.vue";
import formatter from "../mixins/formatter";
import GeneralConfig from "../components/Config/GeneralConfig.vue";
import HemsIcon from "../components/MaterialIcon/Hems.vue";
import HemsModal from "../components/Config/HemsModal.vue";
import InfluxIcon from "../components/MaterialIcon/Influx.vue";
import InfluxModal from "../components/Config/InfluxModal.vue";
import LoadpointModal from "../components/Config/LoadpointModal.vue";
import LoadpointIcon from "../components/MaterialIcon/Loadpoint.vue";
import MessagingModal from "../components/Config/MessagingModal.vue";
import MeterModal from "../components/Config/MeterModal.vue";
import Modal from "bootstrap/js/dist/modal";
import ModbusProxyIcon from "../components/MaterialIcon/ModbusProxy.vue";
import ModbusProxyModal from "../components/Config/ModbusProxyModal.vue";
import MqttIcon from "../components/MaterialIcon/Mqtt.vue";
import MqttModal from "../components/Config/MqttModal.vue";
import NetworkModal from "../components/Config/NetworkModal.vue";
import NotificationIcon from "../components/MaterialIcon/Notification.vue";
import restart, { performRestart } from "../restart";
import SponsorModal from "../components/Config/SponsorModal.vue";
import store from "../store";
import TariffsModal from "../components/Config/TariffsModal.vue";
import Header from "../components/Top/Header.vue";
import VehicleIcon from "../components/VehicleIcon";
import VehicleModal from "../components/Config/VehicleModal.vue";
<<<<<<< HEAD
import { defineComponent } from "vue";
import type {
	Charger,
	ConfigVehicle,
	Circuit,
	Loadpoint,
	Meter,
	Timeout,
	SelectedMeterType,
} from "@/types/evcc";
=======
import BackupRestoreModal from "@/components/Config/BackupRestoreModal.vue";
>>>>>>> f593848c
import WelcomeBanner from "../components/Config/WelcomeBanner.vue";
import ExperimentalBanner from "../components/Config/ExperimentalBanner.vue";
import PasswordModal from "../components/Auth/PasswordModal.vue";

export default defineComponent({
	name: "Config",
	components: {
		NewDeviceButton,
		BackupRestoreModal,
		ChargerModal,
		CircuitsIcon,
		CircuitsModal,
		ControlModal,
		DeviceCard,
		DeviceTags,
		EebusIcon,
		EebusModal,
		ExperimentalBanner,
		GeneralConfig,
		HemsIcon,
		HemsModal,
		InfluxIcon,
		InfluxModal,
		MessagingModal,
		MeterModal,
		LoadpointModal,
		LoadpointIcon,
		ModbusProxyIcon,
		ModbusProxyModal,
		MqttIcon,
		MqttModal,
		NetworkModal,
		NotificationIcon,
		SponsorModal,
		TariffsModal,
		TopHeader: Header,
		VehicleIcon,
		VehicleModal,
		WelcomeBanner,
		PasswordModal,
	},
	mixins: [formatter, collector],
	props: {
		offline: Boolean,
		notifications: Array,
	},
	data() {
		return {
<<<<<<< HEAD
			vehicles: [] as ConfigVehicle[],
			meters: [] as Meter[],
			loadpoints: [] as Loadpoint[],
			chargers: [] as Charger[],
			circuits: [] as Circuit[],
			selectedVehicleId: undefined as number | undefined,
			selectedMeterId: undefined as number | undefined,
			selectedMeterType: undefined as SelectedMeterType | undefined,
			selectedMeterTypeChoices: [] as string[],
			selectedChargerId: undefined as number | undefined,
			selectedLoadpointId: undefined as number | undefined,
=======
			vehicles: [],
			meters: [],
			loadpoints: [],
			chargers: [],
			circuits: [],
			selectedVehicleId: undefined,
			selectedMeterId: undefined,
			selectedMeterType: undefined,
			selectedMeterTypeChoices: [],
			selectedChargerId: undefined,
			selectedLoadpointId: undefined,
			selectedLoadpointType: undefined,
>>>>>>> f593848c
			loadpointSubModalOpen: false,
			site: {
				grid: "",
				pv: [] as string[],
				battery: [] as string[],
				title: "",
				aux: null as string[] | null,
				ext: null as string[] | null,
			} as {
				grid: string;
				pv: string[];
				battery: string[];
				title: string;
				aux: string[] | null;
				ext: string[] | null;
				[key: string]: any;
			},
			deviceValueTimeout: null as Timeout,
			deviceValues: { meter: {}, vehicle: {}, charger: {} } as Record<
				string,
				Record<string, any>
			>,
			isComponentMounted: true,
			isPageVisible: true,
		};
	},
	head() {
		return { title: this.$t("config.main.title") };
	},
	computed: {
		loadpointsRequired() {
			return this.loadpoints.length === 0;
		},
		siteTitle() {
			return this.site?.title;
		},
		gridMeter() {
			const name = this.site?.grid;
			return this.getMetersByNames([name])[0];
		},
		pvMeters() {
			const names = this.site?.pv;
			return this.getMetersByNames(names);
		},
		batteryMeters() {
			const names = this.site?.battery;
			return this.getMetersByNames(names);
		},
		auxMeters() {
			const names = this.site?.aux;
			return this.getMetersByNames(names);
		},
		extMeters() {
			const names = this.site?.ext;
			return this.getMetersByNames(names);
		},
		selectedMeterName() {
			return this.getMeterById(this.selectedMeterId)?.name;
		},
		selectedChargerName() {
			return this.getChargerById(this.selectedChargerId)?.name;
		},
		tariffTags() {
			const { currency, tariffGrid, tariffFeedIn, tariffCo2, tariffSolar } = store.state;
			if (
				tariffGrid === undefined &&
				tariffFeedIn === undefined &&
				tariffCo2 === undefined &&
				tariffSolar === undefined
			) {
				return null;
			}
			const tags = {
				currency: {},
				gridPrice: {},
				feedinPrice: {},
				co2: {},
				solarForecast: {},
			};
			if (currency) {
				tags.currency = { value: currency };
			}
			if (tariffGrid) {
				tags.gridPrice = { value: tariffGrid, options: { currency } };
			}
			if (tariffFeedIn) {
				tags.feedinPrice = { value: tariffFeedIn * -1, options: { currency } };
			}
			if (tariffCo2) {
				tags.co2 = { value: tariffCo2 };
			}
			if (tariffSolar) {
				tags.solarForecast = { value: tariffSolar };
			}
			return tags;
		},
		mqttTags() {
			const { broker, topic } = store.state?.mqtt || {};
			if (!broker) return { configured: { value: false } };
			return {
				broker: { value: broker },
				topic: { value: topic },
			};
		},
		influxTags() {
			const { url, database, org } = store.state?.influx || {};
			if (!url) return { configured: { value: false } };
			const result = { url: { value: url }, bucket: {}, org: {} };
			if (database) result.bucket = { value: database };
			if (org) result.org = { value: org };
			return result;
		},
		vehicleOptions() {
			return this.vehicles.map((v) => ({ key: v.name, name: v.config?.title || v.name }));
		},
		hemsTags() {
			const result = { configured: { value: false }, hemsType: {} };
			const { type } = store.state?.hems || {};
			if (type) {
				result.configured.value = true;
				result.hemsType = { value: type };
			}
			return result;
		},
		isSponsor() {
			const { name } = store.state?.sponsor || {};
			return !!name;
		},
		eebusTags() {
			return { configured: { value: store.state?.eebus || false } };
		},
		modbusproxyTags() {
			const config = store.state?.modbusproxy || [];
			if (config.length > 0) {
				return { amount: { value: config.length } };
			}
			return { configured: { value: false } };
		},
		messagingTags() {
			return { configured: { value: store.state?.messaging || false } };
		},
		backupRestoreProps() {
			return {
				authDisabled: store.state?.authDisabled || false,
			};
		},
	},
	watch: {
		offline() {
			if (!this.offline) {
				this.loadAll();
			}
		},
	},
	mounted() {
		this.isComponentMounted = true;
		document.addEventListener("visibilitychange", this.handleVisibilityChange);
		this.isPageVisible = document.visibilityState === "visible";
		this.loadAll();
	},
	unmounted() {
		this.isComponentMounted = false;
		document.removeEventListener("visibilitychange", this.handleVisibilityChange);
		if (this.deviceValueTimeout) {
			clearTimeout(this.deviceValueTimeout);
		}
	},
	methods: {
		handleVisibilityChange() {
			this.isPageVisible = document.visibilityState === "visible";
			if (this.isPageVisible) {
				this.updateValues();
			} else if (this.deviceValueTimeout) {
				clearTimeout(this.deviceValueTimeout);
			}
		},
		async loadAll() {
			await this.loadVehicles();
			await this.loadMeters();
			await this.loadSite();
			await this.loadChargers();
			await this.loadLoadpoints();
			await this.loadCircuits();
			await this.loadDirty();
			this.updateValues();
		},
		async loadDirty() {
			const response = await api.get("/config/dirty");
			if (response.data) {
				restart.restartNeeded = true;
			}
		},
		async loadVehicles() {
			const response = await api.get("/config/devices/vehicle");
			this.vehicles = response.data || [];
		},
		async loadChargers() {
			const response = await api.get("/config/devices/charger");
			this.chargers = response.data || [];
		},
		async loadMeters() {
			const response = await api.get("/config/devices/meter");
			this.meters = response.data || [];
		},
		async loadCircuits() {
			const response = await api.get("/config/devices/circuit");
			this.circuits = response.data || [];
		},
		async loadSite() {
			const response = await api.get("/config/site", {
				validateStatus: (status) => status < 500,
			});
			if (response.status === 200) {
				this.site = response.data;
			}
		},
		async loadLoadpoints() {
			const response = await api.get("/config/loadpoints");
			this.loadpoints = response.data || [];
		},
		getMetersByNames(names: string[] | null) {
			if (!names || !this.meters) {
				return [];
			}
			return this.meters.filter((m) => names.includes(m.name));
		},
		getMeterById(id?: number) {
			if (!id || !this.meters) {
				return undefined;
			}
			return this.meters.find((m) => m.id === id);
		},
		getChargerById(id?: number) {
			if (!id || !this.chargers) {
				return undefined;
			}
			return this.chargers.find((c) => c.id === id);
		},
		vehicleModal() {
			return Modal.getOrCreateInstance(
				document.getElementById("vehicleModal") as HTMLElement
			);
		},
		meterModal() {
			return Modal.getOrCreateInstance(document.getElementById("meterModal") as HTMLElement);
		},
		loadpointModal() {
			return Modal.getOrCreateInstance(
				document.getElementById("loadpointModal") as HTMLElement
			);
		},
		chargerModal() {
			return Modal.getOrCreateInstance(
				document.getElementById("chargerModal") as HTMLElement
			);
		},
<<<<<<< HEAD
		editLoadpointCharger(name: string) {
=======
		editLoadpointCharger(name, loadpointType) {
>>>>>>> f593848c
			this.loadpointSubModalOpen = true;
			const charger = this.chargers.find((c) => c.name === name);
			if (charger && charger.id === undefined) {
				alert(
					"yaml configured chargers can not be edited. Remove charger from yaml first."
				);
				return;
			}
			this.loadpointModal().hide();
			this.$nextTick(() => this.editCharger(charger?.id, loadpointType));
		},
		editLoadpointMeter(name: string) {
			this.loadpointSubModalOpen = true;
			const meter = this.meters.find((m) => m.name === name);
			if (meter && meter.id === undefined) {
				alert("yaml configured meters can not be edited. Remove meter from yaml first.");
				return;
			}
			this.loadpointModal().hide();
			this.$nextTick(() => this.editMeter("charge", meter?.id));
		},
		editMeter(type: SelectedMeterType, id?: number) {
			this.selectedMeterType = type;
			this.selectedMeterId = id;
			this.$nextTick(() => this.meterModal().show());
		},
		newMeter(type: SelectedMeterType) {
			this.selectedMeterId = undefined;
			this.selectedMeterType = type;
			this.$nextTick(() => this.meterModal().show());
		},
		addSolarBatteryMeter() {
			this.selectedMeterId = undefined;
			this.selectedMeterType = undefined;
			this.selectedMeterTypeChoices = ["pv", "battery"];
			this.$nextTick(() => this.meterModal().show());
		},
		newAdditionalMeter() {
			this.selectedMeterId = undefined;
			this.selectedMeterType = undefined;
			this.selectedMeterTypeChoices = ["aux", "ext"];
			this.$nextTick(() => this.meterModal().show());
		},
<<<<<<< HEAD
		editCharger(id?: number) {
=======
		editCharger(id, loadpointType) {
>>>>>>> f593848c
			this.selectedChargerId = id;
			this.selectedLoadpointType = loadpointType;
			this.$nextTick(() => this.chargerModal().show());
		},
		async meterChanged() {
			await this.loadMeters();
			await this.loadDirty();
			this.updateValues();
		},
		async chargerChanged() {
			await this.loadChargers();
			await this.loadDirty();
			this.updateValues();
		},
		editLoadpoint(id: number) {
			this.selectedLoadpointId = id;
			this.$nextTick(() => this.loadpointModal().show());
		},
		newLoadpoint() {
			this.selectedLoadpointId = undefined;
			(
				this.$refs["loadpointModal"] as InstanceType<typeof LoadpointModal> | undefined
			)?.reset();
			this.$nextTick(() => this.loadpointModal().show());
		},
		async loadpointChanged() {
			this.selectedLoadpointId = undefined;
			await this.loadLoadpoints();
			this.loadDirty();
		},
		editVehicle(id: number) {
			this.selectedVehicleId = id;
			this.$nextTick(() => this.vehicleModal().show());
		},
		newVehicle() {
			this.selectedVehicleId = undefined;
			this.$nextTick(() => this.vehicleModal().show());
		},
		vehicleChanged() {
			this.selectedVehicleId = undefined;
			this.vehicleModal().hide();
			this.loadVehicles();
			this.loadDirty();
		},
		siteChanged() {
			this.loadDirty();
		},
		yamlChanged() {
			this.loadDirty();
		},
		meterAdded(type: string, name: string) {
			if (type === "charge") {
				// update loadpoint
				(
					this.$refs["loadpointModal"] as InstanceType<typeof LoadpointModal> | undefined
				)?.setMeter(name);
			} else if (type === "grid") {
				// update site grid
				this.site.grid = name;
				this.saveSite(type);
			} else {
				// update site pv, battery, aux
				if (!this.site[type]) {
					this.site[type] = [];
				}
				this.site[type].push(name);
				this.saveSite(type);
			}
			this.meterChanged();
		},
		meterRemoved(type: string) {
			if (type === "charge") {
				// update loadpoint
<<<<<<< HEAD
				(
					this.$refs["loadpointModal"] as InstanceType<typeof LoadpointModal> | undefined
				)?.setMeter(undefined);
=======
				this.$refs.loadpointModal?.setMeter("");
>>>>>>> f593848c
			} else {
				// update site grid, pv, battery, aux, ext
				this.loadSite();
				this.loadDirty();
			}
			this.meterChanged();
		},
		async chargerAdded(name: string) {
			await this.chargerChanged();
			(
				this.$refs["loadpointModal"] as InstanceType<typeof LoadpointModal> | undefined
			)?.setCharger(name);
		},
		chargerRemoved() {
<<<<<<< HEAD
			(
				this.$refs["loadpointModal"] as InstanceType<typeof LoadpointModal> | undefined
			)?.setCharger(undefined);
=======
			this.$refs.loadpointModal?.setCharger("");
>>>>>>> f593848c
			this.chargerChanged();
		},
		meterModalClosed() {
			if (this.selectedMeterType === "charge") {
				// reopen loadpoint modal
				this.loadpointModal().show();
			}
		},
		chargerModalClosed() {
			// reopen loadpoint modal
			this.loadpointModal().show();
		},
		async saveSite(key: string) {
			const body = key ? { [key]: this.site[key as keyof typeof this.site] } : this.site;
			await api.put("/config/site", body);
			await this.loadSite();
			await this.loadDirty();
			this.updateValues();
		},
		todo() {
			alert("not implemented yet");
		},
		async restart() {
			await performRestart();
		},
		async updateDeviceValue(type: string, name: string) {
			try {
				const response = await api.get(`/config/devices/${type}/${name}/status`);
				if (!this.deviceValues[type]) this.deviceValues[type] = {};
<<<<<<< HEAD
				this.deviceValues[type][name] = response.data.result;
				return;
=======
				this.deviceValues[type][name] = response.data;
>>>>>>> f593848c
			} catch (error) {
				console.error("Error fetching device values for", type, name, error);
				return null;
			}
		},
		async updateValues() {
			if (this.deviceValueTimeout) {
				clearTimeout(this.deviceValueTimeout);
			}
			if (!this.offline) {
				const devices = {
					meter: this.meters,
					vehicle: this.vehicles,
					charger: this.chargers,
				};
				for (const type in devices) {
					for (const device of devices[type as keyof typeof devices]) {
						if (this.isComponentMounted && this.isPageVisible) {
							await this.updateDeviceValue(type, device.name);
						}
					}
				}
			}

			if (this.isComponentMounted && this.isPageVisible) {
				const interval = (store.state?.interval || 30) * 1000;
				this.deviceValueTimeout = setTimeout(this.updateValues, interval);
			}
		},
		deviceTags(type: string, id: string) {
			return this.deviceValues[type]?.[id] || {};
		},
		loadpointTags(loadpoint: Loadpoint) {
			const { charger, meter } = loadpoint;
			const chargerTags = charger ? this.deviceTags("charger", charger) : {};
			const meterTags = meter ? this.deviceTags("meter", meter) : {};
			return { ...chargerTags, ...meterTags };
		},
		openModal(id: string) {
			const $el = document.getElementById(id);
			if ($el) {
				Modal.getOrCreateInstance($el).show();
			} else {
				console.error(`modal ${id} not found`);
			}
		},
		circuitTags(circuit: Circuit) {
			const circuits = store.state?.circuits || {};
			const data = circuits[circuit.name] || {};
			const result: Record<string, object> = {};
			const p = data.power || 0;
			if (data.maxPower) {
				result["powerRange"] = {
					value: [p, data.maxPower],
					warning: data.power && data.power >= data.maxPower,
				};
			} else {
				result["power"] = { value: p, muted: true };
			}
			if (data.maxCurrent) {
				result["currentRange"] = {
					value: [data.current || 0, data.maxCurrent],
					warning: data.current && data.current >= data.maxCurrent,
				};
			}
			return result;
		},
<<<<<<< HEAD
		deviceError(type: string, name: string) {
			const fatal = store.state?.fatal;
			return fatal && fatal.class === type && fatal.device === name;
=======
		hasDeviceError(type, name) {
			const fatals = store.state?.fatal || [];
			return fatals.some((fatal) => fatal.class === type && fatal.device === name);
		},
		hasClassError(className) {
			const fatals = store.state?.fatal || [];
			return fatals.some((fatal) => fatal.class === className);
>>>>>>> f593848c
		},
		chargerIcon(chargerName: string) {
			const charger = this.chargers.find((c) => c.name === chargerName);

			return charger?.config?.icon || this.deviceValues?.charger?.[chargerName]?.icon?.value;
		},
	},
});
</script>
<style scoped>
.config-list {
	display: grid;
	grid-template-columns: repeat(auto-fill, minmax(250px, 1fr));
	grid-gap: 2rem;
	margin-bottom: 5rem;
}
.wip {
	opacity: 0.2 !important;
	display: none !important;
}
</style><|MERGE_RESOLUTION|>--- conflicted
+++ resolved
@@ -421,7 +421,6 @@
 import Header from "../components/Top/Header.vue";
 import VehicleIcon from "../components/VehicleIcon";
 import VehicleModal from "../components/Config/VehicleModal.vue";
-<<<<<<< HEAD
 import { defineComponent } from "vue";
 import type {
 	Charger,
@@ -432,9 +431,7 @@
 	Timeout,
 	SelectedMeterType,
 } from "@/types/evcc";
-=======
 import BackupRestoreModal from "@/components/Config/BackupRestoreModal.vue";
->>>>>>> f593848c
 import WelcomeBanner from "../components/Config/WelcomeBanner.vue";
 import ExperimentalBanner from "../components/Config/ExperimentalBanner.vue";
 import PasswordModal from "../components/Auth/PasswordModal.vue";
@@ -483,7 +480,6 @@
 	},
 	data() {
 		return {
-<<<<<<< HEAD
 			vehicles: [] as ConfigVehicle[],
 			meters: [] as Meter[],
 			loadpoints: [] as Loadpoint[],
@@ -495,20 +491,7 @@
 			selectedMeterTypeChoices: [] as string[],
 			selectedChargerId: undefined as number | undefined,
 			selectedLoadpointId: undefined as number | undefined,
-=======
-			vehicles: [],
-			meters: [],
-			loadpoints: [],
-			chargers: [],
-			circuits: [],
-			selectedVehicleId: undefined,
-			selectedMeterId: undefined,
-			selectedMeterType: undefined,
-			selectedMeterTypeChoices: [],
-			selectedChargerId: undefined,
-			selectedLoadpointId: undefined,
 			selectedLoadpointType: undefined,
->>>>>>> f593848c
 			loadpointSubModalOpen: false,
 			site: {
 				grid: "",
@@ -765,11 +748,7 @@
 				document.getElementById("chargerModal") as HTMLElement
 			);
 		},
-<<<<<<< HEAD
-		editLoadpointCharger(name: string) {
-=======
-		editLoadpointCharger(name, loadpointType) {
->>>>>>> f593848c
+		editLoadpointCharger(name: string, loadpointType: string) {
 			this.loadpointSubModalOpen = true;
 			const charger = this.chargers.find((c) => c.name === name);
 			if (charger && charger.id === undefined) {
@@ -813,11 +792,7 @@
 			this.selectedMeterTypeChoices = ["aux", "ext"];
 			this.$nextTick(() => this.meterModal().show());
 		},
-<<<<<<< HEAD
-		editCharger(id?: number) {
-=======
-		editCharger(id, loadpointType) {
->>>>>>> f593848c
+		editCharger(id?: number, loadpointType: string) {
 			this.selectedChargerId = id;
 			this.selectedLoadpointType = loadpointType;
 			this.$nextTick(() => this.chargerModal().show());
@@ -891,13 +866,7 @@
 		meterRemoved(type: string) {
 			if (type === "charge") {
 				// update loadpoint
-<<<<<<< HEAD
-				(
-					this.$refs["loadpointModal"] as InstanceType<typeof LoadpointModal> | undefined
-				)?.setMeter(undefined);
-=======
 				this.$refs.loadpointModal?.setMeter("");
->>>>>>> f593848c
 			} else {
 				// update site grid, pv, battery, aux, ext
 				this.loadSite();
@@ -912,13 +881,7 @@
 			)?.setCharger(name);
 		},
 		chargerRemoved() {
-<<<<<<< HEAD
-			(
-				this.$refs["loadpointModal"] as InstanceType<typeof LoadpointModal> | undefined
-			)?.setCharger(undefined);
-=======
 			this.$refs.loadpointModal?.setCharger("");
->>>>>>> f593848c
 			this.chargerChanged();
 		},
 		meterModalClosed() {
@@ -948,12 +911,7 @@
 			try {
 				const response = await api.get(`/config/devices/${type}/${name}/status`);
 				if (!this.deviceValues[type]) this.deviceValues[type] = {};
-<<<<<<< HEAD
-				this.deviceValues[type][name] = response.data.result;
-				return;
-=======
 				this.deviceValues[type][name] = response.data;
->>>>>>> f593848c
 			} catch (error) {
 				console.error("Error fetching device values for", type, name, error);
 				return null;
@@ -1021,19 +979,13 @@
 			}
 			return result;
 		},
-<<<<<<< HEAD
 		deviceError(type: string, name: string) {
-			const fatal = store.state?.fatal;
-			return fatal && fatal.class === type && fatal.device === name;
-=======
-		hasDeviceError(type, name) {
 			const fatals = store.state?.fatal || [];
 			return fatals.some((fatal) => fatal.class === type && fatal.device === name);
 		},
-		hasClassError(className) {
+		hasClassError(className: string) {
 			const fatals = store.state?.fatal || [];
 			return fatals.some((fatal) => fatal.class === className);
->>>>>>> f593848c
 		},
 		chargerIcon(chargerName: string) {
 			const charger = this.chargers.find((c) => c.name === chargerName);
