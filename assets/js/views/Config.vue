<template>
	<div class="root safe-area-inset">
		<div class="container px-4">
			<TopHeader
				ref="header"
				:title="$t('config.main.title')"
				:notifications="notifications"
			/>
			<div class="wrapper pb-5">
				<AuthSuccessBanner
					v-if="callbackCompleted || callbackError"
					:provider-id="callbackCompleted"
					:error="callbackError"
					:auth-providers="authProviders"
				/>

				<h2 class="my-4 mt-5">{{ $t("config.section.general") }}</h2>
				<GeneralConfig
					:sponsor-error="hasClassError('sponsorship')"
					@site-changed="siteChanged"
				/>

				<h2 class="my-4">{{ $t("config.section.loadpoints") }}</h2>
				<WelcomeBanner v-if="loadpointsRequired" class="my-4" />
				<div class="p-0 config-list">
					<DeviceCard
						v-for="loadpoint in loadpoints"
						:key="loadpoint.name"
						:title="loadpoint.title"
						:name="loadpoint.name"
						:editable="!!loadpoint.id"
						:error="hasDeviceError('loadpoint', loadpoint.name)"
						data-testid="loadpoint"
						@edit="editLoadpoint(loadpoint.id)"
					>
						<template #tags>
							<DeviceTags :tags="loadpointTags(loadpoint)" />
						</template>
						<template #icon>
							<VehicleIcon
								v-if="chargerIcon(loadpoint.charger)"
								:name="chargerIcon(loadpoint.charger)"
							/>
							<LoadpointIcon v-else />
						</template>
					</DeviceCard>

					<NewDeviceButton
						data-testid="add-loadpoint"
						:title="$t('config.main.addLoadpoint')"
						:attention="loadpointsRequired"
						@click="newLoadpoint"
					/>
				</div>

				<h2 class="my-4">{{ $t("config.section.vehicles") }}</h2>
				<div class="p-0 config-list">
					<DeviceCard
						v-for="vehicle in vehicles"
						:key="vehicle.name"
						:title="vehicle.config?.title || vehicle.name"
						:name="vehicle.name"
						:editable="vehicle.id >= 0"
						:error="hasDeviceError('vehicle', vehicle.name)"
						data-testid="vehicle"
						@edit="editVehicle(vehicle.id)"
					>
						<template #icon>
							<VehicleIcon :name="vehicle.config?.icon" />
						</template>
						<template #tags>
							<DeviceTags :tags="deviceTags('vehicle', vehicle.name)" />
						</template>
					</DeviceCard>
					<NewDeviceButton
						data-testid="add-vehicle"
						:title="$t('config.main.addVehicle')"
						@click="newVehicle"
					/>
				</div>

				<h2 class="my-4 mt-5">{{ $t("config.section.grid") }}</h2>
				<div class="p-0 config-list">
					<MeterCard
						v-if="gridMeter"
						:meter="gridMeter"
						:title="$t('config.grid.title')"
						meter-type="grid"
						:has-error="hasDeviceError('meter', gridMeter.name)"
						:tags="deviceTags('meter', gridMeter.name)"
						@edit="editMeter"
					/>
					<NewDeviceButton
						v-else
						:title="$t('config.main.addGrid')"
						data-testid="add-grid"
						@click="newMeter('grid')"
					/>
					<DeviceCard
						:title="$t('config.tariffs.title')"
						editable
						:unconfigured="isUnconfigured(tariffTags)"
						:error="hasClassError('tariff')"
						data-testid="tariffs"
						@edit="openModal('tariffsModal')"
					>
						<template #icon>
							<shopicon-regular-receivepayment></shopicon-regular-receivepayment>
						</template>
						<template #tags>
							<DeviceTags :tags="tariffTags" />
						</template>
					</DeviceCard>
				</div>
				<h2 class="my-4 mt-5">{{ $t("config.section.meter") }}</h2>
				<div class="p-0 config-list">
					<MeterCard
						v-for="meter in pvMeters"
						:key="meter.name"
						:meter="meter"
						meter-type="pv"
						:has-error="hasDeviceError('meter', meter.name)"
						:tags="deviceTags('meter', meter.name)"
						@edit="editMeter"
					/>
					<MeterCard
						v-for="meter in batteryMeters"
						:key="meter.name"
						:meter="meter"
						meter-type="battery"
						:has-error="hasDeviceError('meter', meter.name)"
						:tags="deviceTags('meter', meter.name)"
						@edit="editMeter"
					/>
					<NewDeviceButton
						:title="$t('config.main.addPvBattery')"
						@click="addSolarBatteryMeter"
					/>
				</div>

				<h2 class="my-4 mt-5">{{ $t("config.section.additionalMeter") }}</h2>
				<div class="p-0 config-list">
					<MeterCard
						v-for="meter in auxMeters"
						:key="meter.name"
						:meter="meter"
						meter-type="aux"
						:has-error="hasDeviceError('meter', meter.name)"
						:tags="deviceTags('meter', meter.name)"
						@edit="editMeter"
					/>
					<MeterCard
						v-for="meter in extMeters"
						:key="meter.name"
						:meter="meter"
						meter-type="ext"
						:has-error="hasDeviceError('meter', meter.name)"
						:tags="deviceTags('meter', meter.name)"
						@edit="editMeter"
					/>
					<NewDeviceButton
						:title="$t('config.main.addAdditional')"
						@click="newAdditionalMeter"
					/>
				</div>

				<h2 class="my-4 mt-5">{{ $t("config.section.integrations") }}</h2>

				<div class="p-0 config-list">
					<AuthProvidersCard
						:providers="authProviders"
						data-testid="auth-providers"
						@auth-request="handleProviderAuthRequest"
					/>
					<DeviceCard
						:title="$t('config.mqtt.title')"
						editable
						:error="hasClassError('mqtt')"
						:unconfigured="isUnconfigured(mqttTags)"
						data-testid="mqtt"
						@edit="openModal('mqttModal')"
					>
						<template #icon><MqttIcon /></template>
						<template #tags>
							<DeviceTags :tags="mqttTags" />
						</template>
					</DeviceCard>
					<DeviceCard
						:title="$t('config.messaging.title')"
						editable
						:error="hasClassError('messenger')"
						:unconfigured="isUnconfigured(messagingTags)"
						data-testid="messaging"
						@edit="openModal('messagingModal')"
					>
						<template #icon><NotificationIcon /></template>
						<template #tags>
							<DeviceTags :tags="messagingTags" />
						</template>
					</DeviceCard>
					<DeviceCard
						:title="$t('config.influx.title')"
						editable
						:error="hasClassError('influx')"
						:unconfigured="isUnconfigured(influxTags)"
						data-testid="influx"
						@edit="openModal('influxModal')"
					>
						<template #icon><InfluxIcon /></template>
						<template #tags>
							<DeviceTags :tags="influxTags" />
						</template>
					</DeviceCard>
					<DeviceCard
						:title="$t('config.eebus.title')"
						editable
						:error="hasClassError('eebus')"
						:unconfigured="isUnconfigured(eebusTags)"
						data-testid="eebus"
						@edit="openModal('eebusModal')"
					>
						<template #icon><EebusIcon /></template>
						<template #tags>
							<DeviceTags :tags="eebusTags" />
						</template>
					</DeviceCard>
					<DeviceCard
						:title="$t('config.ocpp.title')"
						editable
						:error="hasClassError('ocpp')"
						:unconfigured="isUnconfigured(ocppTags)"
						data-testid="ocpp"
						@edit="openModal('ocppModal')"
					>
						<template #icon><OcppIcon /></template>
						<template #tags>
							<DeviceTags :tags="ocppTags" />
						</template>
					</DeviceCard>

					<DeviceCard
						:title="`${$t('config.circuits.title')}`"
						editable
						:error="hasClassError('circuit')"
						:unconfigured="circuitsSorted.length === 0"
						data-testid="circuits"
						@edit="openModal('circuitsModal')"
					>
						<template #icon><CircuitsIcon /></template>
						<template #tags>
							<DeviceTags
								v-if="circuitsSorted.length == 0"
								:tags="{ configured: { value: false } }"
							/>
							<template
								v-for="(circuit, idx) in circuitsSorted"
								v-else
								:key="circuit.name"
							>
								<hr v-if="idx > 0" />
								<p class="my-2 fw-bold">
									{{ circuit.config?.title }}
									<code>({{ circuit.name }})</code>
								</p>
								<DeviceTags :tags="circuitTags(circuit)" />
							</template>
						</template>
					</DeviceCard>
					<DeviceCard
						:title="$t('config.modbusproxy.title')"
						editable
						:error="hasClassError('modbusproxy')"
						:unconfigured="isUnconfigured(modbusproxyTags)"
						data-testid="modbusproxy"
						@edit="openModal('modbusProxyModal')"
					>
						<template #icon><ModbusProxyIcon /></template>
						<template #tags>
							<DeviceTags :tags="modbusproxyTags" />
						</template>
					</DeviceCard>
					<DeviceCard
						:title="$t('config.shm.cardTitle')"
						editable
						:error="hasClassError('shm')"
						:unconfigured="isUnconfigured(shmTags)"
						data-testid="shm"
						@edit="openModal('shmModal')"
					>
						<template #icon><ShmIcon /></template>
						<template #tags>
							<DeviceTags :tags="shmTags" />
						</template>
					</DeviceCard>
					<DeviceCard
						:title="$t('config.hems.title')"
						editable
						:error="hasClassError('hems')"
						:unconfigured="isUnconfigured(hemsTags)"
						data-testid="hems"
						@edit="openModal('hemsModal')"
					>
						<template #icon><HemsIcon /></template>
						<template #tags>
							<DeviceTags :tags="hemsTags" />
						</template>
					</DeviceCard>
				</div>

				<hr class="my-5" />

				<h2 class="my-4 mt-5">{{ $t("config.section.system") }}</h2>
				<div class="round-box p-4 d-flex gap-4 mb-5 flex-wrap">
					<router-link to="/log" class="btn btn-outline-secondary">
						{{ $t("config.system.logs") }}
					</router-link>
					<router-link to="/issue" class="btn btn-outline-secondary">
						{{ $t("help.issueButton") }}
					</router-link>
					<button
						class="btn btn-outline-secondary text-truncate"
						@click="openModal('backupRestoreModal')"
					>
						{{ $t("config.system.backupRestore.title") }}
					</button>
					<button class="btn btn-outline-danger" @click="restart">
						{{ $t("config.system.restart") }}
					</button>
				</div>

				<LoadpointModal
					:id="selectedLoadpointId"
					ref="loadpointModal"
					:vehicleOptions="vehicleOptions"
					:loadpointCount="loadpoints.length"
					:chargers="chargers"
					:chargerValues="deviceValues['charger']"
					:meters="meters"
					:circuits="circuits"
					:fade="loadpointSubModalOpen ? 'left' : undefined"
					:hasDeviceError="hasDeviceError"
					@updated="loadpointChanged"
					@open-charger-modal="editLoadpointCharger"
					@open-meter-modal="editLoadpointMeter"
					@opened="loadpointSubModalOpen = false"
				/>
				<VehicleModal
					:id="selectedVehicleId"
					:is-sponsor="isSponsor"
					@vehicle-changed="vehicleChanged"
				/>
				<MeterModal
					:id="selectedMeterId"
					:type="selectedMeterType"
					:typeChoices="selectedMeterTypeChoices"
					:fade="loadpointSubModalOpen ? 'right' : undefined"
					:is-sponsor="isSponsor"
					@added="meterAdded"
					@updated="meterChanged"
					@removed="meterRemoved"
					@close="meterModalClosed"
				/>
				<ChargerModal
					:id="selectedChargerId"
					:loadpointType="selectedLoadpointType"
					:fade="loadpointSubModalOpen ? 'right' : undefined"
					:is-sponsor="isSponsor"
					:ocpp="ocpp"
					@added="chargerAdded"
					@updated="chargerChanged"
					@removed="chargerRemoved"
					@close="chargerModalClosed"
				/>
				<InfluxModal @changed="loadDirty" />
				<MqttModal @changed="loadDirty" />
				<NetworkModal @changed="loadDirty" />
				<ControlModal @changed="loadDirty" />
				<HemsModal :fromYaml="hems?.fromYaml" @changed="yamlChanged" />
				<ShmModal @changed="loadDirty" />
				<MessagingModal @changed="yamlChanged" />
				<TariffsModal @changed="yamlChanged" />
				<TelemetryModal :sponsor="sponsor" :telemetry="telemetry" />
				<ExperimentalModal />
				<ModbusProxyModal :is-sponsor="isSponsor" @changed="loadDirty" />
				<CircuitsModal
					:gridMeter="gridMeter"
					:extMeters="extMeters"
					@changed="yamlChanged"
				/>
				<EebusModal @changed="yamlChanged" />
				<OcppModal :ocpp="ocpp" />
				<BackupRestoreModal v-bind="backupRestoreProps" />
				<PasswordModal update-mode />
				<SponsorModal :error="hasClassError('sponsorship')" @changed="loadDirty" />
			</div>
		</div>
	</div>
</template>

<script lang="ts">
import "@h2d2/shopicons/es/regular/sun";
import "@h2d2/shopicons/es/regular/batterythreequarters";
import "@h2d2/shopicons/es/regular/powersupply";
import "@h2d2/shopicons/es/regular/receivepayment";
import NewDeviceButton from "../components/Config/NewDeviceButton.vue";
import api from "../api";
import ChargerModal from "../components/Config/ChargerModal.vue";
import CircuitsIcon from "../components/MaterialIcon/Circuits.vue";
import CircuitsModal from "../components/Config/CircuitsModal.vue";
import collector from "../mixins/collector";
import ControlModal from "../components/Config/ControlModal.vue";
import DeviceCard from "../components/Config/DeviceCard.vue";
import DeviceTags from "../components/Config/DeviceTags.vue";
import EebusIcon from "../components/MaterialIcon/Eebus.vue";
import EebusModal from "../components/Config/EebusModal.vue";
import OcppIcon from "../components/MaterialIcon/Ocpp.vue";
import OcppModal from "../components/Config/OcppModal.vue";
import formatter from "../mixins/formatter";
import GeneralConfig from "../components/Config/GeneralConfig.vue";
import HemsIcon from "../components/MaterialIcon/Hems.vue";
import HemsModal from "../components/Config/HemsModal.vue";
import ShmIcon from "../components/MaterialIcon/Shm.vue";
import ShmModal from "@/components/Config/ShmModal.vue";
import InfluxIcon from "../components/MaterialIcon/Influx.vue";
import InfluxModal from "../components/Config/InfluxModal.vue";
import LoadpointModal from "../components/Config/LoadpointModal.vue";
import LoadpointIcon from "../components/MaterialIcon/Loadpoint.vue";
import MessagingModal from "../components/Config/Messaging/MessagingModal.vue";
import MeterModal from "../components/Config/MeterModal.vue";
import MeterCard from "../components/Config/MeterCard.vue";
import Modal from "bootstrap/js/dist/modal";
import ModbusProxyIcon from "../components/MaterialIcon/ModbusProxy.vue";
import ModbusProxyModal from "../components/Config/ModbusProxyModal.vue";
import MqttIcon from "../components/MaterialIcon/Mqtt.vue";
import MqttModal from "../components/Config/MqttModal.vue";
import NetworkModal from "../components/Config/NetworkModal.vue";
import NotificationIcon from "../components/MaterialIcon/Notification.vue";
import restart, { performRestart } from "../restart";
import SponsorModal from "../components/Config/SponsorModal.vue";
import store from "../store";
import TariffsModal from "../components/Config/TariffsModal.vue";
import TelemetryModal from "../components/Config/TelemetryModal.vue";
import ExperimentalModal from "../components/Config/ExperimentalModal.vue";
import Header from "../components/Top/Header.vue";
import VehicleIcon from "../components/VehicleIcon";
import VehicleModal from "../components/Config/VehicleModal.vue";
import { defineComponent, type PropType } from "vue";
import type {
	Circuit,
	ConfigCharger,
	ConfigVehicle,
	ConfigCircuit,
	ConfigLoadpoint,
	ConfigMeter,
	LoadpointType,
	Timeout,
	MeterType,
	SiteConfig,
	DeviceType,
	Notification,
} from "@/types/evcc";

type DeviceValuesMap = Record<DeviceType, Record<string, any>>;

type DeviceTags = Record<
	string,
	{ value?: any; error?: boolean; warning?: boolean; muted?: boolean; options?: any }
>;

import BackupRestoreModal from "@/components/Config/BackupRestoreModal.vue";
import WelcomeBanner from "../components/Config/WelcomeBanner.vue";
import AuthSuccessBanner from "../components/Config/AuthSuccessBanner.vue";
import PasswordModal from "../components/Auth/PasswordModal.vue";
import AuthProvidersCard from "../components/Config/AuthProvidersCard.vue";

export default defineComponent({
	name: "Config",
	components: {
		NewDeviceButton,
		BackupRestoreModal,
		ChargerModal,
		CircuitsIcon,
		CircuitsModal,
		ControlModal,
		DeviceCard,
		DeviceTags,
		EebusIcon,
		EebusModal,
		OcppIcon,
		OcppModal,
		GeneralConfig,
		HemsIcon,
		HemsModal,
		ShmModal,
		ShmIcon,
		InfluxIcon,
		InfluxModal,
		MessagingModal,
		MeterModal,
		MeterCard,
		LoadpointModal,
		LoadpointIcon,
		ModbusProxyIcon,
		ModbusProxyModal,
		MqttIcon,
		MqttModal,
		NetworkModal,
		NotificationIcon,
		SponsorModal,
		TariffsModal,
		TelemetryModal,
		ExperimentalModal,
		TopHeader: Header,
		VehicleIcon,
		VehicleModal,
		WelcomeBanner,
		AuthSuccessBanner,
		PasswordModal,
		AuthProvidersCard,
	},
	mixins: [formatter, collector],
	props: {
		offline: Boolean,
		notifications: { type: Array as PropType<Notification[]>, default: () => [] },
	},
	data() {
		return {
			vehicles: [] as ConfigVehicle[],
			meters: [] as ConfigMeter[],
			loadpoints: [] as ConfigLoadpoint[],
			chargers: [] as ConfigCharger[],
			circuits: [] as ConfigCircuit[],
			selectedVehicleId: undefined as number | undefined,
			selectedMeterId: undefined as number | undefined,
			selectedMeterType: undefined as MeterType | undefined,
			selectedMeterTypeChoices: [] as MeterType[],
			selectedChargerId: undefined as number | undefined,
			selectedLoadpointId: undefined as number | undefined,
			selectedLoadpointType: undefined as LoadpointType | undefined,
			loadpointSubModalOpen: false,
			site: {
				grid: "",
				pv: [] as string[],
				battery: [] as string[],
				title: "",
				aux: null as string[] | null,
				ext: null as string[] | null,
			} as SiteConfig,
			deviceValueTimeout: null as Timeout,
			deviceValues: {
				meter: {},
				vehicle: {},
				charger: {},
				loadpoint: {},
			} as DeviceValuesMap,
			isComponentMounted: true,
			isPageVisible: true,
		};
	},
	head() {
		return { title: this.$t("config.main.title") };
	},
	computed: {
		callbackCompleted() {
			return this.$route.query["callbackCompleted"] as string | undefined;
		},
		callbackError() {
			return this.$route.query["callbackError"] as string | undefined;
		},
		authProviders() {
			return store.state?.authProviders;
		},
		loadpointsRequired() {
			return this.loadpoints.length === 0;
		},
		siteTitle() {
			return this.site?.title;
		},
		gridMeter() {
			const name = this.site?.grid;
			return this.getMetersByNames([name])[0];
		},
		pvMeters() {
			const names = this.site?.pv;
			return this.getMetersByNames(names);
		},
		batteryMeters() {
			const names = this.site?.battery;
			return this.getMetersByNames(names);
		},
		auxMeters() {
			const names = this.site?.aux;
			return this.getMetersByNames(names);
		},
		extMeters() {
			const names = this.site?.ext;
			return this.getMetersByNames(names);
		},
		selectedMeterName() {
			return this.getMeterById(this.selectedMeterId)?.name;
		},
		selectedChargerName() {
			return this.getChargerById(this.selectedChargerId)?.name;
		},
		tariffTags(): DeviceTags {
			const { currency, tariffGrid, tariffFeedIn, tariffCo2, tariffSolar } = store.state;
			if (
				tariffGrid === undefined &&
				tariffFeedIn === undefined &&
				tariffCo2 === undefined &&
				tariffSolar === undefined
			) {
				return { configured: { value: false } };
			}
			const tags = {
				currency: {},
				gridPrice: {},
				feedinPrice: {},
				co2: {},
				solarForecast: {},
			};
			if (currency) {
				tags.currency = { value: currency };
			}
			if (tariffGrid) {
				tags.gridPrice = { value: tariffGrid, options: { currency } };
			}
			if (tariffFeedIn) {
				tags.feedinPrice = { value: tariffFeedIn * -1, options: { currency } };
			}
			if (tariffCo2) {
				tags.co2 = { value: tariffCo2 };
			}
			if (tariffSolar) {
				tags.solarForecast = { value: tariffSolar };
			}
			return tags;
		},
		mqttTags(): DeviceTags {
			const { broker, topic } = store.state?.mqtt || {};
			if (!broker) return { configured: { value: false } };
			return {
				broker: { value: broker },
				topic: { value: topic },
			};
		},
		influxTags(): DeviceTags {
			const { url, database, org } = store.state?.influx || {};
			if (!url) return { configured: { value: false } };
			const result = { url: { value: url }, bucket: {}, org: {} };
			if (database) result.bucket = { value: database };
			if (org) result.org = { value: org };
			return result;
		},
		vehicleOptions() {
			return this.vehicles.map((v) => ({ key: v.name, name: v.config?.title || v.name }));
		},
		shmTags(): DeviceTags {
			const { vendorId, deviceId } = store.state?.shm || {};
			// TODO: use incoming SEMP connections to determin configured/active status
			const value = !!vendorId || !!deviceId;
			return { configured: { value } };
		},
		hems() {
			return store.state?.hems;
		},
		hemsTags(): DeviceTags {
			const type = this.hems?.config?.type;
			if (!type) {
				return { configured: { value: false } };
			}
			const result = {
				hemsType: {},
				hemsActiveLimit: { value: null as number | null },
			};
			if (["relay", "eebus"].includes(type)) {
				result.hemsType = { value: type };
			}
			const lpc = store.state?.circuits?.["lpc"];
			if (lpc) {
				const value = lpc.maxPower || null;
				result.hemsActiveLimit = { value };
			}

			return result;
		},
		sponsor() {
			return store.state?.sponsor;
		},
		isSponsor(): boolean {
			return !!this.sponsor?.status.name;
		},
		ocpp() {
			return store.state?.ocpp;
		},
		telemetry() {
			// @ts-expect-error: telemetry property exists but not in TypeScript definitions
			return store.state?.telemetry === true;
		},
		eebusTags(): DeviceTags {
			return { configured: { value: store.state?.eebus || false } };
		},
		ocppTags(): DeviceTags {
			const ocpp = store.state?.ocpp;
			const stations = ocpp?.status?.stations || [];
			if (stations.length === 0) {
				return { configured: { value: false } };
			}

			const connected = stations.filter((s) => s.status === "connected").length;
			const configured = stations.filter((s) => s.status === "configured").length;
			const detected = stations.filter((s) => s.status === "unknown").length;
			const total = connected + configured;

			const tags: Record<string, any> = {
				connections: { value: `${connected}/${total}` },
			};

			if (detected > 0) {
				tags["detected"] = { value: detected };
			}

			return tags;
		},
		modbusproxyTags(): DeviceTags {
			const config = store.state?.modbusproxy || [];
			if (config.length > 0) {
				return { amount: { value: config.length } };
			}
			return { configured: { value: false } };
		},
<<<<<<< HEAD
		messagingTags() {
			const config = store.state?.messaging?.services || [];
			if (config.length > 0) {
				return { amount: { value: config.length } };
			}
			return { configured: { value: false } };
=======
		messagingTags(): DeviceTags {
			return { configured: { value: store.state?.messaging || false } };
>>>>>>> 1f4a5b45
		},
		backupRestoreProps() {
			return {
				authDisabled: store.state?.authDisabled || false,
			};
		},
		circuitsSorted() {
			const sortedNames = Object.keys(store.state?.circuits || {});
			return [...this.circuits].sort(
				(a, b) => sortedNames.indexOf(a.name) - sortedNames.indexOf(b.name)
			);
		},
	},
	watch: {
		offline() {
			if (!this.offline) {
				this.loadAll();
			}
		},
	},
	mounted() {
		this.isComponentMounted = true;
		document.addEventListener("visibilitychange", this.handleVisibilityChange);
		this.isPageVisible = document.visibilityState === "visible";
		this.loadAll();
	},
	unmounted() {
		this.isComponentMounted = false;
		document.removeEventListener("visibilitychange", this.handleVisibilityChange);
		if (this.deviceValueTimeout) {
			clearTimeout(this.deviceValueTimeout);
		}
	},
	methods: {
		isUnconfigured(tags: DeviceTags): boolean {
			return tags["configured"]?.value === false;
		},
		handleVisibilityChange() {
			this.isPageVisible = document.visibilityState === "visible";
			if (this.isPageVisible) {
				this.updateValues();
			} else if (this.deviceValueTimeout) {
				clearTimeout(this.deviceValueTimeout);
			}
		},
		async loadAll() {
			await this.loadVehicles();
			await this.loadMeters();
			await this.loadSite();
			await this.loadChargers();
			await this.loadLoadpoints();
			await this.loadCircuits();
			await this.loadDirty();
			this.updateValues();
		},
		async loadDirty() {
			const response = await api.get("/config/dirty");
			if (response.data) {
				restart.restartNeeded = true;
			}
		},
		async loadVehicles() {
			const response = await api.get("/config/devices/vehicle");
			this.vehicles = response.data || [];
		},
		async loadChargers() {
			const response = await api.get("/config/devices/charger");
			this.chargers = response.data || [];
		},
		async loadMeters() {
			const response = await api.get("/config/devices/meter");
			this.meters = response.data || [];
		},
		async loadCircuits() {
			const response = await api.get("/config/devices/circuit");
			const circuits = response.data || [];
			// set lpc default title
			circuits.forEach((c: ConfigCircuit) => {
				if (c.name === "lpc" && !c.config?.title) {
					c.config = c.config || {};
					c.config.title = this.$t("config.hems.title");
				}
			});
			this.circuits = circuits;
		},
		async loadSite() {
			const response = await api.get("/config/site", {
				validateStatus: (status: number) => status < 500,
			});
			if (response.status === 200) {
				this.site = response.data;
			}
		},
		async loadLoadpoints() {
			const response = await api.get("/config/loadpoints");
			this.loadpoints = response.data || [];
		},
		getMetersByNames(names: string[] | null): ConfigMeter[] {
			if (!names || !this.meters) {
				return [];
			}
			return names
				.map((name) => this.meters.find((m) => m.name === name))
				.filter((m): m is ConfigMeter => m !== undefined);
		},
		getMeterById(id?: number) {
			if (!id || !this.meters) {
				return undefined;
			}
			return this.meters.find((m) => m.id === id);
		},
		getChargerById(id?: number) {
			if (!id || !this.chargers) {
				return undefined;
			}
			return this.chargers.find((c) => c.id === id);
		},
		vehicleModal() {
			return Modal.getOrCreateInstance(
				document.getElementById("vehicleModal") as HTMLElement
			);
		},
		meterModal() {
			return Modal.getOrCreateInstance(document.getElementById("meterModal") as HTMLElement);
		},
		loadpointModal() {
			return Modal.getOrCreateInstance(
				document.getElementById("loadpointModal") as HTMLElement
			);
		},
		chargerModal() {
			return Modal.getOrCreateInstance(
				document.getElementById("chargerModal") as HTMLElement
			);
		},
		editLoadpointCharger(name: string, loadpointType?: LoadpointType) {
			this.loadpointSubModalOpen = true;
			const charger = this.chargers.find((c) => c.name === name);
			if (charger && charger.id === undefined) {
				alert(
					"yaml configured chargers can not be edited. Remove charger from yaml first."
				);
				return;
			}
			this.loadpointModal().hide();
			this.$nextTick(() => this.editCharger(charger?.id, loadpointType));
		},
		editLoadpointMeter(name: string) {
			this.loadpointSubModalOpen = true;
			const meter = this.meters.find((m) => m.name === name);
			if (meter && meter.id === undefined) {
				alert("yaml configured meters can not be edited. Remove meter from yaml first.");
				return;
			}
			this.loadpointModal().hide();
			this.$nextTick(() => this.editMeter("charge", meter?.id));
		},
		editMeter(type: MeterType, id?: number) {
			this.selectedMeterType = type;
			this.selectedMeterId = id;
			this.$nextTick(() => this.meterModal().show());
		},
		newMeter(type: MeterType) {
			this.selectedMeterId = undefined;
			this.selectedMeterType = type;
			this.$nextTick(() => this.meterModal().show());
		},
		addSolarBatteryMeter() {
			this.selectedMeterId = undefined;
			this.selectedMeterType = undefined;
			this.selectedMeterTypeChoices = ["pv", "battery"] as MeterType[];
			this.$nextTick(() => this.meterModal().show());
		},
		newAdditionalMeter() {
			this.selectedMeterId = undefined;
			this.selectedMeterType = undefined;
			this.selectedMeterTypeChoices = ["aux", "ext"] as MeterType[];
			this.$nextTick(() => this.meterModal().show());
		},
		editCharger(id?: number, loadpointType?: LoadpointType) {
			this.selectedChargerId = id;
			this.selectedLoadpointType = loadpointType;
			this.$nextTick(() => this.chargerModal().show());
		},
		async meterChanged() {
			await this.loadMeters();
			await this.loadDirty();
			this.updateValues();
		},
		async chargerChanged() {
			await this.loadChargers();
			await this.loadDirty();
			this.updateValues();
		},
		editLoadpoint(id?: number) {
			if (!id) alert("missing loadpoint id");
			this.selectedLoadpointId = id;
			this.$nextTick(() => this.loadpointModal().show());
		},
		newLoadpoint() {
			this.selectedLoadpointId = undefined;
			(
				this.$refs["loadpointModal"] as InstanceType<typeof LoadpointModal> | undefined
			)?.reset();
			this.$nextTick(() => this.loadpointModal().show());
		},
		async loadpointChanged() {
			this.selectedLoadpointId = undefined;
			await this.loadLoadpoints();
			this.loadDirty();
		},
		editVehicle(id: number) {
			this.selectedVehicleId = id;
			this.$nextTick(() => this.vehicleModal().show());
		},
		newVehicle() {
			this.selectedVehicleId = undefined;
			this.$nextTick(() => this.vehicleModal().show());
		},
		vehicleChanged() {
			this.selectedVehicleId = undefined;
			this.vehicleModal().hide();
			this.loadVehicles();
			this.loadDirty();
		},
		siteChanged() {
			this.loadDirty();
		},
		yamlChanged() {
			this.loadDirty();
		},
		meterAdded(type: MeterType, name: string) {
			if (type === "charge") {
				// update loadpoint
				(
					this.$refs["loadpointModal"] as InstanceType<typeof LoadpointModal> | undefined
				)?.setMeter(name);
			} else if (type === "grid") {
				// update site grid
				this.site.grid = name;
				this.saveSite(type);
			} else {
				// update site pv, battery, aux, ext with type-safe approach
				switch (type) {
					case "pv":
						if (!this.site.pv) this.site.pv = [];
						this.site.pv.push(name);
						break;
					case "battery":
						if (!this.site.battery) this.site.battery = [];
						this.site.battery.push(name);
						break;
					case "aux":
						if (!this.site.aux) this.site.aux = [];
						this.site.aux.push(name);
						break;
					case "ext":
						if (!this.site.ext) this.site.ext = [];
						this.site.ext.push(name);
						break;
				}
				this.saveSite(type);
			}
			this.meterChanged();
		},
		meterRemoved(type: MeterType) {
			if (type === "charge") {
				// update loadpoint
				(
					this.$refs["loadpointModal"] as InstanceType<typeof LoadpointModal> | undefined
				)?.setMeter("");
			} else {
				// update site grid, pv, battery, aux, ext
				this.loadSite();
				this.loadDirty();
			}
			this.meterChanged();
		},
		async chargerAdded(name: string) {
			await this.chargerChanged();
			(
				this.$refs["loadpointModal"] as InstanceType<typeof LoadpointModal> | undefined
			)?.setCharger(name);
		},
		chargerRemoved() {
			(
				this.$refs["loadpointModal"] as InstanceType<typeof LoadpointModal> | undefined
			)?.setCharger("");
			this.chargerChanged();
		},
		meterModalClosed() {
			if (this.selectedMeterType === "charge") {
				// reopen loadpoint modal
				this.loadpointModal().show();
			}
		},
		chargerModalClosed() {
			// reopen loadpoint modal
			this.loadpointModal().show();
		},
		async saveSite(key: keyof SiteConfig) {
			const body = key ? { [key]: this.site[key] } : this.site;
			await api.put("/config/site", body);
			await this.loadSite();
			await this.loadDirty();
			this.updateValues();
		},
		todo() {
			alert("not implemented yet");
		},
		async restart() {
			await performRestart();
		},
		async updateDeviceValue(type: DeviceType, name: string) {
			try {
				const response = await api.get(`/config/devices/${type}/${name}/status`);
				if (!this.deviceValues[type]) this.deviceValues[type] = {};
				this.deviceValues[type][name] = response.data;
			} catch (error) {
				console.error("Error fetching device values for", type, name, error);
			}
		},
		async updateValues() {
			if (this.deviceValueTimeout) {
				clearTimeout(this.deviceValueTimeout);
			}
			if (!this.offline) {
				const devices = {
					meter: this.meters,
					vehicle: this.vehicles,
					charger: this.chargers,
				} as Record<DeviceType, any[]>;
				for (const type in devices) {
					for (const device of devices[type as DeviceType]) {
						if (this.isComponentMounted && this.isPageVisible) {
							await this.updateDeviceValue(type as DeviceType, device.name);
						}
					}
				}
			}

			if (this.isComponentMounted && this.isPageVisible) {
				const interval = (store.state?.interval || 30) * 1000;
				this.deviceValueTimeout = setTimeout(this.updateValues, interval);
			}
		},
		deviceTags(type: DeviceType, id: string) {
			return this.deviceValues[type][id] || {};
		},
		loadpointTags(loadpoint: ConfigLoadpoint) {
			const { charger, meter } = loadpoint;
			const chargerTags = charger ? this.deviceTags("charger", charger) : {};
			const meterTags = meter ? this.deviceTags("meter", meter) : {};
			return { ...chargerTags, ...meterTags };
		},
		openModal(id: string) {
			const $el = document.getElementById(id);
			if ($el) {
				Modal.getOrCreateInstance($el).show();
			} else {
				console.error(`modal ${id} not found`);
			}
		},
		circuitTags(circuit: ConfigCircuit) {
			const circuits = store.state?.circuits || {};
			const data =
				(circuits[circuit.name] as Circuit | undefined) || ({} as Partial<Circuit>);
			const result: Record<string, object> = {};
			const p = data.power || 0;
			if (data.maxPower) {
				result["powerRange"] = {
					value: [p, data.maxPower],
					warning: data.power && data.power >= data.maxPower,
				};
			} else {
				result["power"] = { value: p, muted: true };
			}
			if (data.maxCurrent) {
				result["currentRange"] = {
					value: [data.current || 0, data.maxCurrent],
					warning: data.current && data.current >= data.maxCurrent,
				};
			}
			return result;
		},
		hasDeviceError(type: DeviceType, name?: string) {
			if (!name) return false;
			const fatals = store.state?.fatal || [];
			return fatals.some((fatal) => fatal.class === type && fatal.device === name);
		},
		hasClassError(className: string) {
			const fatals = store.state?.fatal || [];
			return fatals.some((fatal) => fatal.class === className);
		},
		chargerIcon(chargerName: string) {
			const charger = this.chargers.find((c) => c.name === chargerName);

			return charger?.config?.icon || this.deviceValues["charger"][chargerName]?.icon?.value;
		},
		handleProviderAuthRequest(providerId: string) {
			const header = this.$refs["header"] as InstanceType<typeof Header> | undefined;
			header?.requestAuthProvider(providerId);
		},
	},
});
</script>
<style scoped>
.config-list {
	display: grid;
	grid-template-columns: repeat(auto-fill, minmax(250px, 1fr));
	grid-gap: 2rem;
	margin-bottom: 5rem;
}
.wip {
	opacity: 0.2 !important;
	display: none !important;
}
</style><|MERGE_RESOLUTION|>--- conflicted
+++ resolved
@@ -729,17 +729,12 @@
 			}
 			return { configured: { value: false } };
 		},
-<<<<<<< HEAD
 		messagingTags() {
 			const config = store.state?.messaging?.services || [];
 			if (config.length > 0) {
 				return { amount: { value: config.length } };
 			}
 			return { configured: { value: false } };
-=======
-		messagingTags(): DeviceTags {
-			return { configured: { value: store.state?.messaging || false } };
->>>>>>> 1f4a5b45
 		},
 		backupRestoreProps() {
 			return {
