--- conflicted
+++ resolved
@@ -431,13 +431,10 @@
 		startDate() {
 			return new Date(this.sessions[0]?.created || Date.now());
 		},
-<<<<<<< HEAD
 		topNavigation() {
 			const vehicleLogins = store.state.providerAuth ? store.state.providerAuth.vehicles : {};
 			return { vehicleLogins, ...this.collectProps(TopNavigation, store.state) };
 		},
-=======
->>>>>>> 4c73cbe1
 		sessionsWithDefaults() {
 			return this.sessions.map((session) => {
 				const loadpoint = session.loadpoint || this.$t("main.loadpoint.fallbackName");
