<template>
	<div class="app d-flex flex-column justify-content-between">
		<div>
			<nav class="navbar navbar-expand-lg navbar-dark bg-dark">
				<div class="container">
<<<<<<< HEAD
					<a class="navbar-brand" href="/">
						<Logo class="logo" />
=======
					<a class="navbar-brand" href="https://github.com/andig/evcc">
						<Logo class="logo"></Logo>
>>>>>>> e30809d9
					</a>
					<button
						class="navbar-toggler"
						type="button"
						data-toggle="collapse"
						data-target="#navbarNavAltMarkup"
						aria-controls="navbarNavAltMarkup"
						aria-expanded="false"
						aria-label="Toggle navigation"
					>
						<span class="navbar-toggler-icon"></span>
					</button>
					<div class="collapse navbar-collapse" id="navbarNavAltMarkup">
						<div class="navbar-nav mr-auto"></div>
						<div class="navbar-nav">
							<a
								class="nav-item nav-link"
								href="https://github.com/andig/evcc/discussions"
								target="_blank"
							>
								Support
							</a>
							<a
								class="nav-item nav-link"
								href="https://github.com/sponsors/andig"
								target="_blank"
							>
								Projekt unterstützen
							</a>
						</div>
					</div>
				</div>
			</nav>

			<router-view></router-view>
		</div>
		<Footer :version="version"></Footer>
	</div>
</template>

<script>
import "../icons";
import Logo from "../components/Logo";
import Footer from "../components/Footer";
import store from "../store";

export default {
	name: "App",
	components: { Logo, Footer },
	data: function () {
		return {
			compact: false,
			store: this.$root.$data.store,
			installedVersion: window.evcc.version,
		};
	},
	methods: {
		connect: function () {
			const loc = window.location;
			const protocol = loc.protocol == "https:" ? "wss:" : "ws:";
			const uri =
				protocol +
				"//" +
				loc.hostname +
				(loc.port ? ":" + loc.port : "") +
				loc.pathname +
				"ws";
			const ws = new WebSocket(uri),
				self = this;
			ws.onerror = function () {
				ws.close();
			};
			ws.onclose = function () {
				window.setTimeout(self.connect, 1000);
			};
			ws.onmessage = function (evt) {
				try {
					var msg = JSON.parse(evt.data);
					store.update(msg);
				} catch (e) {
					window.toasts.error(e, evt.data);
				}
			};
		},
	},
	computed: {
		version: function () {
			return {
				installed: this.installedVersion,
				available: this.store.state.availableVersion,
				releaseNotes: this.store.state.releaseNotes,
				hasUpdater: this.store.state.hasUpdater,
				uploadMessage: this.store.state.uploadMessage,
				uploadProgress: this.store.state.uploadProgress,
			};
		},
	},
	created: function () {
		const urlParams = new URLSearchParams(window.location.search);
		this.compact = urlParams.get("compact");
		this.connect(); // websocket listener
	},
};
</script>
<style scoped>
.logo {
	width: 85px;
}
.app {
	min-height: 100vh;
}
</style><|MERGE_RESOLUTION|>--- conflicted
+++ resolved
@@ -3,13 +3,8 @@
 		<div>
 			<nav class="navbar navbar-expand-lg navbar-dark bg-dark">
 				<div class="container">
-<<<<<<< HEAD
-					<a class="navbar-brand" href="/">
-						<Logo class="logo" />
-=======
 					<a class="navbar-brand" href="https://github.com/andig/evcc">
 						<Logo class="logo"></Logo>
->>>>>>> e30809d9
 					</a>
 					<button
 						class="navbar-toggler"
