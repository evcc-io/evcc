--- conflicted
+++ resolved
@@ -100,6 +100,16 @@
 		sponsor: function () {
 			return this.store.state.sponsor;
 		},
+		savings: function () {
+			return {
+				since: this.store.state.savingsSince,
+				chargedTotal: this.store.state.savingsChargedTotal,
+				chargedSelfConsumption: this.store.state.savingsChargedSelfConsumption,
+				selfPercentage: this.store.state.savingsSelfPercentage,
+				gridPrice: this.store.state.tariffGrid,
+				feedinPrice: this.store.state.tariffFeedin,
+			};
+		},
 	},
 	created: function () {
 		const urlParams = new URLSearchParams(window.location.search);
@@ -143,46 +153,6 @@
 			title: this.title ? `evcc | ${this.title}` : "evcc",
 		};
 	},
-<<<<<<< HEAD
-	computed: {
-		version: function () {
-			return {
-				installed: this.installedVersion,
-				commit: this.commit,
-				available: this.store.state.availableVersion,
-				releaseNotes: this.store.state.releaseNotes,
-				hasUpdater: this.store.state.hasUpdater,
-				uploadMessage: this.store.state.uploadMessage,
-				uploadProgress: this.store.state.uploadProgress,
-			};
-		},
-		title: function () {
-			return this.store.state.siteTitle;
-		},
-		sponsor: function () {
-			return this.store.state.sponsor;
-		},
-		savings: function () {
-			return {
-				since: this.store.state.savingsSince,
-				chargedTotal: this.store.state.savingsChargedTotal,
-				chargedSelfConsumption: this.store.state.savingsChargedSelfConsumption,
-				selfPercentage: this.store.state.savingsSelfPercentage,
-				gridPrice: this.store.state.tariffGrid,
-				feedinPrice: this.store.state.tariffFeedin,
-			};
-		},
-	},
-	props: {
-		notifications: Array,
-	},
-	created: function () {
-		const urlParams = new URLSearchParams(window.location.search);
-		this.compact = urlParams.get("compact");
-		this.connect(); // websocket listener
-	},
-=======
->>>>>>> e9d0b0c5
 };
 </script>
 <style scoped>
