--- conflicted
+++ resolved
@@ -6,9 +6,9 @@
 					{{ $t("main.loadpointDetails.power") }}
 					<div
 						v-if="chargePower && activePhases"
+						v-tooltip="{ content: phaseTooltip }"
 						class="badge rounded-pill bg-secondary text-light cursor-pointer"
 						tabindex="0"
-						v-tooltip="{ content: phaseTooltip }"
 					>
 						{{ activePhases }}P
 						<WaitingDots
@@ -38,13 +38,13 @@
 					{{ fmt(chargePower) }}
 					<small class="text-muted">
 						{{ fmtUnit(chargePower) }}W<small
-							class="cursor-pointer d-inline-block px-2"
 							v-if="pvTimerVisible"
 							v-tooltip="{
 								content: $t(`main.loadpointDetails.tooltip.pv.${pvAction}`, {
 									remaining: fmtRemaining(pvRemaining),
 								}),
 							}"
+							class="cursor-pointer d-inline-block px-2"
 							tabindex="0"
 						>
 							<WaitingDots
@@ -100,11 +100,8 @@
 
 export default {
 	name: "LoadpointDetails",
-<<<<<<< HEAD
+	components: { WaitingDots },
 	mixins: [formatter],
-=======
-	components: { WaitingDots },
->>>>>>> fbe6532a
 	props: {
 		chargedEnergy: Number,
 		chargeDuration: Number,
@@ -118,14 +115,6 @@
 		phaseAction: String,
 		pvRemaining: Number,
 		pvAction: String,
-	},
-<<<<<<< HEAD
-=======
-	mixins: [formatter],
-	methods: {
-		fmtRemaining(remaining) {
-			return remaining > 0 ? this.fmtTimeAgo(new Date(Date.now() + remaining * 1000)) : null;
-		},
 	},
 	computed: {
 		phaseTooltip() {
@@ -161,6 +150,10 @@
 			return false;
 		},
 	},
->>>>>>> fbe6532a
+	methods: {
+		fmtRemaining(remaining) {
+			return remaining > 0 ? this.fmtTimeAgo(new Date(Date.now() + remaining * 1000)) : null;
+		},
+	},
 };
 </script>