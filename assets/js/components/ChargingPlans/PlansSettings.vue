<template>
	<div class="mt-4">
		<div class="form-group d-lg-flex align-items-baseline justify-content-between">
			<div class="container px-0">
				<ChargingPlanStaticSettings
					:id="`lp${id}-1`"
					class="mb-2"
					v-bind="staticPlan || {}"
					:capacity="capacity"
					:range-per-soc="rangePerSoc"
					:soc-per-kwh="socPerKwh"
					:soc-based-planning="socBasedPlanning"
					:multiplePlans="multiplePlans"
					@static-plan-updated="(data) => updateStaticPlan({ index: 0, ...data })"
					@static-plan-removed="() => removeStaticPlan(0)"
					@plan-preview="previewStaticPlan"
				/>
				<div v-if="socBasedPlanning">
					<div v-if="multiplePlans" class="d-none d-lg-block">
						<hr class="mt-5" />
						<h5>
							<div class="inner mb-3" data-testid="repeating-plan-title">
								{{ $t("main.chargingPlan.repeatingPlans") }}
							</div>
						</h5>
					</div>

					<ChargingPlansRepeatingSettings
						:id="id"
						:rangePerSoc="rangePerSoc"
						:plans="repeatingPlans"
						@updated="updateRepeatingPlans"
					/>
				</div>
			</div>
		</div>
		<hr />
		<h5>
			<div class="inner" data-testid="plan-preview-title">
				<span v-if="!multiplePlans">
					{{ $t(`main.targetCharge.${noActivePlan ? "preview" : "currentPlan"}`) }}
				</span>
				<CustomSelect
					v-else-if="noActivePlan"
					:options="previewPlanOptions"
					:selected="selectedPreviewId"
					data-testid="preview-plan-select"
					@change="selectPreviewPlan($event.target.value)"
				>
					<span class="text-decoration-underline">
						{{ selectedPreviewPlanTitle }}
					</span>
				</CustomSelect>
				<span v-else>
					{{ nextPlanTitle }}
				</span>
			</div>
		</h5>
		<ChargingPlanWarnings v-bind="chargingPlanWarningsProps" />
		<ChargingPlanPreview v-bind="chargingPlanPreviewProps" />
	</div>
</template>

<script lang="ts">
import "@h2d2/shopicons/es/regular/plus";
import Preview from "./Preview.vue";
import PlanStaticSettings from "./PlanStaticSettings.vue";
import RepeatingSettings from "./PlansRepeatingSettings.vue";
import Warnings from "./Warnings.vue";
import formatter from "../../mixins/formatter.js";
import collector from "../../mixins/collector.js";
import api, { allowClientError } from "../../api.js";
import CustomSelect from "../Helper/CustomSelect.vue";
import deepEqual from "../../utils/deepEqual.js";
import { defineComponent, type PropType } from "vue";
import type {
	Vehicle,
	PartialBy,
	Timeout,
	Tariff,
	CustomSelectOption as SelectableOption,
	CURRENCY,
} from "assets/js/types/evcc.js";

import type {
	StaticPlan,
	RepeatingPlan,
	PlanWrapper,
	StaticSocPlan,
	StaticEnergyPlan,
	PlanResponse,
} from "./types.js";

const TARIFF_CACHE_TIME = 300000; // 5 minutes

export default defineComponent({
	name: "ChargingPlansSettings",
	components: {
		ChargingPlanPreview: Preview,
		ChargingPlanStaticSettings: PlanStaticSettings,
		ChargingPlansRepeatingSettings: RepeatingSettings,
		ChargingPlanWarnings: Warnings,
		CustomSelect,
	},
	mixins: [formatter, collector],
	props: {
		id: [String, Number],
		staticPlan: Object as PropType<StaticPlan>,
		repeatingPlans: { type: Array as PropType<RepeatingPlan[]>, default: () => [] },
		effectiveLimitSoc: Number,
		effectivePlanTime: String,
		effectivePlanSoc: Number,
		planEnergy: Number,
		limitEnergy: Number,
		socBasedPlanning: Boolean,
		socPerKwh: Number,
		rangePerSoc: Number,
		smartCostType: String,
		currency: String as PropType<CURRENCY>,
		mode: String,
		capacity: Number,
		vehicle: Object as PropType<Vehicle>,
		vehicleLimitSoc: Number,
		planOverrun: Number,
	},
	emits: ["static-plan-removed", "static-plan-updated", "repeating-plans-updated"],
	data() {
		return {
			staticPlanPreview: {} as StaticPlan,
			tariff: {} as Tariff,
			plan: {} as PlanWrapper,
			activeTab: "time",
			debounceTimer: null as Timeout,
			selectedPreviewId: 1,
			nextPlanId: 0,
		};
	},
	computed: {
		noActivePlan(): boolean {
			return !this.staticPlan && this.repeatingPlans.every((plan) => !plan.active);
		},
		multiplePlans(): boolean {
			return this.repeatingPlans.length !== 0;
		},
		selectedPreviewPlanTitle(): string {
			return this.previewPlanOptions[this.selectedPreviewId - 1]?.name;
		},
		chargingPlanWarningsProps(): any {
			return this.collectProps(Warnings);
		},
		chargingPlanPreviewProps(): any {
			const { rates } = this.tariff;
			const { duration, plan, power, planTime } = this.plan;
			const targetTime = planTime ? new Date(planTime) : null;
			const { currency, smartCostType } = this;
			return rates
				? { duration, plan, power, rates, targetTime, currency, smartCostType }
				: null;
		},
		previewPlanOptions(): SelectableOption[] {
			const name = (n: number) => `${this.$t("main.targetCharge.preview")} #${n}`;

			// static plan
			const options = [{ value: 1, name: name(1) }] as SelectableOption[];

			// repeating plans
			this.repeatingPlans.forEach((plan, index) => {
				const number = index + 2;
				options.push({
					value: number,
					name: name(number),
					disabled: !plan.weekdays.length,
				});
			});

			return options;
		},
		nextPlanTitle(): string {
			return `${this.$t("main.targetCharge.nextPlan")} #${this.nextPlanId}`;
		},
	},
	watch: {
		effectivePlanTime(newValue: string) {
			if (null !== newValue) {
				this.fetchPlanDebounced();
			}
		},
		staticPlan: {
			deep: true,
			handler(vNew: StaticPlan, vOld: StaticPlan) {
				if (!deepEqual(vNew, vOld)) {
					this.fetchPlanDebounced();
				}
			},
		},
		repeatingPlans: {
			deep: true,
			handler(vNew: RepeatingPlan[], vOld: RepeatingPlan[]) {
				if (!deepEqual(vNew, vOld)) {
					this.adjustPreviewId();
					this.fetchPlanDebounced();
				}
			},
		},
	},
	mounted(): void {
		this.fetchPlanDebounced();
	},
	methods: {
		selectPreviewPlan(id: number): void {
			this.selectedPreviewId = id;
			this.updatePlanPreviewDebounced();
		},
		async fetchPlanDebounced() {
			if (this.noActivePlan) {
				await this.updatePlanPreviewDebounced();
			} else {
				await this.updateActivePlanDebounced();
			}
		},
		adjustPreviewId(): void {
			if (this.selectedPreviewId > this.previewPlanOptions.length) {
				this.selectedPreviewId = this.previewPlanOptions.length;
			}
		},
		async updateActivePlan(): Promise<void> {
			try {
				const res = await this.apiFetchPlan(`loadpoints/${this.id}/plan`);
				this.plan = res?.data.result ?? ({} as PlanWrapper);
				this.nextPlanId = this.plan.planId;
			} catch (e) {
				console.error(e);
			}
			await this.updateTariff();
		},
		async fetchStaticPreviewSoc(plan: StaticSocPlan): Promise<PlanResponse | undefined> {
			const timeISO = plan.time.toISOString();
			return await this.apiFetchPlan(
				`loadpoints/${this.id}/plan/static/preview/soc/${plan.soc}/${timeISO}`
			);
		},
		async fetchRepeatingPreview(
			plan: PartialBy<RepeatingPlan, "active">
		): Promise<PlanResponse | undefined> {
			return await this.apiFetchPlan(
				`loadpoints/${this.id}/plan/repeating/preview/${plan.soc}/${plan.weekdays}/${plan.time}/${encodeURIComponent(plan.tz)}`
			);
		},
		async fetchStaticPreviewEnergy(plan: StaticEnergyPlan): Promise<PlanResponse | undefined> {
			const timeISO = plan.time.toISOString();
			return await this.apiFetchPlan(
				`loadpoints/${this.id}/plan/static/preview/energy/${plan.energy}/${timeISO}`
			);
		},
		async apiFetchPlan(url: string): Promise<PlanResponse | undefined> {
			try {
				const res = (await api.get(url, {
					validateStatus: (code) => [200, 404].includes(code),
				})) as PlanResponse;
				if (res.status === 404) {
					return { data: { result: {} as PlanWrapper } } as PlanResponse;
				}
				return res;
			} catch (e) {
				console.error(e);
				return;
			}
		},
		async updatePreviewPlan(): Promise<void> {
			// only show preview of no plan is active
			if (!this.noActivePlan) return;

			try {
				let planRes: PlanResponse | undefined = undefined;

				if (this.selectedPreviewId < 2 && this.staticPlanPreview) {
					// static plan
					let plan = this.staticPlanPreview;
					if (this.socBasedPlanning) {
						plan = plan as StaticSocPlan;
						planRes = await this.fetchStaticPreviewSoc({
							soc: plan.soc,
							time: plan.time,
						});
					} else {
						plan = plan as StaticEnergyPlan;
						planRes = await this.fetchStaticPreviewEnergy({
							energy: plan.energy,
							time: plan.time,
						});
					}
				} else {
					// repeating plan
					const plan = this.repeatingPlans[this.selectedPreviewId - 2];
					if (!plan) {
						return;
					}
					const { weekdays, soc, time, tz } = plan;
					if (weekdays.length === 0) {
						return;
					}
					planRes = await this.fetchRepeatingPreview({ weekdays, soc, time, tz });
				}
				this.plan = planRes?.data.result ?? ({} as PlanWrapper);
				await this.updateTariff();
			} catch (e) {
				console.error(e);
			}
		},
		async updateTariff(): Promise<void> {
			// cache tariff for 5 minutes
			if (
				this.tariff?.lastUpdate &&
				Date.now() - this.tariff.lastUpdate.getTime() <= TARIFF_CACHE_TIME
			) {
				return;
			}

<<<<<<< HEAD
			const tariffRes = await api.get(`tariff/planner`, {
				validateStatus(status) {
					return status >= 200 && status < 500;
				},
			});

			this.tariff = {
				rates: tariffRes.status === 404 ? [] : tariffRes.data.result,
				lastUpdate: new Date(),
			};
=======
			const tariffRes = await api.get(`tariff/planner`, allowClientError);
			if (tariffRes.status === 404) {
				this.tariff = { rates: [] };
			} else {
				this.tariff = tariffRes.data.result;
				this.tariff.lastUpdate = new Date();
			}
>>>>>>> 5dd469ce
		},
		async updatePlanPreviewDebounced(): Promise<void> {
			if (!this.debounceTimer) {
				await this.updatePreviewPlan();
				return;
			}
			clearTimeout(this.debounceTimer);
			this.debounceTimer = setTimeout(async () => await this.updatePreviewPlan(), 1000);
		},
		async updateActivePlanDebounced(): Promise<void> {
			if (!this.debounceTimer) {
				await this.updateActivePlan();
				return;
			}
			clearTimeout(this.debounceTimer);
			this.debounceTimer = setTimeout(async () => await this.updateActivePlan(), 1000);
		},
		removeStaticPlan(index: number): void {
			this.$emit("static-plan-removed", index);
		},
		updateStaticPlan(plan: StaticPlan): void {
			this.$emit("static-plan-updated", plan);
		},
		updateRepeatingPlans(plans: RepeatingPlan[]): void {
			this.$emit("repeating-plans-updated", plans);
		},
		previewStaticPlan(plan: StaticPlan): void {
			this.staticPlanPreview = plan;
			this.updatePlanPreviewDebounced();
		},
	},
});
</script>

<style scoped>
h5 {
	position: relative;
	display: flex;
	top: -25px;
	margin-bottom: -0.5rem;
	padding: 0 0.5rem;
	justify-content: center;
}
h5 .inner {
	padding: 0 0.5rem;
	background-color: var(--evcc-box);
	font-weight: normal;
	color: var(--evcc-gray);
	text-transform: uppercase;
	text-align: center;
}
</style><|MERGE_RESOLUTION|>--- conflicted
+++ resolved
@@ -316,26 +316,12 @@
 				return;
 			}
 
-<<<<<<< HEAD
-			const tariffRes = await api.get(`tariff/planner`, {
-				validateStatus(status) {
-					return status >= 200 && status < 500;
-				},
-			});
+			const tariffRes = await api.get(`tariff/planner`, allowClientError);
 
 			this.tariff = {
 				rates: tariffRes.status === 404 ? [] : tariffRes.data.result,
 				lastUpdate: new Date(),
 			};
-=======
-			const tariffRes = await api.get(`tariff/planner`, allowClientError);
-			if (tariffRes.status === 404) {
-				this.tariff = { rates: [] };
-			} else {
-				this.tariff = tariffRes.data.result;
-				this.tariff.lastUpdate = new Date();
-			}
->>>>>>> 5dd469ce
 		},
 		async updatePlanPreviewDebounced(): Promise<void> {
 			if (!this.debounceTimer) {
