<template>
	<div class="text-center">
		<LabelAndValue
			class="root flex-grow-1"
			:label="$t('main.chargingPlan.title')"
			:class="disabled ? 'opacity-25' : 'opacity-100'"
			data-testid="charging-plan"
		>
			<div class="value m-0 d-block align-items-baseline justify-content-center">
				<button
					class="value-button p-0"
					:class="buttonColor"
					data-testid="charging-plan-button"
					@click="openModal"
				>
					<strong v-if="enabled">
						<span class="targetTimeLabel"> {{ targetTimeLabel }}</span>
						<div
							class="extraValue text-nowrap"
							:class="{ 'text-warning': planTimeUnreachable }"
						>
							{{ targetSocLabel }}
						</div>
					</strong>
					<span v-else class="text-decoration-underline">
						{{ $t("main.chargingPlan.none") }}
					</span>
				</button>
			</div>
		</LabelAndValue>

		<Teleport to="body">
			<GenericModal
				:id="modalId"
				ref="modal"
				:title="modalTitle"
				size="xl"
				data-testid="charging-plan-modal"
				@open="modalVisible"
				@closed="modalInvisible"
			>
				<div class="pt-2">
					<ul class="nav nav-tabs">
						<li class="nav-item">
							<a
								class="nav-link"
								:class="{ active: departureTabActive }"
								href="#"
								@click.prevent="showDeatureTab"
							>
								{{ $t("main.chargingPlan.departureTab") }}
							</a>
						</li>
						<li class="nav-item">
							<a
								class="nav-link"
								:class="{ active: arrivalTabActive }"
								href="#"
								@click.prevent="showArrivalTab"
							>
								{{ $t("main.chargingPlan.arrivalTab") }}
							</a>
						</li>
					</ul>
					<div v-if="isModalVisible">
						<ChargingPlansSettings
							v-if="departureTabActive"
							v-bind="chargingPlansSettingsProps"
							@static-plan-updated="updateStaticPlan"
							@static-plan-removed="removeStaticPlan"
							@repeating-plans-updated="updateRepeatingPlans"
							@plan-strategy-updated="updatePlanStrategy"
						/>
						<ChargingPlanArrival
							v-if="arrivalTabActive"
							v-bind="chargingPlanArrival"
							@minsoc-updated="setMinSoc"
							@limitsoc-updated="setLimitSoc"
						/>
					</div>
				</div>
			</GenericModal>
		</Teleport>
	</div>
</template>

<script lang="ts">
import GenericModal from "../Helper/GenericModal.vue";
import LabelAndValue from "../Helper/LabelAndValue.vue";
import PlansSettings from "./PlansSettings.vue";
import Arrival from "./Arrival.vue";

import formatter from "@/mixins/formatter";
import collector from "@/mixins/collector";
import api from "@/api";
import { optionStep, fmtEnergy } from "@/utils/energyOptions.ts";
import { defineComponent, type PropType } from "vue";
import type { CURRENCY, Timeout, Vehicle } from "@/types/evcc";
import type {
	StaticPlan,
	StaticSocPlan,
	StaticEnergyPlan,
	RepeatingPlan,
	PlanStrategy,
} from "./types";
import type { Forecast } from "@/types/evcc.ts";
const ONE_MINUTE = 60 * 1000;

export default defineComponent({
	name: "ChargingPlan",
	components: {
		GenericModal,
		LabelAndValue,
		ChargingPlansSettings: PlansSettings,
		ChargingPlanArrival: Arrival,
	},
	mixins: [formatter, collector],
	props: {
		currency: String as PropType<CURRENCY>,
		disabled: Boolean,
		effectiveLimitSoc: Number,
		effectivePlanSoc: Number,
		effectivePlanTime: String,
		effectivePlanPrecondition: Number,
		effectivePlanContinuous: Boolean,
		id: [String, Number],
		limitEnergy: Number,
		mode: String,
		planActive: Boolean,
		planEnergy: Number,
		planTime: String,
		planTimeUnreachable: Boolean,
		planOverrun: Number,
		rangePerSoc: Number,
		smartCostType: String,
		socBasedPlanning: Boolean,
		socBasedCharging: Boolean,
		socPerKwh: Number,
		vehicle: Object as PropType<Vehicle>,
		capacity: Number,
		vehicleSoc: Number,
		vehicleLimitSoc: Number,
		vehicleNotReachable: Boolean,
		forecast: Object as PropType<Forecast>,
	},
	data() {
		return {
			isModalVisible: false,
			activeTab: "departure",
			targetTimeLabel: "",
			interval: null as Timeout,
		};
	},
	computed: {
		buttonColor(): string {
			if (this.planTimeUnreachable) {
				return "text-warning";
			}
			if (!this.enabled) {
				return "text-gray";
			}
			return "evcc-default-text";
		},
		minSoc(): number | undefined {
			return this.vehicle?.minSoc;
		},
		limitSoc(): number | undefined {
			return this.vehicle?.limitSoc;
		},
		staticPlan(): StaticPlan | null {
			if (this.socBasedPlanning) {
				const plan = this.vehicle?.plan as StaticSocPlan;
				if (plan) {
					return {
						soc: plan.soc,
						time: new Date(plan.time),
					};
				}
				return null;
			}
			if (this.planEnergy && this.planTime) {
				return {
					energy: this.planEnergy,
					time: new Date(this.planTime),
				};
			}
			return null;
		},
		repeatingPlans(): RepeatingPlan[] {
			if (
				this.vehicle &&
<<<<<<< HEAD
				this.vehicle?.repeatingPlans &&
=======
				this.vehicle.repeatingPlans &&
>>>>>>> a0d8fd14
				this.vehicle.repeatingPlans.length > 0
			) {
				return [...this.vehicle.repeatingPlans];
			}
			return [];
		},
		enabled(): boolean {
			return !!this.effectivePlanTime;
		},
		modalId(): string {
			return `chargingPlanModal_${this.id}`;
		},
		modalTitle(): string {
			const baseTitle = this.$t("main.chargingPlan.modalTitle");
			if (this.socBasedPlanning && this.vehicle) {
				return `${baseTitle}: ${this.vehicle.title}`;
			}
			return baseTitle;
		},
		departureTabActive(): boolean {
			return this.activeTab === "departure";
		},
		arrivalTabActive(): boolean {
			return this.activeTab === "arrival";
		},
		chargingPlansSettingsProps(): any {
			return this.collectProps(PlansSettings);
		},
		chargingPlanArrival(): any {
			return this.collectProps(Arrival);
		},
		targetSocLabel(): string {
			if (this.socBasedPlanning && this.effectivePlanSoc) {
				return this.fmtPercentage(this.effectivePlanSoc);
			}
			return fmtEnergy(
				this.planEnergy,
				optionStep(this.capacity || 100),
				this.fmtWh,
				this.$t("main.targetEnergy.noLimit")
			);
		},
		apiVehicle(): string {
			return `vehicles/${this.vehicle?.name}/`;
		},
		apiLoadpoint(): string {
			return `loadpoints/${this.id}/`;
		},
	},
	watch: {
		effectivePlanTime(): void {
			this.updateTargetTimeLabel();
		},
		"$i18n.locale": {
			handler(): void {
				this.updateTargetTimeLabel();
			},
		},
	},
	mounted(): void {
		this.interval = setInterval(this.updateTargetTimeLabel, ONE_MINUTE);
		this.updateTargetTimeLabel();
	},
	unmounted(): void {
		if (this.interval) {
			clearInterval(this.interval);
		}
	},
	methods: {
		modalVisible(): void {
			this.isModalVisible = true;
		},
		modalInvisible(): void {
			this.isModalVisible = false;
		},
		openModal(): void {
			this.showDeatureTab();
			const modalRef = this.$refs["modal"] as any;
			modalRef?.open();
		},
		openPlanModal(arrivalTab = false) {
			if (arrivalTab) {
				this.showArrivalTab();
			} else {
				this.showDeatureTab();
			}
			const modalRef = this.$refs["modal"] as any;
			modalRef?.open();
		},
		updateTargetTimeLabel(): void {
			if (!this.effectivePlanTime) return;
			const targetDate = new Date(this.effectivePlanTime);
			this.targetTimeLabel = this.fmtAbsoluteDate(targetDate);
		},
		showDeatureTab(): void {
			this.activeTab = "departure";
		},
		showArrivalTab(): void {
			this.activeTab = "arrival";
		},
		updateStaticPlan(plan: StaticPlan): void {
			const timeISO = plan.time.toISOString();
			if (this.socBasedPlanning) {
				const p = plan as StaticSocPlan;
				api.post(`${this.apiVehicle}plan/soc/${p.soc}/${timeISO}`, null);
			} else {
				const p = plan as StaticEnergyPlan;
				api.post(`${this.apiLoadpoint}plan/energy/${p.energy}/${timeISO}`, null);
			}
		},
		removeStaticPlan(): void {
			if (this.socBasedPlanning) {
				api.delete(`${this.apiVehicle}plan/soc`);
			} else {
				api.delete(`${this.apiLoadpoint}plan/energy`);
			}
		},
		updateRepeatingPlans(plans: RepeatingPlan[]): void {
			api.post(`${this.apiVehicle}plan/repeating`, plans);
<<<<<<< HEAD
		},
		updatePlanStrategy(strategy: PlanStrategy): void {
			if (this.socBasedPlanning) {
				api.post(`${this.apiVehicle}plan/strategy`, strategy);
			} else {
				api.post(`${this.apiLoadpoint}plan/strategy`, strategy);
			}
=======
>>>>>>> a0d8fd14
		},
		setMinSoc(soc: number): void {
			api.post(`${this.apiVehicle}minsoc/${soc}`);
		},
		setLimitSoc(soc: number): void {
			api.post(`${this.apiVehicle}limitsoc/${soc}`);
		},
	},
});
</script>

<style scoped>
.value {
	line-height: 1.2;
	border: none;
}
.value-button {
	font-size: 18px;
	border: none;
	background: none;
}
.root {
	transition: opacity var(--evcc-transition-medium) linear;
}
.value:hover {
	color: var(--bs-color-white);
}
.extraValue {
	color: var(--evcc-gray);
	font-size: 14px;
	text-decoration: none;
}
.targetTimeLabel {
	text-decoration: underline;
}
</style><|MERGE_RESOLUTION|>--- conflicted
+++ resolved
@@ -189,11 +189,7 @@
 		repeatingPlans(): RepeatingPlan[] {
 			if (
 				this.vehicle &&
-<<<<<<< HEAD
 				this.vehicle?.repeatingPlans &&
-=======
-				this.vehicle.repeatingPlans &&
->>>>>>> a0d8fd14
 				this.vehicle.repeatingPlans.length > 0
 			) {
 				return [...this.vehicle.repeatingPlans];
@@ -313,16 +309,6 @@
 		},
 		updateRepeatingPlans(plans: RepeatingPlan[]): void {
 			api.post(`${this.apiVehicle}plan/repeating`, plans);
-<<<<<<< HEAD
-		},
-		updatePlanStrategy(strategy: PlanStrategy): void {
-			if (this.socBasedPlanning) {
-				api.post(`${this.apiVehicle}plan/strategy`, strategy);
-			} else {
-				api.post(`${this.apiLoadpoint}plan/strategy`, strategy);
-			}
-=======
->>>>>>> a0d8fd14
 		},
 		setMinSoc(soc: number): void {
 			api.post(`${this.apiVehicle}minsoc/${soc}`);
