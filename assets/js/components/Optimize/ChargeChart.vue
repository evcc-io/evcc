--- conflicted
+++ resolved
@@ -92,12 +92,6 @@
 			// 1. Grid power data (import/export)
 			datasets.push(...this.getGridPowerDatasets());
 
-<<<<<<< HEAD
-			// 2. Household Demand (power)
-			datasets.push(...this.getHouseholdDatasets());
-
-			// 3. Battery power data
-=======
 			// 2. Solar Forecast
 			datasets.push(...this.getSolarDatasets());
 
@@ -105,7 +99,6 @@
 			datasets.push(...this.getHouseholdDatasets());
 
 			// 4. Battery power data
->>>>>>> e4d6cd58
 			datasets.push(...this.getBatteryPowerDatasets());
 
 			return {
