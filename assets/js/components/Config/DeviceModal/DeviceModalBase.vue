--- conflicted
+++ resolved
@@ -104,7 +104,6 @@
 							:capabilities="modbusCapabilities"
 						/>
 
-<<<<<<< HEAD
 					<PropertyEntry
 						v-for="param in normalParams"
 						:id="`${deviceType}Param${param.Name}`"
@@ -133,7 +132,6 @@
 							<slot name="collapsible-more" :values="values"></slot>
 						</template>
 					</PropertyCollapsible>
-=======
 						<PropertyEntry
 							v-for="param in normalParams"
 							:id="`${deviceType}Param${param.Name}`"
@@ -159,7 +157,6 @@
 							</template>
 						</PropertyCollapsible>
 					</div>
->>>>>>> 22c9550a
 				</div>
 
 				<DeviceModalActions
