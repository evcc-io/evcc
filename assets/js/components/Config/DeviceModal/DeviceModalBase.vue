--- conflicted
+++ resolved
@@ -43,14 +43,10 @@
 					<p v-if="loadingTemplate">{{ $t("config.general.templateLoading") }}</p>
 					<SponsorTokenRequired v-if="sponsorTokenRequired" />
 
-<<<<<<< HEAD
 					<slot name="template-description">
 						<Markdown v-if="description" :markdown="description" class="my-4" />
 					</slot>
 
-					<slot name="after-template-info" :values="values"></slot>
-					<div v-if="!hideTemplateFields">
-=======
 					<div v-if="authRequired">
 						<PropertyEntry
 							v-for="param in authParams"
@@ -93,54 +89,48 @@
 					</div>
 					<div v-else>
 						<slot name="after-template-info" :values="values"></slot>
-
->>>>>>> 2adedc86
-						<Modbus
-							v-if="modbus"
-							v-model:modbus="values['modbus']"
-							v-model:id="values['id']"
-							v-model:host="values['host']"
-							v-model:port="values['port']"
-							v-model:device="values['device']"
-							v-model:baudrate="values['baudrate']"
-							v-model:comset="values['comset']"
-							:defaultId="modbus.ID ? Number(modbus.ID) : undefined"
-							:defaultComset="modbus.Comset"
-							:defaultBaudrate="modbus.Baudrate"
-							:defaultPort="modbus.Port"
-							:capabilities="modbusCapabilities"
-						/>
-
-						<PropertyEntry
-							v-for="param in normalParams"
-							:id="`${deviceType}Param${param.Name}`"
-							:key="param.Name"
-							v-bind="param"
-							v-model="values[param.Name]"
-<<<<<<< HEAD
-=======
-							:service-values="serviceValues[param.Name]"
->>>>>>> 2adedc86
-						/>
-
-						<PropertyCollapsible>
-							<template v-if="advancedParams.length" #advanced>
-								<PropertyEntry
-									v-for="param in advancedParams"
-									:id="`${deviceType}Param${param.Name}`"
-									:key="param.Name"
-									v-bind="param"
-									v-model="values[param.Name]"
-<<<<<<< HEAD
-=======
-									:service-values="serviceValues[param.Name]"
->>>>>>> 2adedc86
-								/>
-							</template>
-							<template v-if="$slots['collapsible-more']" #more>
-								<slot name="collapsible-more" :values="values"></slot>
-							</template>
-						</PropertyCollapsible>
+						<div v-if="!hideTemplateFields">
+							<Modbus
+								v-if="modbus"
+								v-model:modbus="values['modbus']"
+								v-model:id="values['id']"
+								v-model:host="values['host']"
+								v-model:port="values['port']"
+								v-model:device="values['device']"
+								v-model:baudrate="values['baudrate']"
+								v-model:comset="values['comset']"
+								:defaultId="modbus.ID ? Number(modbus.ID) : undefined"
+								:defaultComset="modbus.Comset"
+								:defaultBaudrate="modbus.Baudrate"
+								:defaultPort="modbus.Port"
+								:capabilities="modbusCapabilities"
+							/>
+
+							<PropertyEntry
+								v-for="param in normalParams"
+								:id="`${deviceType}Param${param.Name}`"
+								:key="param.Name"
+								v-bind="param"
+								v-model="values[param.Name]"
+								:service-values="serviceValues[param.Name]"
+							/>
+
+							<PropertyCollapsible>
+								<template v-if="advancedParams.length" #advanced>
+									<PropertyEntry
+										v-for="param in advancedParams"
+										:id="`${deviceType}Param${param.Name}`"
+										:key="param.Name"
+										v-bind="param"
+										v-model="values[param.Name]"
+										:service-values="serviceValues[param.Name]"
+									/>
+								</template>
+								<template v-if="$slots['collapsible-more']" #more>
+									<slot name="collapsible-more" :values="values"></slot>
+								</template>
+							</PropertyCollapsible>
+						</div>
 					</div>
 				</div>
 
@@ -368,11 +358,7 @@
 			return !this.isNew;
 		},
 		showActions() {
-<<<<<<< HEAD
-			return (this.templateName || this.showYamlInput) && !this.hideTemplateFields;
-=======
-			return (this.templateName && !this.authRequired) || this.showYamlInput;
->>>>>>> 2adedc86
+			return ((this.templateName && !this.authRequired) || this.showYamlInput) && !this.hideTemplateFields;
 		},
 		showYamlInput() {
 			return this.isYamlInputTypeByValue(this.values.type);
