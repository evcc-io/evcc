--- conflicted
+++ resolved
@@ -39,13 +39,11 @@
 					:type="deviceType"
 					:error-line="test.errorLine"
 				/>
+
 				<div v-else>
 					<p v-if="loadingTemplate">{{ $t("config.general.templateLoading") }}</p>
 					<SponsorTokenRequired v-if="sponsorTokenRequired" />
-
-					<slot name="template-description">
-						<Markdown v-if="description" :markdown="description" class="my-4" />
-					</slot>
+					<Markdown v-if="description" :markdown="description" class="my-4" />
 
 					<div v-if="authRequired">
 						<PropertyEntry
@@ -100,33 +98,7 @@
 					</div>
 					<div v-else>
 						<slot name="after-template-info" :values="values"></slot>
-						<div v-if="!hideTemplateFields">
-							<Modbus
-								v-if="modbus"
-								v-model:modbus="values['modbus']"
-								v-model:id="values['id']"
-								v-model:host="values['host']"
-								v-model:port="values['port']"
-								v-model:device="values['device']"
-								v-model:baudrate="values['baudrate']"
-								v-model:comset="values['comset']"
-								:defaultId="modbus.ID ? Number(modbus.ID) : undefined"
-								:defaultComset="modbus.Comset"
-								:defaultBaudrate="modbus.Baudrate"
-								:defaultPort="modbus.Port"
-								:capabilities="modbusCapabilities"
-							/>
-
-<<<<<<< HEAD
-							<PropertyEntry
-								v-for="param in normalParams"
-								:id="`${deviceType}Param${param.Name}`"
-								:key="param.Name"
-								v-bind="param"
-								v-model="values[param.Name]"
-								:service-values="serviceValues[param.Name]"
-							/>
-=======
+
 						<Modbus
 							v-if="modbus"
 							v-model:modbus="values['modbus']"
@@ -143,24 +115,31 @@
 							:defaultPort="modbus.Port"
 							:capabilities="modbusCapabilities"
 						/>
->>>>>>> 1aaa4d5c
-
-							<PropertyCollapsible>
-								<template v-if="advancedParams.length" #advanced>
-									<PropertyEntry
-										v-for="param in advancedParams"
-										:id="`${deviceType}Param${param.Name}`"
-										:key="param.Name"
-										v-bind="param"
-										v-model="values[param.Name]"
-										:service-values="serviceValues[param.Name]"
-									/>
-								</template>
-								<template v-if="$slots['collapsible-more']" #more>
-									<slot name="collapsible-more" :values="values"></slot>
-								</template>
-							</PropertyCollapsible>
-						</div>
+
+						<PropertyEntry
+							v-for="param in normalParams"
+							:id="`${deviceType}Param${param.Name}`"
+							:key="param.Name"
+							v-bind="param"
+							v-model="values[param.Name]"
+							:service-values="serviceValues[param.Name]"
+						/>
+
+						<PropertyCollapsible>
+							<template v-if="advancedParams.length" #advanced>
+								<PropertyEntry
+									v-for="param in advancedParams"
+									:id="`${deviceType}Param${param.Name}`"
+									:key="param.Name"
+									v-bind="param"
+									v-model="values[param.Name]"
+									:service-values="serviceValues[param.Name]"
+								/>
+							</template>
+							<template v-if="$slots['collapsible-more']" #more>
+								<slot name="collapsible-more" :values="values"></slot>
+							</template>
+						</PropertyCollapsible>
 					</div>
 				</div>
 
@@ -273,8 +252,6 @@
 		onConfigurationLoaded: Function as PropType<(values: DeviceValues) => void>,
 		// Optional: external template selection control (for parent to reset template)
 		externalTemplate: String as PropType<string | null>,
-		// Optional: hide template fields
-		hideTemplateFields: { type: Boolean, default: false },
 	},
 	emits: ["added", "updated", "removed", "close", "template-changed", "update:externalTemplate"],
 	data() {
@@ -390,10 +367,7 @@
 			return !this.isNew;
 		},
 		showActions() {
-			return (
-				((this.templateName && !this.authRequired) || this.showYamlInput) &&
-				!this.hideTemplateFields
-			);
+			return (this.templateName && !this.authRequired) || this.showYamlInput;
 		},
 		showYamlInput() {
 			return this.isYamlInputTypeByValue(this.values.type);
