<template>
	<div
<<<<<<< HEAD
		class="root"
		:class="{
			'round-box': !unconfigured,
			'round-box--error': error,
			'root--unconfigured': unconfigured,
		}"
=======
		class="root round-box"
		:class="{ 'round-box--error': error, 'round-box--warning': warning }"
>>>>>>> 1aaa4d5c
	>
		<div class="d-flex align-items-center mb-2">
			<div class="icon me-2">
				<slot name="icon" />
			</div>
			<strong
				class="flex-grow-1 text-nowrap text-truncate"
				data-bs-toggle="tooltip"
				:title="name"
				>{{ title }}</strong
			>
			<button
				ref="tooltip"
				type="button"
<<<<<<< HEAD
				class="btn btn-sm btn-outline-secondary position-relative border-0 p-2 edit-button"
				:class="{ 'opacity-25': !editable }"
=======
				class="btn btn-sm btn-outline-secondary position-relative border-0 p-2"
				:class="{ 'opacity-25': !editable, invisible: noEditButton }"
>>>>>>> 1aaa4d5c
				data-bs-toggle="tooltip"
				data-bs-html="true"
				:title="tooltipTitle"
				:aria-label="editable ? $t('config.main.edit') : null"
				:disabled="!editable || noEditButton"
				@click="edit"
			>
				<shopicon-regular-adjust size="s"></shopicon-regular-adjust>
			</button>
		</div>
		<hr class="my-3 divide" />
		<slot name="tags" />
	</div>
</template>

<script>
import "@h2d2/shopicons/es/regular/adjust";
import "@h2d2/shopicons/es/regular/invoice";
import Tooltip from "bootstrap/js/dist/tooltip";

export default {
	name: "DeviceCard",
	props: {
		name: String,
		title: String,
		editable: Boolean,
		error: Boolean,
<<<<<<< HEAD
		unconfigured: Boolean,
=======
		warning: Boolean,
		noEditButton: Boolean,
>>>>>>> 1aaa4d5c
	},
	emits: ["edit"],
	data() {
		return {
			tooltip: null,
		};
	},
	computed: {
		tooltipTitle() {
			if (!this.name) {
				return "";
			}
			let title = `${this.$t("config.main.name")}: <span class='font-monospace'>${this.name}</span>`;
			if (!this.editable) {
				title += `<div class="mt-1">${this.$t("config.main.yaml")}</div>`;
			}
			return `<div class="text-start">${title}</div>`;
		},
	},
	watch: {
		tooltipTitle() {
			this.initTooltip();
		},
	},
	mounted() {
		this.initTooltip();
	},
	methods: {
		edit() {
			if (this.editable) {
				this.tooltip?.hide();
				this.$emit("edit");
			}
		},
		initTooltip() {
			this.$nextTick(() => {
				this.tooltip?.dispose();
				if (this.$refs.tooltip) {
					this.tooltip = new Tooltip(this.$refs.tooltip);
				}
			});
		},
	},
};
</script>

<style scoped>
.root {
	display: block;
	list-style-type: none;
	border-radius: 1rem;
	padding: 1rem 1.5rem;
	min-height: 8rem;
}
.root--unconfigured {
	background: none;
	border: 1px solid var(--evcc-gray-50);
	transition: border-color var(--evcc-transition-fast) linear;
}
.root--unconfigured:hover {
	border-color: var(--evcc-default-text);
}
.root--unconfigured :deep(.value),
.root--unconfigured :deep(.label) {
	color: var(--evcc-gray) !important;
	font-weight: normal !important;
}
.icon:empty {
	display: none;
}
.edit-button {
	/* transparent button, right align icon */
	margin-right: -0.5rem;
}
.divide {
	margin-left: -1.5rem;
	margin-right: -1.5rem;
}
button:disabled {
	pointer-events: auto;
}
</style><|MERGE_RESOLUTION|>--- conflicted
+++ resolved
@@ -1,16 +1,12 @@
 <template>
 	<div
-<<<<<<< HEAD
 		class="root"
 		:class="{
 			'round-box': !unconfigured,
 			'round-box--error': error,
+			'round-box--warning': warning,
 			'root--unconfigured': unconfigured,
 		}"
-=======
-		class="root round-box"
-		:class="{ 'round-box--error': error, 'round-box--warning': warning }"
->>>>>>> 1aaa4d5c
 	>
 		<div class="d-flex align-items-center mb-2">
 			<div class="icon me-2">
@@ -25,13 +21,8 @@
 			<button
 				ref="tooltip"
 				type="button"
-<<<<<<< HEAD
 				class="btn btn-sm btn-outline-secondary position-relative border-0 p-2 edit-button"
-				:class="{ 'opacity-25': !editable }"
-=======
-				class="btn btn-sm btn-outline-secondary position-relative border-0 p-2"
 				:class="{ 'opacity-25': !editable, invisible: noEditButton }"
->>>>>>> 1aaa4d5c
 				data-bs-toggle="tooltip"
 				data-bs-html="true"
 				:title="tooltipTitle"
@@ -59,12 +50,9 @@
 		title: String,
 		editable: Boolean,
 		error: Boolean,
-<<<<<<< HEAD
 		unconfigured: Boolean,
-=======
 		warning: Boolean,
 		noEditButton: Boolean,
->>>>>>> 1aaa4d5c
 	},
 	emits: ["edit"],
 	data() {
