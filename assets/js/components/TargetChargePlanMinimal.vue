--- conflicted
+++ resolved
@@ -10,11 +10,6 @@
 			>
 			<span v-else>{{ $t("main.targetCharge.planUnknown") }}:</span>
 		</div>
-<<<<<<< HEAD
-		<div v-if="isCo2 && !incompletePlan">CO₂ Menge: {{ planCO2 }}</div>
-		<div v-if="!isCo2 && !incompletePlan">Energiepreis: {{ planPrice }}</div>
-=======
->>>>>>> ee8a6d8b
 	</div>
 </template>
 
