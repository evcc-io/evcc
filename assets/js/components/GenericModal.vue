--- conflicted
+++ resolved
@@ -47,34 +47,12 @@
 		fade: String,
 		size: String,
 	},
-<<<<<<< HEAD
 	data: function () {
 		return {
 			isModalVisible: false,
 		};
 	},
 	emits: ["open", "opened", "close", "closed"],
-=======
-	emits: ["open", "closed"],
-	computed: {
-		sizeClass() {
-			return this.size ? `modal-${this.size}` : "";
-		},
-	},
->>>>>>> ce0872d0
-	mounted() {
-		this.$refs.modal.addEventListener("show.bs.modal", this.handleShow);
-		this.$refs.modal.addEventListener("shown.bs.modal", this.handleShown);
-		this.$refs.modal.addEventListener("hide.bs.modal", this.handleHide);
-		this.$refs.modal.addEventListener("hidden.bs.modal", this.handleHidden);
-	},
-	unmounted() {
-		this.$refs.modal?.removeEventListener("show.bs.modal", this.handleShow);
-		this.$refs.modal?.removeEventListener("shown.bs.modal", this.handleShown);
-		this.$refs.modal?.removeEventListener("hide.bs.modal", this.handleHide);
-		this.$refs.modal?.removeEventListener("hidden.bs.modal", this.handleHidden);
-	},
-<<<<<<< HEAD
 	computed: {
 		classes() {
 			return [
@@ -96,8 +74,18 @@
 			return "";
 		},
 	},
-=======
->>>>>>> ce0872d0
+	mounted() {
+		this.$refs.modal.addEventListener("show.bs.modal", this.handleShow);
+		this.$refs.modal.addEventListener("shown.bs.modal", this.handleShown);
+		this.$refs.modal.addEventListener("hide.bs.modal", this.handleHide);
+		this.$refs.modal.addEventListener("hidden.bs.modal", this.handleHidden);
+	},
+	unmounted() {
+		this.$refs.modal?.removeEventListener("show.bs.modal", this.handleShow);
+		this.$refs.modal?.removeEventListener("shown.bs.modal", this.handleShown);
+		this.$refs.modal?.removeEventListener("hide.bs.modal", this.handleHide);
+		this.$refs.modal?.removeEventListener("hidden.bs.modal", this.handleHidden);
+	},
 	methods: {
 		handleShow() {
 			this.$emit("open");
