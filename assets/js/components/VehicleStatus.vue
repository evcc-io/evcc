--- conflicted
+++ resolved
@@ -252,14 +252,11 @@
 			vehicleLimitTooltip: null,
 			awaitingAuthorizationTooltip: null,
 			disconnectRequiredTooltip: null,
-<<<<<<< HEAD
+			batteryBoostTooltip: null,
 			interval: null,
 			planProjectedEndDuration: null,
 			smartCostNextStartDuration: null,
 			planProjectedStartDuration: null,
-=======
-			batteryBoostTooltip: null,
->>>>>>> 971ff9a5
 		};
 	},
 	mounted() {
@@ -274,16 +271,13 @@
 		this.updateVehicleLimitTooltip();
 		this.updateAwaitingAuthorizationTooltip();
 		this.updateDisconnectRequiredTooltip();
-<<<<<<< HEAD
-
-		this.interval = setInterval(this.updateDurations, 1000 * 60);
 		this.updateDurations();
+
+    this.interval = setInterval(this.updateDurations, 1000 * 60);
+		this.updateBatteryBoostTooltip();
 	},
 	beforeUnmount() {
 		clearInterval(this.interval);
-=======
-		this.updateBatteryBoostTooltip();
->>>>>>> 971ff9a5
 	},
 	watch: {
 		planActiveTooltipContent() {
@@ -319,7 +313,9 @@
 		disconnectRequiredTooltipContent() {
 			this.$nextTick(this.updateDisconnectRequiredTooltip);
 		},
-<<<<<<< HEAD
+		batteryBoostTooltipContent() {
+			this.$nextTick(this.updateBatteryBoostTooltip);
+		},
 		planProjectedStart() {
 			this.updateDurations();
 		},
@@ -328,11 +324,7 @@
 		},
 		smartCostNextStart() {
 			this.updateDurations();
-=======
-		batteryBoostTooltipContent() {
-			this.$nextTick(this.updateBatteryBoostTooltip);
->>>>>>> 971ff9a5
-		},
+    },
 	},
 	computed: {
 		phaseTimerActive() {
