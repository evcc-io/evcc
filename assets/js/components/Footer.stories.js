import Footer from "./Footer.vue";
import i18n from "../i18n";

export default {
  title: "Main/Footer",
  component: Footer,
  argTypes: {},
};

const Template = (args, { argTypes }) => ({
  i18n,
  props: Object.keys(argTypes),
  components: { Footer },
  template: '<Footer v-bind="$props"></Footer>',
});

export const KeinUpdate = Template.bind({});
KeinUpdate.args = {
  version: { installed: "0.40" },
  savings: {
    since: 82800,
<<<<<<< HEAD
    chargedTotal: 15231,
    chargedSelfConsumption: 12231,
    selfPercentage: 80.3,
=======
    totalCharged: 15231,
    selfConsumptionCharged: 12231,
    selfConsumptionPercent: 80.3,
>>>>>>> 8b8153dd
  },
};

export const Sponsor = Template.bind({});
Sponsor.args = {
  version: {
    installed: "0.36",
  },
  savings: {
    since: 82800,
<<<<<<< HEAD
    chargedTotal: 21000,
    chargedSelfConsumption: 12000,
    selfPercentage: 54,
=======
    totalCharged: 21000,
    selfConsumptionCharged: 12000,
    selfConsumptionPercent: 54,
>>>>>>> 8b8153dd
  },
  sponsor: "naltatis",
};

export const UpdateVerfuegbar = Template.bind({});
UpdateVerfuegbar.args = {
  version: {
    installed: "0.36",
    available: "0.40",
    releaseNotes: "Lorem ipsum dolor sit amet consectetur",
  },
  savings: {
    since: 82800,
<<<<<<< HEAD
    chargedTotal: 15231,
    chargedSelfConsumption: 15000,
    selfPercentage: 74,
=======
    totalCharged: 15231,
    selfConsumptionCharged: 15000,
    selfConsumptionPercent: 74,
>>>>>>> 8b8153dd
  },
};

export const Updater = Template.bind({});
Updater.args = {
  version: {
    installed: "0.36",
    available: "0.40",
    releaseNotes: "Lorem ipsum dolor sit amet consectetur",
    hasUpdater: true,
  },
  savings: {
    since: 82800,
<<<<<<< HEAD
    chargedTotal: 0,
    chargedSelfConsumption: 0,
    selfPercentage: 0,
=======
    totalCharged: 0,
    selfConsumptionCharged: 0,
    selfConsumptionPercent: 0,
>>>>>>> 8b8153dd
  },
};

export const Upgrade = Template.bind({});
Upgrade.args = {
  version: {
    installed: "0.36",
    available: "0.40",
    hasUpdater: true,
  },
  savings: {
    since: 82800,
<<<<<<< HEAD
    chargedTotal: 0,
    chargedSelfConsumption: 0,
    selfPercentage: 0,
=======
    totalCharged: 0,
    selfConsumptionCharged: 0,
    selfConsumptionPercent: 0,
>>>>>>> 8b8153dd
  },
};

export const Savings = Template.bind({});
Savings.args = {
  version: {
    installed: "0.36",
    available: "0.40",
    hasUpdater: true,
  },
  savings: {
    since: 82800,
<<<<<<< HEAD
    chargedTotal: 15231,
    chargedSelfConsumption: 12231,
    selfPercentage: 80.3,
=======
    totalCharged: 15231,
    selfConsumptionCharged: 12231,
    selfConsumptionPercent: 80.3,
>>>>>>> 8b8153dd
  },
};<|MERGE_RESOLUTION|>--- conflicted
+++ resolved
@@ -19,15 +19,9 @@
   version: { installed: "0.40" },
   savings: {
     since: 82800,
-<<<<<<< HEAD
-    chargedTotal: 15231,
-    chargedSelfConsumption: 12231,
-    selfPercentage: 80.3,
-=======
     totalCharged: 15231,
     selfConsumptionCharged: 12231,
     selfConsumptionPercent: 80.3,
->>>>>>> 8b8153dd
   },
 };
 
@@ -38,15 +32,9 @@
   },
   savings: {
     since: 82800,
-<<<<<<< HEAD
-    chargedTotal: 21000,
-    chargedSelfConsumption: 12000,
-    selfPercentage: 54,
-=======
     totalCharged: 21000,
     selfConsumptionCharged: 12000,
     selfConsumptionPercent: 54,
->>>>>>> 8b8153dd
   },
   sponsor: "naltatis",
 };
@@ -60,15 +48,9 @@
   },
   savings: {
     since: 82800,
-<<<<<<< HEAD
-    chargedTotal: 15231,
-    chargedSelfConsumption: 15000,
-    selfPercentage: 74,
-=======
     totalCharged: 15231,
     selfConsumptionCharged: 15000,
     selfConsumptionPercent: 74,
->>>>>>> 8b8153dd
   },
 };
 
@@ -82,15 +64,9 @@
   },
   savings: {
     since: 82800,
-<<<<<<< HEAD
-    chargedTotal: 0,
-    chargedSelfConsumption: 0,
-    selfPercentage: 0,
-=======
     totalCharged: 0,
     selfConsumptionCharged: 0,
     selfConsumptionPercent: 0,
->>>>>>> 8b8153dd
   },
 };
 
@@ -103,15 +79,9 @@
   },
   savings: {
     since: 82800,
-<<<<<<< HEAD
-    chargedTotal: 0,
-    chargedSelfConsumption: 0,
-    selfPercentage: 0,
-=======
     totalCharged: 0,
     selfConsumptionCharged: 0,
     selfConsumptionPercent: 0,
->>>>>>> 8b8153dd
   },
 };
 
@@ -124,14 +94,8 @@
   },
   savings: {
     since: 82800,
-<<<<<<< HEAD
-    chargedTotal: 15231,
-    chargedSelfConsumption: 12231,
-    selfPercentage: 80.3,
-=======
     totalCharged: 15231,
     selfConsumptionCharged: 12231,
     selfConsumptionPercent: 80.3,
->>>>>>> 8b8153dd
   },
 };