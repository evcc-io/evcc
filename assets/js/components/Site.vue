<template>
	<div class="flex-grow-1 d-flex flex-column">
<<<<<<< HEAD
=======
		<h3 class="d-none d-md-block my-4">
			{{ siteTitle || "Home" }}
		</h3>
>>>>>>> 7359a54e
		<Energyflow v-bind="energyflow" />
		<hr class="w-100 my-4" />
		<div class="flex-grow-1 d-flex justify-content-around flex-column">
			<template v-for="(loadpoint, id) in loadpoints">
				<hr class="w-100 my-4" v-if="id > 0" :key="id + '_hr'" />
				<Loadpoint
					:key="id"
					v-bind="loadpoint"
					:single="loadpoints.length === 1"
					:id="id"
				/>
			</template>
		</div>
	</div>
</template>

<script>
import Energyflow from "./Energyflow";
import Loadpoint from "./Loadpoint";
import formatter from "../mixins/formatter";
import collector from "../mixins/collector";

export default {
	name: "Site",
	props: {
		loadpoints: Array,

		// details
		gridConfigured: Boolean,
		gridPower: Number,
		pvConfigured: Boolean,
		pvPower: Number,
		batteryConfigured: Boolean,
		batteryPower: Number,
		batterySoC: Number,
		gridCurrents: Array,
		prioritySoC: Number,
		siteTitle: String,
	},
	components: { Loadpoint, Energyflow },
	mixins: [formatter, collector],
	computed: {
		energyflow: function () {
			return this.collectProps(Energyflow);
<<<<<<< HEAD
=======
		},
		activeLoadpointsCount: function () {
			return this.loadpoints.filter((lp) => lp.chargePower > 0).length;
		},
		loadpointsPower: function () {
			return this.loadpoints.reduce((sum, lp) => {
				sum += lp.chargePower || 0;
				return sum;
			}, 0);
>>>>>>> 7359a54e
		},
	},
};
</script><|MERGE_RESOLUTION|>--- conflicted
+++ resolved
@@ -1,11 +1,8 @@
 <template>
 	<div class="flex-grow-1 d-flex flex-column">
-<<<<<<< HEAD
-=======
 		<h3 class="d-none d-md-block my-4">
 			{{ siteTitle || "Home" }}
 		</h3>
->>>>>>> 7359a54e
 		<Energyflow v-bind="energyflow" />
 		<hr class="w-100 my-4" />
 		<div class="flex-grow-1 d-flex justify-content-around flex-column">
@@ -50,8 +47,6 @@
 	computed: {
 		energyflow: function () {
 			return this.collectProps(Energyflow);
-<<<<<<< HEAD
-=======
 		},
 		activeLoadpointsCount: function () {
 			return this.loadpoints.filter((lp) => lp.chargePower > 0).length;
@@ -61,7 +56,6 @@
 				sum += lp.chargePower || 0;
 				return sum;
 			}, 0);
->>>>>>> 7359a54e
 		},
 	},
 };
