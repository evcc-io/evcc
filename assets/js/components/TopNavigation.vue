<template>
	<div>
		<button
			id="topNavigatonDropdown"
			type="button"
			data-bs-toggle="dropdown"
			aria-expanded="false"
			class="btn btn-sm btn-outline-secondary position-relative border-0 menu-button"
			data-testid="topnavigation-button"
		>
			<span
				v-if="showBadge"
				class="position-absolute top-0 start-100 translate-middle p-2 bg-danger border border-light rounded-circle"
			>
				<span class="visually-hidden">action required</span>
			</span>
			<shopicon-regular-menu></shopicon-regular-menu>
		</button>
		<ul
			class="dropdown-menu dropdown-menu-end"
			aria-labelledby="topNavigatonDropdown"
			data-testid="topnavigation-dropdown"
		>
			<li>
				<router-link class="dropdown-item" to="/sessions">
					{{ $t("header.sessions") }}
				</router-link>
			</li>
			<li><hr class="dropdown-divider" /></li>
			<li>
				<button
					type="button"
					class="dropdown-item"
					data-testid="topnavigation-settings"
					@click="openSettingsModal"
				>
					<span
						v-if="sponsorTokenExpires"
						class="d-inline-block p-1 rounded-circle bg-danger border border-light rounded-circle"
					></span>
					{{ $t("settings.title") }}
				</button>
			</li>
			<li v-if="batteryModalAvailable">
				<button
					type="button"
					class="dropdown-item"
					data-testid="topnavigation-battery"
					@click="openBatterySettingsModal"
				>
					{{ $t("batterySettings.modalTitle") }}
				</button>
			</li>
<<<<<<< HEAD
=======
			<li v-if="gridModalAvailable">
				<button
					type="button"
					class="dropdown-item"
					data-testid="topnavigation-grid"
					@click="openGridSettingsModal"
				>
					{{ $t("gridSettings.modalTitle") }}
				</button>
			</li>
>>>>>>> 3bf57f87
			<li v-if="$hiddenFeatures()">
				<router-link class="dropdown-item" to="/config">
					Device Configuration 🧪
				</router-link>
			</li>
			<li><hr class="dropdown-divider" /></li>
			<template v-if="providerLogins.length > 0">
				<li><hr class="dropdown-divider" /></li>
				<li>
					<h6 class="dropdown-header">{{ $t("header.login") }}</h6>
				</li>
				<li v-for="login in providerLogins" :key="login.title">
					<button
						type="button"
						class="dropdown-item"
						@click="handleProviderAuthorization(login)"
					>
						<span
							v-if="!login.loggedIn"
							class="d-inline-block p-1 rounded-circle bg-danger border border-light rounded-circle"
						></span>
						{{ login.title }}
						{{ $t(login.loggedIn ? "main.provider.logout" : "main.provider.login") }}
					</button>
				</li>
			</template>
			<li>
				<button type="button" class="dropdown-item" @click="openHelpModal">
					<span>{{ $t("header.needHelp") }}</span>
				</button>
			</li>
			<li>
				<a class="dropdown-item d-flex" href="https://evcc.io/" target="_blank">
					<span>evcc.io</span>
					<shopicon-regular-newtab
						size="s"
						class="ms-2 external"
					></shopicon-regular-newtab>
				</a>
			</li>
		</ul>
	</div>
</template>

<script>
import Modal from "bootstrap/js/dist/modal";
import Dropdown from "bootstrap/js/dist/dropdown";
import "@h2d2/shopicons/es/regular/gift";
import "@h2d2/shopicons/es/regular/moonstars";
import "@h2d2/shopicons/es/regular/menu";
import "@h2d2/shopicons/es/regular/newtab";
import collector from "../mixins/collector";

import baseAPI from "../baseapi";

export default {
	name: "TopNavigation",
	mixins: [collector],
	props: {
		vehicleLogins: {
			type: Object,
			default: () => {
				return {};
			},
		},
		sponsor: String,
		sponsorTokenExpires: Number,
		batteryConfigured: Boolean,
	},
	computed: {
		logoutCount() {
			return this.providerLogins.filter((login) => !login.loggedIn).length;
		},
		providerLogins() {
			return Object.entries(this.vehicleLogins).map(([k, v]) => ({
				title: k,
				loggedIn: v.authenticated,
				loginPath: v.uri + "/login",
				logoutPath: v.uri + "/logout",
			}));
		},
		loginRequired() {
			return this.logoutCount > 0;
		},
		showBadge() {
			return this.loginRequired || this.sponsorTokenExpires;
		},
		batteryModalAvailable() {
			return this.batteryConfigured;
		},
	},
	mounted() {
		const $el = document.getElementById("topNavigatonDropdown");
		if (!$el) {
			return;
		}
		this.dropdown = new Dropdown(document.getElementById("topNavigatonDropdown"));
	},
	unmounted() {
		this.dropdown?.dispose();
	},
	methods: {
		handleProviderAuthorization: async function (provider) {
			if (!provider.loggedIn) {
				baseAPI.post(provider.loginPath).then(function (response) {
					window.location.href = response.data.loginUri;
				});
			} else {
				baseAPI.post(provider.logoutPath);
			}
		},
		openSettingsModal() {
			const modal = Modal.getOrCreateInstance(document.getElementById("globalSettingsModal"));
			modal.show();
		},
		openHelpModal() {
			const modal = Modal.getOrCreateInstance(document.getElementById("helpModal"));
			modal.show();
		},
		openBatterySettingsModal() {
			const modal = Modal.getOrCreateInstance(
				document.getElementById("batterySettingsModal")
			);
			modal.show();
		},
	},
};
</script>
<style scoped>
.menu-button {
	margin-right: -0.7rem;
}
.external {
	width: 18px;
	height: 20px;
}
</style><|MERGE_RESOLUTION|>--- conflicted
+++ resolved
@@ -51,8 +51,6 @@
 					{{ $t("batterySettings.modalTitle") }}
 				</button>
 			</li>
-<<<<<<< HEAD
-=======
 			<li v-if="gridModalAvailable">
 				<button
 					type="button"
@@ -63,7 +61,6 @@
 					{{ $t("gridSettings.modalTitle") }}
 				</button>
 			</li>
->>>>>>> 3bf57f87
 			<li v-if="$hiddenFeatures()">
 				<router-link class="dropdown-item" to="/config">
 					Device Configuration 🧪
