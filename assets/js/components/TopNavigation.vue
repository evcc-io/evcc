--- conflicted
+++ resolved
@@ -192,16 +192,9 @@
 			);
 			modal.show();
 		},
-<<<<<<< HEAD
-		openGridSettingsModal() {
-			const modal = Modal.getOrCreateInstance(document.getElementById("gridSettingsModal"));
-			modal.show();
-		},
 		openNativeSettings() {
 			sendToApp({ type: "settings" });
 		},
-=======
->>>>>>> 93a1faf7
 	},
 };
 </script>
