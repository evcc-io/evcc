--- conflicted
+++ resolved
@@ -48,15 +48,11 @@
 				</button>
 			</li>
 			<li>
-<<<<<<< HEAD
-				<router-link class="dropdown-item" to="/config">
+				<router-link class="dropdown-item" to="/config" active-class="active">
 					<span
 						v-if="sponsor.expiresSoon"
 						class="d-inline-block p-1 rounded-circle bg-warning rounded-circle"
 					></span>
-=======
-				<router-link class="dropdown-item" to="/config" active-class="active">
->>>>>>> aa4e26e3
 					{{ $t("config.main.title") }}
 				</router-link>
 			</li>
