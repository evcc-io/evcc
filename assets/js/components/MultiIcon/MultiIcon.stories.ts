--- conflicted
+++ resolved
@@ -11,12 +11,8 @@
       description: "Number of icons to display",
     },
     size: {
-<<<<<<< HEAD
-      control: { type: "select", options: ["sm", "md", "lg", "xl"] },
-=======
       options: Object.values(ICON_SIZE),
       control: { type: "select" },
->>>>>>> 404c97b6
       description: "Size of the icons",
     },
   },
@@ -47,9 +43,5 @@
 });
 
 AllCounts.args = {
-<<<<<<< HEAD
-  size: "xl",
-=======
   size: ICON_SIZE.XL,
->>>>>>> 404c97b6
 };