import Loadpoints from "./Loadpoints.vue";
import type { Meta, StoryFn } from "@storybook/vue3";

function loadpoint(opts = {}) {
  const base = {
    id: 0,
    pvConfigured: true,
    chargePower: 2800,
    chargedEnergy: 11e3,
    chargeDuration: 95 * 60,
    vehicleName: "tesla",
    vehicleTitle: "Tesla Model 3",
    enabled: true,
    connected: true,
    mode: "pv",
    charging: true,
    vehicleSoc: 66,
    limitSoc: 90,
    offeredCurrent: 7,
    minCurrent: 6,
    maxCurrent: 16,
    activePhases: 2,
    icon: "car",
    title: "Garage",
    power: 2100,
<<<<<<< HEAD
=======
    index: 0,
    chargerFeatureHeating: false,
>>>>>>> 404c97b6
  };
  return { ...base, ...opts };
}

export default {
  title: "Loadpoints/Loadpoints",
  component: Loadpoints,
  parameters: {
    layout: "centered",
  },
} as Meta<typeof Loadpoints>;

const Template: StoryFn<typeof Loadpoints> = (args) => ({
  components: { Loadpoints },
  setup() {
    return { args };
  },
  template: '<Loadpoints v-bind="args" />',
});

export const Standard = Template.bind({});
Standard.args = {
  vehicles: [],
  loadpoints: [
<<<<<<< HEAD
    loadpoint({ title: "Carport" }),
=======
    loadpoint({ title: "Carport", index: 0 }),
>>>>>>> 404c97b6
    loadpoint({
      title: "Water Heater",
      chargerFeatureIntegratedDevice: true,
      chargerIcon: "waterheater",
<<<<<<< HEAD
=======
      index: 1,
>>>>>>> 404c97b6
    }),
  ],
};<|MERGE_RESOLUTION|>--- conflicted
+++ resolved
@@ -23,11 +23,8 @@
     icon: "car",
     title: "Garage",
     power: 2100,
-<<<<<<< HEAD
-=======
     index: 0,
     chargerFeatureHeating: false,
->>>>>>> 404c97b6
   };
   return { ...base, ...opts };
 }
@@ -52,19 +49,12 @@
 Standard.args = {
   vehicles: [],
   loadpoints: [
-<<<<<<< HEAD
-    loadpoint({ title: "Carport" }),
-=======
     loadpoint({ title: "Carport", index: 0 }),
->>>>>>> 404c97b6
     loadpoint({
       title: "Water Heater",
       chargerFeatureIntegratedDevice: true,
       chargerIcon: "waterheater",
-<<<<<<< HEAD
-=======
       index: 1,
->>>>>>> 404c97b6
     }),
   ],
 };