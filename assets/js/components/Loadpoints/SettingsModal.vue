<template>
	<Teleport to="body">
		<div
			:id="`loadpointSettingsModal_${id}`"
			ref="modal"
			class="modal fade text-dark modal-xl"
			data-bs-backdrop="true"
			tabindex="-1"
			role="dialog"
			aria-hidden="true"
			data-testid="loadpoint-settings-modal"
		>
			<div class="modal-dialog modal-dialog-centered" role="document">
				<div class="modal-content">
					<div class="modal-header">
						<h5 class="modal-title">
							{{ $t("main.loadpointSettings.title", [title]) }}
						</h5>
						<button
							type="button"
							class="btn-close"
							data-bs-dismiss="modal"
							aria-label="Close"
						></button>
					</div>
					<div class="modal-body">
						<div class="container">
							<SmartCostLimit
								v-if="isModalVisible"
								v-bind="smartCostLimitProps"
								:possible="smartCostAvailable"
								:smartCostLimit="smartCostLimit"
								class="mt-2"
							/>
							<LoadpointSettingsBatteryBoost
								v-if="batteryBoostAvailable"
								v-bind="batteryBoostProps"
								class="mt-2"
								@batteryboost-updated="changeBatteryBoost"
							/>
							<h6>
								{{ $t("main.loadpointSettings.currents") }}
							</h6>
							<div v-if="phasesOptions.length" class="mb-3 row">
								<label
									:for="formId(`phases_${phasesOptions[0]}`)"
									class="col-sm-4 col-form-label pt-0"
								>
									{{ $t("main.loadpointSettings.phasesConfigured.label") }}
								</label>
								<div class="col-sm-8 pe-0">
									<p v-if="!chargerPhases1p3p" class="mt-0 mb-2">
										<small>
											{{
												$t(
													"main.loadpointSettings.phasesConfigured.no1p3pSupport"
												)
											}}</small
										>
									</p>
									<div
										v-for="phases in phasesOptions"
										:key="phases"
										class="form-check"
									>
										<input
											:id="formId(`phases_${phases}`)"
											v-model.number="selectedPhases"
											class="form-check-input"
											type="radio"
											:name="formId('phases')"
											:value="phases"
											@change="changePhasesConfigured"
										/>
										<label
											class="form-check-label"
											:for="formId(`phases_${phases}`)"
										>
											{{
												$t(
													`main.loadpointSettings.phasesConfigured.phases_${phases}`
												)
											}}
											<small v-if="phases > 0">
												{{
													$t(
														`main.loadpointSettings.phasesConfigured.phases_${phases}_hint`,
														{
															min: minPowerPhases(phases),
															max: maxPowerPhases(phases),
														}
													)
												}}
											</small>
										</label>
									</div>
								</div>
							</div>

							<div class="mb-3 row">
								<label
									:for="formId('maxcurrent')"
									class="col-sm-4 col-form-label pt-0 pt-sm-2"
								>
									{{ $t("main.loadpointSettings.maxCurrent.label") }}
								</label>
								<div class="col-sm-8 pe-0 d-flex align-items-center">
									<select
										:id="formId('maxcurrent')"
										v-model.number="selectedMaxCurrent"
										class="form-select form-select-sm w-50"
										@change="changeMaxCurrent"
									>
										<option
											v-for="{ value, name } in maxCurrentOptions"
											:key="value"
											:value="value"
										>
											{{ name }}
										</option>
									</select>
									<small class="ms-3">~ {{ maxPower }}</small>
								</div>
							</div>

							<div class="mb-3 row">
								<label
									:for="formId('mincurrent')"
									class="col-sm-4 col-form-label pt-0 pt-sm-2"
								>
									{{ $t("main.loadpointSettings.minCurrent.label") }}
								</label>
								<div class="col-sm-8 pe-0 d-flex align-items-center">
									<select
										:id="formId('mincurrent')"
										v-model.number="selectedMinCurrent"
										class="form-select form-select-sm w-50"
										@change="changeMinCurrent"
									>
										<option
											v-for="{ value, name } in minCurrentOptions"
											:key="value"
											:value="value"
										>
											{{ name }}
										</option>
									</select>
									<small class="ms-3">~ {{ minPower }}</small>
								</div>
							</div>
						</div>
					</div>
				</div>
			</div>
		</div>
	</Teleport>
</template>

<script lang="ts">
import collector from "@/mixins/collector.js";
import formatter from "@/mixins/formatter";
import SmartCostLimit from "../Tariff/SmartCostLimit.vue";
import smartCostAvailable from "@/utils/smartCostAvailable";
import SettingsBatteryBoost from "./SettingsBatteryBoost.vue";
import { defineComponent, type PropType } from "vue";
<<<<<<< HEAD
import { PHASES, SMART_COST_TYPE } from "@/types/evcc";
=======
import { CURRENCY, PHASES } from "@/types/evcc";
>>>>>>> 0acf564c

const V = 230;

const range = (start: number, stop: number, step = -1) =>
	Array.from({ length: (stop - start) / step + 1 }, (_, i) => start + i * step);

const insertSorted = (arr: number[], num: number) => {
	const uniqueSet = new Set(arr);
	uniqueSet.add(num);
	return [...uniqueSet].sort((a, b) => b - a);
};

// TODO: add max physical current to loadpoint (config ui) and only allow user to select values in side that range (main ui, here)
const MAX_CURRENT = 64;

const { AUTO, THREE_PHASES, ONE_PHASE } = PHASES;

export default defineComponent({
	name: "LoadpointSettingsModal",
	components: { SmartCostLimit, LoadpointSettingsBatteryBoost: SettingsBatteryBoost },
	mixins: [formatter, collector],
	props: {
		id: [String, Number],
		phasesConfigured: { type: Number, default: 0 },
		chargerPhases1p3p: Boolean,
		chargerSinglePhase: Boolean,
		batteryBoost: Boolean,
		batteryBoostAvailable: Boolean,
		mode: String,
		minSoc: Number,
		maxCurrent: { type: Number, default: 0 },
		minCurrent: { type: Number, default: 0 },
		title: String,
		smartCostLimit: { type: Number as PropType<number | null>, default: null },
		smartCostType: String as PropType<SMART_COST_TYPE>,
		tariffGrid: Number,
		currency: String as PropType<CURRENCY>,
		multipleLoadpoints: Boolean,
	},
	emits: [
		"phasesconfigured-updated",
		"maxcurrent-updated",
		"mincurrent-updated",
		"batteryboost-updated",
	],
	data() {
		return {
			selectedMaxCurrent: this.maxCurrent,
			selectedMinCurrent: this.minCurrent,
			selectedPhases: this.phasesConfigured,
			isModalVisible: false,
		};
	},
	computed: {
		phasesOptions() {
			if (this.chargerSinglePhase) {
				return [];
			}
			if (this.chargerPhases1p3p) {
				// automatic switching
				return [AUTO, THREE_PHASES, ONE_PHASE];
			}
			// 1p or 3p possible
			return [THREE_PHASES, ONE_PHASE];
		},
		batteryBoostProps() {
			return this.collectProps(SettingsBatteryBoost);
		},
		maxPower() {
			if (this.chargerPhases1p3p) {
				if (this.phasesConfigured === AUTO) {
					return this.maxPowerPhases(THREE_PHASES);
				}
				if ([THREE_PHASES, ONE_PHASE].includes(this.phasesConfigured)) {
					return this.maxPowerPhases(this.phasesConfigured);
				}
			}
			return this.fmtW(this.maxCurrent * V * this.phasesConfigured);
		},
		minPower() {
			if (this.chargerPhases1p3p) {
				if (this.phasesConfigured === AUTO) {
					return this.minPowerPhases(ONE_PHASE);
				}
				if ([THREE_PHASES, ONE_PHASE].includes(this.phasesConfigured)) {
					return this.minPowerPhases(this.phasesConfigured);
				}
			}
			return this.fmtW(this.minCurrent * V * this.phasesConfigured);
		},
		minCurrentOptions() {
			const opt1 = [...range(Math.floor(this.maxCurrent), 1), 0.5, 0.25, 0.125];
			// ensure that current value is always included
			const opt2 = insertSorted(opt1, this.minCurrent);
			return opt2.map((value) => this.currentOption(value, value === 6));
		},
		maxCurrentOptions() {
			const opt1 = range(MAX_CURRENT, Math.ceil(this.minCurrent));
			// ensure that current value is always included
			const opt2 = insertSorted(opt1, this.maxCurrent);
			return opt2.map((value) => this.currentOption(value, value === 16));
		},
		smartCostLimitProps() {
			return this.collectProps(SmartCostLimit);
		},
		loadpointId() {
			return this.id;
		},
		smartCostAvailable() {
			return smartCostAvailable(this.smartCostType);
		},
	},
	watch: {
		maxCurrent(value) {
			this.selectedMaxCurrent = value;
		},
		minCurrent(value) {
			this.selectedMinCurrent = value;
		},
		phasesConfigured(value) {
			this.selectedPhases = value;
		},
	},
	mounted() {
		this.$refs["modal"]?.addEventListener("show.bs.modal", this.modalVisible);
		this.$refs["modal"]?.addEventListener("hidden.bs.modal", this.modalInvisible);
	},
	unmounted() {
		this.$refs["modal"]?.removeEventListener("show.bs.modal", this.modalVisible);
		this.$refs["modal"]?.removeEventListener("hidden.bs.modal", this.modalInvisible);
	},
	methods: {
		maxPowerPhases(phases: PHASES) {
			return this.fmtW(this.maxCurrent * V * phases);
		},
		minPowerPhases(phases: PHASES) {
			return this.fmtW(this.minCurrent * V * phases);
		},
		formId(name: string) {
			return `loadpoint_${this.id}_${name}`;
		},
		changeMaxCurrent() {
			this.$emit("maxcurrent-updated", this.selectedMaxCurrent);
		},
		changeMinCurrent() {
			this.$emit("mincurrent-updated", this.selectedMinCurrent);
		},
		changePhasesConfigured() {
			this.$emit("phasesconfigured-updated", this.selectedPhases);
		},
		currentOption(value: number, isDefault: boolean) {
			let name = `${this.fmtNumber(value, 0)} A`;
			if (isDefault) {
				name += ` (${this.$t("main.loadpointSettings.default")})`;
			}
			return { value, name };
		},
		modalVisible() {
			this.isModalVisible = true;
		},
		modalInvisible() {
			this.isModalVisible = false;
		},
		changeBatteryBoost(boost: boolean) {
			this.$emit("batteryboost-updated", boost);
		},
	},
});
</script>
<style scoped>
.container {
	margin-left: calc(var(--bs-gutter-x) * -0.5);
	margin-right: calc(var(--bs-gutter-x) * -0.5);
}

.container h4:first-child {
	margin-top: 0 !important;
}

.custom-select-inline {
	display: inline-block !important;
}
</style><|MERGE_RESOLUTION|>--- conflicted
+++ resolved
@@ -157,17 +157,13 @@
 </template>
 
 <script lang="ts">
-import collector from "@/mixins/collector.js";
+import collector from "@/mixins/collector.ts";
 import formatter from "@/mixins/formatter";
 import SmartCostLimit from "../Tariff/SmartCostLimit.vue";
 import smartCostAvailable from "@/utils/smartCostAvailable";
 import SettingsBatteryBoost from "./SettingsBatteryBoost.vue";
 import { defineComponent, type PropType } from "vue";
-<<<<<<< HEAD
-import { PHASES, SMART_COST_TYPE } from "@/types/evcc";
-=======
-import { CURRENCY, PHASES } from "@/types/evcc";
->>>>>>> 0acf564c
+import { PHASES, CURRENCY, SMART_COST_TYPE } from "@/types/evcc";
 
 const V = 230;
 
