<template>
	<GenericModal
		:id="`loadpointSettingsModal_${id}`"
		:title="$t('main.loadpointSettings.title', [title])"
		size="xl"
		data-testid="loadpoint-settings-modal"
		@opened="modalVisible"
		@closed="modalInvisible"
	>
		<div class="container">
			<SmartCostLimit
				:current-limit="smartCostLimit"
				:smart-cost-type="smartCostType"
				:currency="currency"
				is-loadpoint
				:loadpoint-id="Number(loadpointId)"
				:multiple-loadpoints="multipleLoadpoints"
				:possible="smartCostAvailable"
				:tariff="forecast?.planner"
				class="mt-2"
			/>
			<SmartFeedInPriority
				:current-limit="smartFeedInPriorityLimit"
				:currency="currency"
				:loadpoint-id="Number(loadpointId)"
				:multiple-loadpoints="multipleLoadpoints"
				:possible="smartFeedInPriorityAvailable"
				:tariff="forecast?.feedin"
				class="mt-2"
			/>
			<LoadpointSettingsBatteryBoost
				v-if="batteryBoostAvailable"
				v-bind="batteryBoostProps"
				class="mt-2"
				@batteryboost-updated="changeBatteryBoost"
			/>
			<h6>
				{{ $t("main.loadpointSettings.currents") }}
			</h6>
			<div v-if="phasesOptions.length" class="mb-3 row">
				<label
					:for="formId(`phases_${phasesOptions[0]}`)"
					class="col-sm-4 col-form-label pt-0"
				>
					{{ $t("main.loadpointSettings.phasesConfigured.label") }}
				</label>
				<div class="col-sm-8 pe-0">
					<p v-if="!chargerPhases1p3p" class="mt-0 mb-2">
						<small>
							{{ $t("main.loadpointSettings.phasesConfigured.no1p3pSupport") }}</small
						>
					</p>
					<div v-for="phases in phasesOptions" :key="phases" class="form-check">
						<input
							:id="formId(`phases_${phases}`)"
							v-model.number="selectedPhases"
							class="form-check-input"
							type="radio"
							:name="formId('phases')"
							:value="phases"
							@change="changePhasesConfigured"
						/>
						<label class="form-check-label" :for="formId(`phases_${phases}`)">
							{{ $t(`main.loadpointSettings.phasesConfigured.phases_${phases}`) }}
							<small v-if="phases > 0">
								{{
									$t(
										`main.loadpointSettings.phasesConfigured.phases_${phases}_hint`,
										{
											min: minPowerPhases(phases),
											max: maxPowerPhases(phases),
										}
									)
								}}
							</small>
						</label>
					</div>
				</div>
			</div>

			<div class="mb-3 row">
				<label :for="formId('maxcurrent')" class="col-sm-4 col-form-label pt-0 pt-sm-2">
					{{ $t("main.loadpointSettings.maxCurrent.label") }}
				</label>
				<div class="col-sm-8 pe-0 d-flex align-items-center">
					<select
						:id="formId('maxcurrent')"
						v-model.number="selectedMaxCurrent"
						class="form-select form-select-sm w-50"
						@change="changeMaxCurrent"
					>
						<option
							v-for="{ value, name } in maxCurrentOptions"
							:key="value"
							:value="value"
						>
							{{ name }}
						</option>
					</select>
					<small class="ms-3" data-testid="max-power">~ {{ maxPower }}</small>
				</div>
			</div>

			<div class="mb-3 row">
				<label :for="formId('mincurrent')" class="col-sm-4 col-form-label pt-0 pt-sm-2">
					{{ $t("main.loadpointSettings.minCurrent.label") }}
				</label>
				<div class="col-sm-8 pe-0 d-flex align-items-center">
					<select
						:id="formId('mincurrent')"
						v-model.number="selectedMinCurrent"
						class="form-select form-select-sm w-50"
						@change="changeMinCurrent"
					>
						<option
							v-for="{ value, name } in minCurrentOptions"
							:key="value"
							:value="value"
						>
							{{ name }}
						</option>
					</select>
					<small class="ms-3" data-testid="min-power">~ {{ minPower }}</small>
				</div>
			</div>
		</div>
	</GenericModal>
</template>

<script lang="ts">
import collector from "@/mixins/collector.ts";
import formatter from "@/mixins/formatter";
import GenericModal from "../Helper/GenericModal.vue";
import SmartCostLimit from "../Tariff/SmartCostLimit.vue";
import SmartFeedInPriority from "../Tariff/SmartFeedInPriority.vue";
import SettingsBatteryBoost from "./SettingsBatteryBoost.vue";
import { defineComponent, type PropType } from "vue";
import { PHASES, CURRENCY, SMART_COST_TYPE, type Forecast } from "@/types/evcc";

const V = 230;

const range = (start: number, stop: number, step = -1) =>
	Array.from({ length: (stop - start) / step + 1 }, (_, i) => start + i * step);

const insertSorted = (arr: number[], num: number) => {
	const uniqueSet = new Set(arr);
	uniqueSet.add(num);
	return [...uniqueSet].sort((a, b) => b - a);
};

// TODO: add max physical current to loadpoint (config ui) and only allow user to select values in side that range (main ui, here)
const MAX_CURRENT = 64;

const { AUTO, THREE_PHASES, ONE_PHASE } = PHASES;

export default defineComponent({
	name: "LoadpointSettingsModal",
	components: {
		GenericModal,
		SmartCostLimit,
		SmartFeedInPriority,
		LoadpointSettingsBatteryBoost: SettingsBatteryBoost,
	},
	mixins: [formatter, collector],
	props: {
		id: [String, Number],
		phasesConfigured: { type: Number, default: 0 },
		chargerPhases1p3p: Boolean,
		chargerSinglePhase: Boolean,
		batteryBoost: Boolean,
		batteryBoostAvailable: Boolean,
		mode: String,
		minSoc: Number,
		maxCurrent: { type: Number, default: 0 },
		minCurrent: { type: Number, default: 0 },
		title: String,
		smartCostLimit: { type: Number as PropType<number | null>, default: null },
		smartCostType: String as PropType<SMART_COST_TYPE>,
		smartCostAvailable: Boolean,
		smartFeedInPriorityLimit: { type: Number as PropType<number | null>, default: null },
		smartFeedInPriorityAvailable: Boolean,
		tariffGrid: Number,
		currency: String as PropType<CURRENCY>,
		multipleLoadpoints: Boolean,
		forecast: Object as PropType<Forecast>,
	},
	emits: [
		"phasesconfigured-updated",
		"maxcurrent-updated",
		"mincurrent-updated",
		"batteryboost-updated",
	],
	data() {
		return {
			selectedMaxCurrent: this.maxCurrent,
			selectedMinCurrent: this.minCurrent,
			selectedPhases: this.phasesConfigured,
			isModalVisible: false,
		};
	},
	computed: {
		phasesOptions() {
			if (this.chargerSinglePhase) {
				return [];
			}
			if (this.chargerPhases1p3p) {
				// automatic switching
				return [AUTO, THREE_PHASES, ONE_PHASE];
			}
			// 1p or 3p possible
			return [THREE_PHASES, ONE_PHASE];
		},
		batteryBoostProps() {
			return this.collectProps(SettingsBatteryBoost);
		},
		maxPower() {
			if (this.chargerPhases1p3p) {
				if (this.phasesConfigured === AUTO) {
					return this.maxPowerPhases(THREE_PHASES);
				}
				if ([THREE_PHASES, ONE_PHASE].includes(this.phasesConfigured)) {
					return this.maxPowerPhases(this.phasesConfigured);
				}
			}
			return this.fmtW(this.maxCurrent * V * this.phasesConfigured);
		},
		minPower() {
			if (this.chargerPhases1p3p) {
				if (this.phasesConfigured === AUTO) {
					return this.minPowerPhases(ONE_PHASE);
				}
				if ([THREE_PHASES, ONE_PHASE].includes(this.phasesConfigured)) {
					return this.minPowerPhases(this.phasesConfigured);
				}
			}
			return this.fmtW(this.minCurrent * V * this.phasesConfigured);
		},
		minCurrentOptions() {
			//rro added custom steps
			const opt1 = [32,30,28,27,24,20,18,16,12,11,10,9.5,9,8.6,7.1,6,5.3,4.18,4.0,3.4,2.15,1.6,1.2,1.0,0.5,0.25,0.1];
			// ensure that current value is always included
			const opt2 = insertSorted(opt1, this.minCurrent);
			return opt2.map((value) => this.currentOption(value, value === 6));
		},
		maxCurrentOptions() {
			//const opt1 = range(32, Math.ceil(this.minCurrent));
			//rro added custom steps
			const opt1 = [32,30,28,27,24,20,18,16,12,11,10,9.5,9,8.6,7.1,6,5.3,4.18,4.0,3.4,2.15,1.6,1.2,1.0,0.5,0.25,0.1];
			// ensure that current value is always included
			const opt2 = insertSorted(opt1, this.maxCurrent);
			return opt2.map((value) => this.currentOption(value, value === 16));
		},

		loadpointId() {
			return this.id;
		},
	},
	watch: {
		maxCurrent(value) {
			this.selectedMaxCurrent = value;
		},
		minCurrent(value) {
			this.selectedMinCurrent = value;
		},
		phasesConfigured(value) {
			this.selectedPhases = value;
		},
	},
	methods: {
		maxPowerPhases(phases: PHASES) {
			return this.fmtW(this.maxCurrent * V * phases);
		},
		minPowerPhases(phases: PHASES) {
			return this.fmtW(this.minCurrent * V * phases);
		},
		formId(name: string) {
			return `loadpoint_${this.id}_${name}`;
		},
		changeMaxCurrent() {
			this.$emit("maxcurrent-updated", this.selectedMaxCurrent);
		},
		changeMinCurrent() {
			this.$emit("mincurrent-updated", this.selectedMinCurrent);
		},
		changePhasesConfigured() {
			this.$emit("phasesconfigured-updated", this.selectedPhases);
		},
		currentOption(value: number, isDefault: boolean) {
<<<<<<< HEAD
			let name = `${this.fmtNumber(value, value < 11 ? 2 : 0)} A`;
=======
			let name = `${this.fmtNumber(value, value <= 1 ? undefined : 0)} A`;
>>>>>>> 8b37ee80
			if (isDefault) {
				name += ` (${this.$t("main.loadpointSettings.default")})`;
			}
			return { value, name };
		},
		modalVisible() {
			this.isModalVisible = true;
		},
		modalInvisible() {
			this.isModalVisible = false;
		},
		changeBatteryBoost(boost: boolean) {
			this.$emit("batteryboost-updated", boost);
		},
	},
});
</script>
<style scoped>
.container {
	margin-left: calc(var(--bs-gutter-x) * -0.5);
	margin-right: calc(var(--bs-gutter-x) * -0.5);
}

.container h4:first-child {
	margin-top: 0 !important;
}

.custom-select-inline {
	display: inline-block !important;
}
</style><|MERGE_RESOLUTION|>--- conflicted
+++ resolved
@@ -286,11 +286,7 @@
 			this.$emit("phasesconfigured-updated", this.selectedPhases);
 		},
 		currentOption(value: number, isDefault: boolean) {
-<<<<<<< HEAD
-			let name = `${this.fmtNumber(value, value < 11 ? 2 : 0)} A`;
-=======
 			let name = `${this.fmtNumber(value, value <= 1 ? undefined : 0)} A`;
->>>>>>> 8b37ee80
 			if (isDefault) {
 				name += ` (${this.$t("main.loadpointSettings.default")})`;
 			}
