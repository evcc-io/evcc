--- conflicted
+++ resolved
@@ -71,11 +71,7 @@
   return nextModal;
 }
 
-<<<<<<< HEAD
-export function openLoginModal(nextUrl = null, nextModal = null) {
-=======
 export function openLoginModal(nextUrl: string | null = null, nextModal: Modal | null = null) {
->>>>>>> 404c97b6
   auth.nextUrl = nextUrl;
   auth.nextModal = nextModal;
   const modal = Modal.getOrCreateInstance(document.getElementById("loginModal") as HTMLElement);
