import { createRouter, createWebHashHistory } from "vue-router";

import Main from "./views/Main.vue";
import ChargingSessions from "./views/ChargingSessions.vue";
import Config from "./views/Config.vue";
import { ensureCurrentLocaleMessages } from "./i18n";

export default function setupRouter(i18n) {
  const router = createRouter({
    history: createWebHashHistory(),
    routes: [
      { path: "/", component: Main, props: true },
<<<<<<< HEAD
      { path: "/sessions", component: ChargingSessions, props: true },
      { path: "/config", component: Config, props: true },
=======
      {
        path: "/sessions",
        component: ChargingSessions,
        props: (route) => {
          const { month, year, loadpoint, vehicle } = route.query;
          return {
            month: month ? parseInt(month, 10) : undefined,
            year: year ? parseInt(year, 10) : undefined,
            loadpointFilter: loadpoint,
            vehicleFilter: vehicle,
          };
        },
      },
>>>>>>> e600d8dc
    ],
  });
  router.beforeEach(async () => {
    await ensureCurrentLocaleMessages(i18n.global);
    return true;
  });
  return router;
}<|MERGE_RESOLUTION|>--- conflicted
+++ resolved
@@ -10,10 +10,7 @@
     history: createWebHashHistory(),
     routes: [
       { path: "/", component: Main, props: true },
-<<<<<<< HEAD
-      { path: "/sessions", component: ChargingSessions, props: true },
       { path: "/config", component: Config, props: true },
-=======
       {
         path: "/sessions",
         component: ChargingSessions,
@@ -27,7 +24,6 @@
           };
         },
       },
->>>>>>> e600d8dc
     ],
   });
   router.beforeEach(async () => {
