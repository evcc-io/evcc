--- conflicted
+++ resolved
@@ -26,13 +26,9 @@
 
 const initialState: State = {
   offline: false,
-<<<<<<< HEAD
-  loadpoints: [], // ensure array type
-=======
   // ensure array type
   loadpoints: [],
   vehicles: [],
->>>>>>> 404c97b6
 };
 
 const state = reactive(initialState);
