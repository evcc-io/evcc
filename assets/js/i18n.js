import { createI18n } from "vue-i18n";
import de from "../i18n/de.toml";
import en from "../i18n/en.toml";
import fr from "../i18n/fr.toml";
import it from "../i18n/it.toml";
import lt from "../i18n/lt.toml";
import nl from "../i18n/nl.toml";
import pl from "../i18n/pl.toml";
import pt from "../i18n/pt.toml";

const PREFERRED_LOCALE_KEY = "preferred_locale";

function getBrowserLocale() {
  const navigatorLocale =
    navigator.languages !== undefined ? navigator.languages[0] : navigator.language;
  if (!navigatorLocale) {
    return undefined;
  }
  return navigatorLocale.trim().split(/-|_/)[0];
}

export default createI18n({
  locale: window.localStorage[PREFERRED_LOCALE_KEY] || getBrowserLocale(),
  fallbackLocale: "en",
<<<<<<< HEAD
  messages: { de, en, fr, it, lt, nl, pl },
=======
  messages: { de, en, it, lt, nl, pl, pt },
>>>>>>> 6ea8a667
});<|MERGE_RESOLUTION|>--- conflicted
+++ resolved
@@ -22,9 +22,5 @@
 export default createI18n({
   locale: window.localStorage[PREFERRED_LOCALE_KEY] || getBrowserLocale(),
   fallbackLocale: "en",
-<<<<<<< HEAD
-  messages: { de, en, fr, it, lt, nl, pl },
-=======
-  messages: { de, en, it, lt, nl, pl, pt },
->>>>>>> 6ea8a667
+  messages: { de, en, fr, it, lt, nl, pl, pt },
 });