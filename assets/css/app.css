:root {
	--evcc-green: #66d85a;
	--evcc-dark-green: #3aba2c;
	--evcc-yellow: #ffe000;

	--evcc-grid: var(--bs-gray-dark);
	--evcc-self: var(--evcc-dark-green);
	--evcc-export: var(--evcc-yellow);

	--bs-primary: var(--evcc-dark-green);
	--bs-primary-rgb: 58, 186, 44;
}

.bg-primary {
	background-color: var(--evcc-dark-green) !important;
}

a {
	color: var(--evcc-dark-green);
}

/* reverse loading animation */
.progress-bar-animated {
	animation-direction: reverse;
}
.bg-muted {
	opacity: 0.25;
}

.btn-primary,
.btn-primary:focus {
	background-color: var(--bs-gray-dark);
	border-color: var(--bs-gray-dark);
}
.btn-primary:hover,
.btn-primary:active  {
	background-color: var(--evcc-dark-green);
	border-color: var(--evcc-dark-green);
}
<<<<<<< HEAD
.btn-outline-primary {
	color: var(--bs-gray-dark);
	border-color: var(--bs-gray-dark);
}
.btn-outline-primary:hover {
	background-color: var(--evcc-dark-green);
	border-color: var(--evcc-dark-green);
}
.text-evcc {
	color: var(--evcc-dark-green);
}

.text-grid {
	color: var(--evcc-grid);
}

@media screen and (min-width: 400px) and (max-width: 574px) {
	.d-xs-none {
		display: none !important;
	}
	.d-xs-inline {
		display: inline !important;
	}
=======

.cursor-pointer {
	cursor: pointer;
>>>>>>> e9d0b0c5
}<|MERGE_RESOLUTION|>--- conflicted
+++ resolved
@@ -37,7 +37,6 @@
 	background-color: var(--evcc-dark-green);
 	border-color: var(--evcc-dark-green);
 }
-<<<<<<< HEAD
 .btn-outline-primary {
 	color: var(--bs-gray-dark);
 	border-color: var(--bs-gray-dark);
@@ -61,9 +60,8 @@
 	.d-xs-inline {
 		display: inline !important;
 	}
-=======
+}
 
 .cursor-pointer {
 	cursor: pointer;
->>>>>>> e9d0b0c5
 }