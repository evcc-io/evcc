--- conflicted
+++ resolved
@@ -30,13 +30,9 @@
 }
 
 func IsAuthorizedForApi() bool {
-<<<<<<< HEAD
 	mu.Lock()
 	defer mu.Unlock()
-	return len(Subject) > 0 && Subject != unavailable
-=======
-	return IsAuthorized() && Token != ""
->>>>>>> 634c655f
+	return IsAuthorized() && Subject != unavailable && Token != ""
 }
 
 // check and set sponsorship token
@@ -86,7 +82,6 @@
 }
 
 type StatusStruct struct {
-	Active      bool      `json:"active"`
 	Name        string    `json:"name,omitempty"`
 	ExpiresAt   time.Time `json:"expiresAt,omitempty"`
 	ExpiresSoon bool      `json:"expiresIn,omitempty"`
@@ -100,7 +95,6 @@
 	}
 
 	return StatusStruct{
-		Active:      IsAuthorized(),
 		Name:        Subject,
 		ExpiresAt:   ExpiresAt,
 		ExpiresSoon: expiresSoon,
