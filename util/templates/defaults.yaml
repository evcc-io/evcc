--- conflicted
+++ resolved
@@ -574,85 +574,13 @@
       advanced: true
 
   ocpp:
-<<<<<<< HEAD
-    params:
-      - name: stationid
-        type: string
-        description:
-          generic: Station ID
-        help:
-          en: Unique identifier of the charger. evcc auto-detects this once the charger connects.
-          de: Eindeutige Wallbox-Kennung. evcc erkennt diese automatisch, sobald sich die Wallbox verbindet.
-        example: EVB-P12354
-      - name: connector
-        description:
-          en: Connector number
-          de: Anschlussnummer
-        help:
-          de: Bei Ladestationen mit mehreren Anschlüssen. Die Zählung beginnt bei 1 für den ersten Anschluss.
-          en: For charging stations with multiple connectors. Counting starts at 1 for the first connector.
-        default: 1
-      - name: remotestart
-        advanced: true
-        type: bool
-        description:
-          de: Remote-Transaktion bei Fahrzeugverbindung starten
-          en: Start remote transaction on vehicle connection
-        help:
-          de: Diese Option nur aktivieren wenn keinerlei Möglichkeit besteht Transaktionen seitens des Ladepunktes zu initiieren! Das ist nur der Fall wenn z. B. kein RFID-Lesegerät vorhanden ist und Ladevorgänge grundsätzlich einzeln per App freigeschaltet werden müssten. Normalerweise sollte der Ladepunkt am Gerät immer so konfiguriert werden, dass entweder eine RFID-Karte zur Freischaltung verwendet wird oder der Ladepunkt auf "Autostart", "Freies Laden" o.ä. eingestellt ist. Zunächst die Dokumentation und die Konfigurationsmöglichkeiten des Ladepunktes prüfen, ggf. beim Hersteller nachfragen! (Verwendet OCPP RemoteStartTransaction)
-          en: Only enable this option if there is no way to initiate transactions from the charger side! This is only the case if e.g. no RFID reader is available and charging processes would have to be released individually via app. Normally, the charger should always be configured at the device so that either an RFID card is used for activation or the charger is set to "Autostart", "Free Charging" or similar. First check the documentation and configuration possibilities of the charger, ask the manufacturer if necessary! (Uses OCPP RemoteStartTransaction)
-      - name: idtag
-        advanced: true
-        type: string
-        description:
-          en: Authentication token
-          de: Authentifizierungs-Token
-        help:
-          de: "Diese Option ist nur in Ausnahmefällen erforderlich wenn der Ladepunkt für die Annahme externer Transaktionen einen spezifischen Token erfordert. (Verwendet OCPP RemoteStartTransaction)"
-          en: "This option is only required in exceptional cases if the charger requires a specific token for accepting external transactions. (Uses OCPP RemoteStartTransaction)"
-        example: evcc
-      - name: connecttimeout
-        advanced: true
-        type: duration
-        default: 5m
-        description:
-          de: Zeitlimit für die Registrierung
-          en: Timeout for registration
-        help:
-          de: "Zeitlimit für die Registrierung des Ladepunktes"
-          en: "Timeout for the registration of the charging point"
-      - name: timeout
-        advanced: true
-        type: duration
-        deprecated: true
-      - name: meterinterval
-        advanced: true
-        type: duration
-        default: 10s
-        description:
-          de: Übertragungsintervall der Zählerwerte
-          en: Transmission interval for meter values
-        help:
-          de: "Zeitintervall für die Übertragung der Zählerwerte (MeterValueSampleInterval)"
-          en: "Time interval for transmission of meter values (MeterValueSampleInterval)"
-      - name: metervalues
-        advanced: true
-        type: string
-        description:
-          de: Zählerwerte für die Übertragung
-          en: Meter values for transmission
-        help:
-          de: "Manuelle Vorgabe der zu konfigurierenden Zählerwerte (MeterValuesSampledData)"
-          en: "Manual specification of the meter values to be configured (MeterValuesSampledData)"
-        example: Energy.Active.Import.Register,Power.Active.Import,SoC,Current.Offered,Power.Offered,Current.Import,Voltage
-=======
     - name: stationid
       type: string
       description:
         generic: Station ID
       help:
-        en: "Station ID of the charging point. Note: In exceptional cases, it may be necessary to manually append this ID to the OCPP URL of the charging station in the form `ws://<evcc-address>:8887/<stationid>`. Most charging stations automatically add the ID internally."
-        de: "Station ID des Ladepunktes. Hinweis: In Ausnahmefällen kann es erforderlich sein, diese ID manuell an die OCPP-URL der Ladestation in der Form `ws://<evcc-adresse>:8887/<stationid>` anzuhängen. Die meisten Ladestationen fügen die ID intern automatisch hinzu."
+        en: Unique identifier of the charger. evcc auto-detects this once the charger connects.
+        de: Eindeutige Wallbox-Kennung. evcc erkennt diese automatisch, sobald sich die Wallbox verbindet.
       example: EVB-P12354
     - name: connector
       description:
@@ -715,7 +643,6 @@
         de: "Manuelle Vorgabe der zu konfigurierenden Zählerwerte (MeterValuesSampledData)"
         en: "Manual specification of the meter values to be configured (MeterValuesSampledData)"
       example: Energy.Active.Import.Register,Power.Active.Import,SoC,Current.Offered,Power.Offered,Current.Import,Voltage
->>>>>>> 3c59509c
 
   mqtt:
     - name: host
