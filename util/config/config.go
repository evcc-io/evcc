--- conflicted
+++ resolved
@@ -15,12 +15,8 @@
 	ID    int `gorm:"primarykey"`
 	Class templates.Class
 	Type  string
-<<<<<<< HEAD
 	Title string
-	Value string
-=======
 	Data  map[string]any `gorm:"column:value;type:string;serializer:json"`
->>>>>>> 86c7364c
 }
 
 // TODO remove- migration only
@@ -35,12 +31,8 @@
 	res := Named{
 		Name:  NameForID(d.ID),
 		Type:  d.Type,
-<<<<<<< HEAD
 		Title: d.Title,
-		Other: d.detailsAsMap(),
-=======
 		Other: maps.Clone(d.Data),
->>>>>>> 86c7364c
 	}
 	return res
 }
