--- conflicted
+++ resolved
@@ -16,21 +16,12 @@
 
 -   simple and clean user interface
 -   multiple [chargers](#charger): Wallbe, Phoenix (includes ESL Walli), go-eCharger, NRGkick (direct Bluetooth or via Connect device), SimpleEVSE, EVSEWifi, KEBA/BMW, openWB, Mobile Charger Connect, and any other charger using scripting
-<<<<<<< HEAD
--   multiple [meters](#meter): ModBus (Eastron SDM, MPM3PM, SBC ALE3 and many more), Discovergy (using HTTP plugin), SMA Home Manager 2.0 and SMA Energy Meter, KOSTAL Smart Energy Meter (KSEM, EMxx), any Sunspec-compatible inverter or home battery devices (Fronius, SMA, SolarEdge, KOSTAL, STECA, E3DC), Tesla PowerWall
--   wide support of vendor-specific [vehicles](#vehicle) interfaces (remote charge, battery and preconditioning status): Audi, BMW, Ford, Tesla, Nissan, Renault, Porsche, Volkswagen, Volvo and any other vehicle using scripting
--   [plugins](#plugins) for integrating with hardware devices and home automation: Modbus (meters and grid inverters), HTTP, MQTT, Javascript, WebSockets and shell scripts
--   status notifications using [Telegram](https://telegram.org) and [PushOver](https://pushover.net)
--   logging using [InfluxDB](https://www.influxdata.com) and [Grafana](https://grafana.com/grafana/)
--   granular charge power control down to 25W with supported chargers
-=======
 -   multiple [meters](#meter): ModBus (Eastron SDM, MPM3PM, SBC ALE3 and many more), Discovergy (using HTTP plugin), SMA Sunny Home Manager and Energy Meter, KOSTAL Smart Energy Meter (KSEM, EMxx), any Sunspec-compatible inverter or home battery devices (Fronius, SMA, SolarEdge, KOSTAL, STECA, E3DC, ...), Tesla PowerWall
 -   wide support of vendor-specific [vehicles](#vehicle) interfaces (remote charge, battery and preconditioning status): Audi, BMW, Ford, Tesla, Nissan, Renault, Porsche, Volkswagen, Volvo and any other connected vehicle using scripting
 -   [plugins](#plugins) for integrating with hardware devices and home automation: Modbus (meters and grid inverters), HTTP, MQTT, Javascript, WebSockets and shell scripts
 -   status notifications using [Telegram](https://telegram.org) and [PushOver](https://pushover.net)
 -   logging using [InfluxDB](https://www.influxdata.com) and [Grafana](https://grafana.com/grafana/)
 -   granular charge power control down to 25W steps with supported chargers
->>>>>>> 48607e2e
 -   REST API
 
 ![Screenshot](docs/screenshot.png)
@@ -65,28 +56,17 @@
     We recommend to use an editor like [VS Code](https://code.visualstudio.com) with the [YAML extension](https://marketplace.visualstudio.com/items?itemName=redhat.vscode-yaml) for syntax highlighting.
 3.  To create a minimal setup you need a [meter](#meter) (either grid meter or pv generation meter) and a supported [charger](#charger). Many PV inverters contain meters that can be used here.
 4.  Configure both meter(s) and charger by:
-<<<<<<< HEAD
-    - choosing the appropriate `type`
-    - add a `name` attribute than can later be referred to
-    - add configuration details depending on `type`
-      See `evcc.dist.yaml` for examples.
-=======
     -   choosing the appropriate `type`
     -   add a `name` attribute than can later be referred to
     -   add configuration details depending on `type`
         See `evcc.dist.yaml` for examples.
->>>>>>> 48607e2e
 5.  Configure an optional vehicle by choosing the appropriate `type` and adding a `name` attribute than can later be referred to.
 6.  Test your meter, charger and optional vehicle configuration by running
 
         evcc meter|charger|vehicle
 
 7.  Configure the `site` and assign the grid- or PV meter using the defined `name` attributes.
-<<<<<<< HEAD
-8.  Configure a `loadpoint` and assign the charge meter, charger and vehicle using the defined `name` attributes.
-=======
 8.  Configure a `loadpoint` and assign the _charge meter_, charger and vehicle using the defined `name` attributes.
->>>>>>> 48607e2e
 9.  Provide optional configuration for MQTT, push messaging, database logging and more.
 
 ## Installation
@@ -170,11 +150,7 @@
 -   **Off**: disable the charger, even if car gets connected.
 -   **Now** (**Sofortladen**): charge immediately with maximum allowed current.
 -   **Min + PV**: charge immediately with minimum configured current. Additionally use PV if available.
-<<<<<<< HEAD
--   **PV**: use PV as available. May not charge the car if PV remains dark.
-=======
 -   **PV**: use PV as available. May not charge at all or may interrupt charging if PV production is too low or other consuption is too high.
->>>>>>> 48607e2e
 
 In general, due to the minimum value of 5% for signalling the EV duty cycle, the charger cannot limit the current to below 6A. If the available power calculation demands a limit less than 6A, handling depends on the charge mode. In **PV** mode, the charger will be disabled until available PV power supports charging with at least 6A. In **Min + PV** mode, charging will continue at minimum current of 6A and charge current will be raised as PV power becomes available again. **Min + PV** mode may behave different, when used with [HEMS (SHM)](#home-energy-management-system). Please note that not all vehicles support charging with very low current limits at all or only under special circumstances. For these type of vehicles the minimum allowed charge current needs to be raised.
 
@@ -256,11 +232,10 @@
 -   `hyundai`: Hyundai (Bluelink vehicles like Kona or Ioniq)
 -   `nissan`: Nissan (Leaf)
 -   `tesla`: Tesla (any model)
-<<<<<<< HEAD
--   `renault`: Renault (Zoe, Kangoo ZE)
-=======
+    <<<<<<< HEAD
+-   # `renault`: Renault (Zoe, Kangoo ZE)
 -   `renault`: Renault (all ZE models: Zoe, Twingo Electric, Master, Kangoo)
->>>>>>> 48607e2e
+    > > > > > > > master
 -   `porsche`: Porsche (Taycan)
 -   `vw`: Volkswagen (eGolf, eUp)
 -   `id`: Volkswagen (ID.3, ID.4)
@@ -421,11 +396,6 @@
 Sample write configuration:
 
 ```yaml
-<<<<<<< HEAD
-
----
-=======
->>>>>>> 48607e2e
 body: %v # only applicable for PUT or POST requests
 ```
 
@@ -556,10 +526,9 @@
 -   structured configuration - supports YAML-based [config file](evcc.dist.yaml)
 -   avoidance of feature bloat, simple and clean UI - utilizes [Bootstrap](4)
 -   containerized operation beyond Raspberry Pi - provide multi-arch [Docker Image](5)
-<<<<<<< HEAD
--   support for multiple load points - tbd
-=======
->>>>>>> 48607e2e
+    <<<<<<< HEAD
+-   # support for multiple load points - tbd
+    > > > > > > > master
 
 [1]: https://github.com/snaptec/openWB
 [2]: https://golang.org
