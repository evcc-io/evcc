# evcc 🚘☀️

[![Build](https://github.com/evcc-io/evcc/actions/workflows/nightly.yml/badge.svg)](https://github.com/evcc-io/evcc/actions/workflows/nightly.yml)
[![Translation](https://hosted.weblate.org/widgets/evcc/-/evcc/svg-badge.svg)](https://hosted.weblate.org/engage/evcc/)
[![Open in Visual Studio Code](https://img.shields.io/static/v1?logo=visualstudiocode&label=&message=Open%20in%20VS%20Code&labelColor=2c2c32&color=007acc&logoColor=007acc)](https://open.vscode.dev/evcc-io/evcc)
[![OSS hosting by cloudsmith](https://img.shields.io/badge/OSS%20hosting%20by-cloudsmith-blue?logo=cloudsmith)](https://cloudsmith.io/~evcc/packages/)
[![Latest Version](https://img.shields.io/github/release/evcc-io/evcc.svg)](https://github.com/evcc-io/evcc/releases)

evcc is an extensible EV Charge Controller and home energy management system. Featured in [PV magazine](https://www.pv-magazine.de/2021/01/15/selbst-ist-der-groeoenlandhof-wallbox-ladesteuerung-selbst-gebaut/).

![Screenshot](docs/screenshot.png)

## Features

- simple and clean user interface
- wide range of supported [chargers](https://docs.evcc.io/docs/devices/chargers):
  - ABL eMH1, Alfen (Eve), Bender (CC612/613), cFos (PowerBrain), Daheimladen, Ebee (Wallbox), Ensto (Chago Wallbox), [EVSEWifi/ smartWB](https://www.evse-wifi.de), Garo (GLB, GLB+, LS4), go-eCharger, HardyBarth (eCB1, cPH1, cPH2), Heidelberg (Energy Control), Innogy (eBox), Juice (Charger Me), KEBA/BMW, Mennekes (Amedio, Amtron Premium/Xtra, Amtron ChargeConrol), older NRGkicks (before 2022/2023), [openWB (includes Pro)](https://openwb.de/), Optec (Mobility One), PC Electric (includes Garo), Siemens, TechniSat (Technivolt), [Tinkerforge Warp Charger](https://www.warp-charger.com), Ubitricity (Heinz), Vestel, Wallbe, Webasto (Live), Mobile Charger Connect and many more
  - experimental EEBus support (Elli, PMCC)
  - experimental OCPP support
  - Build-your-own: Phoenix Contact (includes ESL Walli), [EVSE DIN](http://evracing.cz/simple-evse-wallbox)
  - Smart-Home outlets: FritzDECT, Shelly, Tasmota, TP-Link
- wide range of supported [meters](https://docs.evcc.io/docs/devices/meters) for grid, pv, battery and charger:
  - ModBus: Eastron SDM, MPM3PM, ORNO WE, SBC ALE3 and many more, see <https://github.com/volkszaehler/mbmd#supported-devices> for a complete list
  - Integrated systems: SMA Sunny Home Manager and Energy Meter, KOSTAL Smart Energy Meter (KSEM, EMxx)
  - Sunspec-compatible inverter or home battery devices: Fronius, SMA, SolarEdge, KOSTAL, STECA, E3DC, ...
  - and various others: Discovergy, Tesla PowerWall, LG ESS HOME, OpenEMS (FENECON)
- [vehicle](https://docs.evcc.io/docs/devices/vehicles) integration (state of charge, remote charge, battery and preconditioning status):
  - Audi, BMW, Citroën, Dacia, Fiat, Ford, Hyundai, Jaguar, Kia, Landrover, ~~Mercedes~~, Mini, Nissan, Opel, Peugeot, Porsche, Renault, Seat, Smart, Skoda, Tesla, Volkswagen, Volvo, ...
  - Services: OVMS, Tronity
  - Scooters: Niu, ~~Silence~~
- [plugins](https://docs.evcc.io/docs/reference/plugins) for integrating with any charger/ meter/ vehicle:
  - Modbus, HTTP, MQTT, Javascript, WebSockets and shell scripts
- status [notifications](https://docs.evcc.io/docs/reference/configuration/messaging) using [Telegram](https://telegram.org), [PushOver](https://pushover.net) and [many more](https://containrrr.dev/shoutrrr/)
- logging using [InfluxDB](https://www.influxdata.com) and [Grafana](https://grafana.com/grafana/)
- granular charge power control down to mA steps with supported chargers (labeled by e.g. smartWB as [OLC](https://board.evse-wifi.de/viewtopic.php?f=16&t=187))
- REST and MQTT [APIs](https://docs.evcc.io/docs/reference/api) for integration with home automation systems
- Add-ons for [Home Assistant](https://github.com/evcc-io/evcc-hassio-addon) and [OpenHAB](https://www.openhab.org/addons/bindings/evcc) (not maintained by the evcc core team)

## Getting Started

You'll find everything you need in our [documentation](https://docs.evcc.io/).

## Contributing

<<<<<<< HEAD
To build evcc from source, [Go][1] 1.22 and [Node][2] 18 are required.

Build and run go backend. The UI becomes available at http://127.0.0.1:7070/

```sh
make install-ui
make ui
make install
make
./evcc
```

### Cross Compile

To compile a version for an ARM device like a Raspberry Pi set GO command variables as needed, eg:

```sh
GOOS=linux GOARCH=arm GOARM=6 make
```

### Backend development (VS Code)

To enable a Debugger, follow the instructions in [`.vscode/example.launch.json`](./.vscode/example.launch.json); Remove the comment at the top of the file and rename it to launch.json.

Afterwards, you can start the debugger from VS Code (default <kbd>F5</kbd>).

### UI development

For frontend development start the Vue toolchain in dev-mode. Open http://127.0.0.1:7071/ to get to the livelreloading development server. It pulls its data from port 7070 (see above).

```sh
npm install
npm run dev
```

### Integration tests

We use Playwright for end-to-end integration tests. They start a local evcc instance with different configuration yamls and prefilled databases. To run them, you have to do a local build first.

```sh
make ui build
npm run playwright
```

#### Simulating device state

Since we don't want to run tests against real devices or cloud services, we've build a simple simulator that lets you emulated meters, vehicles and loadpoints. The simulators web interface runs on http://localhost:7072.

```
npm run simulator
```

Run an evcc instance that uses simulator data. This configuration runs with a very high refresh interval to speed up testing.

```
make ui build
./evcc --config tests/simulator.evcc.yaml
```

### Code formatting

We use linters (golangci-lint, Prettier) to keep a coherent source code formatting. It's recommended to use the format-on-save feature of your editor. For VSCode use the [Go](https://marketplace.visualstudio.com/items?itemName=golang.Go), [Prettier](https://marketplace.visualstudio.com/items?itemName=esbenp.prettier-vscode) and [Vetur](https://marketplace.visualstudio.com/items?itemName=octref.vetur) extension. You can manually reformat your code by running:

```sh
make lint
make lint-ui
```

### Changing templates

evcc supports a massive amount of different devices. To keep our documentation and website in sync with the latest software the core project (this repo) generates meta-data that's pushed to the `docs` and `evcc.io` repository. Make sure to update this meta-data every time you make changes to a templates.

```sh
make docs
```

If you miss one of the above steps Gitub Actions will likely trigger a **Porcelain** error.

### Adding or modifying translations

evcc already includes many translations for the UI. Weblate Hosted is used to maintain all languages. Feel free to add more languages or verify and edit existing translations. Weblate will automatically push all modifications on a regular base to the evcc repository.

[![Weblate Hosted](https://hosted.weblate.org/widgets/evcc/-/evcc/287x66-grey.png)](https://hosted.weblate.org/engage/evcc/)
[![Languages](https://hosted.weblate.org/widgets/evcc/-/evcc/multi-auto.svg)](https://hosted.weblate.org/engage/evcc/)

https://hosted.weblate.org/projects/evcc/evcc/
=======
Technical details on how to contribute, how to add translations and how to build evcc from source can be found [here](CONTRIBUTING.md).
>>>>>>> c92bb4b6

## Sponsorship

<img src="docs/logo.png" align="right" width="150" />

evcc believes in open source software. We're committed to provide best in class EV charging experience.
Maintaining evcc consumes time and effort. With the vast amount of different devices to support, we depend on community and vendor support to keep evcc alive.

While evcc is open source, we would also like to encourage vendors to provide open source hardware devices, public documentation and support open source projects like ours that provide additional value to otherwise closed hardware. Where this is not the case, evcc requires "sponsor token" to finance ongoing development and support of evcc.

The personal sponsor token requires a [Github Sponsorship](https://github.com/sponsors/evcc-io) and can be requested at [sponsor.evcc.io](https://sponsor.evcc.io/).<|MERGE_RESOLUTION|>--- conflicted
+++ resolved
@@ -42,96 +42,7 @@
 
 ## Contributing
 
-<<<<<<< HEAD
-To build evcc from source, [Go][1] 1.22 and [Node][2] 18 are required.
-
-Build and run go backend. The UI becomes available at http://127.0.0.1:7070/
-
-```sh
-make install-ui
-make ui
-make install
-make
-./evcc
-```
-
-### Cross Compile
-
-To compile a version for an ARM device like a Raspberry Pi set GO command variables as needed, eg:
-
-```sh
-GOOS=linux GOARCH=arm GOARM=6 make
-```
-
-### Backend development (VS Code)
-
-To enable a Debugger, follow the instructions in [`.vscode/example.launch.json`](./.vscode/example.launch.json); Remove the comment at the top of the file and rename it to launch.json.
-
-Afterwards, you can start the debugger from VS Code (default <kbd>F5</kbd>).
-
-### UI development
-
-For frontend development start the Vue toolchain in dev-mode. Open http://127.0.0.1:7071/ to get to the livelreloading development server. It pulls its data from port 7070 (see above).
-
-```sh
-npm install
-npm run dev
-```
-
-### Integration tests
-
-We use Playwright for end-to-end integration tests. They start a local evcc instance with different configuration yamls and prefilled databases. To run them, you have to do a local build first.
-
-```sh
-make ui build
-npm run playwright
-```
-
-#### Simulating device state
-
-Since we don't want to run tests against real devices or cloud services, we've build a simple simulator that lets you emulated meters, vehicles and loadpoints. The simulators web interface runs on http://localhost:7072.
-
-```
-npm run simulator
-```
-
-Run an evcc instance that uses simulator data. This configuration runs with a very high refresh interval to speed up testing.
-
-```
-make ui build
-./evcc --config tests/simulator.evcc.yaml
-```
-
-### Code formatting
-
-We use linters (golangci-lint, Prettier) to keep a coherent source code formatting. It's recommended to use the format-on-save feature of your editor. For VSCode use the [Go](https://marketplace.visualstudio.com/items?itemName=golang.Go), [Prettier](https://marketplace.visualstudio.com/items?itemName=esbenp.prettier-vscode) and [Vetur](https://marketplace.visualstudio.com/items?itemName=octref.vetur) extension. You can manually reformat your code by running:
-
-```sh
-make lint
-make lint-ui
-```
-
-### Changing templates
-
-evcc supports a massive amount of different devices. To keep our documentation and website in sync with the latest software the core project (this repo) generates meta-data that's pushed to the `docs` and `evcc.io` repository. Make sure to update this meta-data every time you make changes to a templates.
-
-```sh
-make docs
-```
-
-If you miss one of the above steps Gitub Actions will likely trigger a **Porcelain** error.
-
-### Adding or modifying translations
-
-evcc already includes many translations for the UI. Weblate Hosted is used to maintain all languages. Feel free to add more languages or verify and edit existing translations. Weblate will automatically push all modifications on a regular base to the evcc repository.
-
-[![Weblate Hosted](https://hosted.weblate.org/widgets/evcc/-/evcc/287x66-grey.png)](https://hosted.weblate.org/engage/evcc/)
-[![Languages](https://hosted.weblate.org/widgets/evcc/-/evcc/multi-auto.svg)](https://hosted.weblate.org/engage/evcc/)
-
-https://hosted.weblate.org/projects/evcc/evcc/
-=======
 Technical details on how to contribute, how to add translations and how to build evcc from source can be found [here](CONTRIBUTING.md).
->>>>>>> c92bb4b6
 
 ## Sponsorship
 
