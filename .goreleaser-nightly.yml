version: 2

dist: release
release:
  disable: true

builds:
  - id: evcc
    main: .
    flags:
      - -trimpath
      - -tags=release
    ldflags:
      - -X github.com/evcc-io/evcc/server.Version={{ .Tag }} -X github.com/evcc-io/evcc/server.Commit={{ .ShortCommit }} -s -w
    env:
      - CGO_ENABLED=0
    goos:
      - linux
    goarch:
      - amd64
      - arm
      - arm64
    goarm:
      - "6"
    ignore:
      - goos: windows
        goarch: arm
      - goos: windows
        goarch: arm64
    overrides:
      - goos: windows
        goarch: amd64
        flags:
          - -trimpath
          - -tags=release,timetzdata
<<<<<<< HEAD
=======
      - goos: darwin
        goarch: arm64
        ldflags:
          - -X github.com/evcc-io/evcc/server.Version={{ .Tag }} -X github.com/evcc-io/evcc/server.Commit={{ .ShortCommit }} -s -w -B gobuildid
      - goos: darwin
        goarch: amd64
        ldflags:
          - -X github.com/evcc-io/evcc/server.Version={{ .Tag }} -X github.com/evcc-io/evcc/server.Commit={{ .ShortCommit }} -s -w -B gobuildid
>>>>>>> 864c2cf5

archives:
  - builds:
      - evcc
    format: tar.gz
    format_overrides:
      - goos: windows
        format: zip
    files:
      - evcc.dist.yaml
    name_template: >-
      {{ .ProjectName }}_{{ .Version }}_{{ if eq .Os "darwin" }}macOS{{ else }}{{ .Os }}{{ end }}-{{ .Arch }}{{ if .Arm }}v{{ .Arm }}{{ end }}

env:
  - CGO_ENABLED=0

universal_binaries:
  - replace: true

checksum:
  name_template: "checksums.txt"

snapshot:
  version_template: '{{ .Version }}{{ if eq (len (split .Version ".")) 2 }}.0{{ end }}+{{ .Timestamp }}'

changelog:
  sort: asc
  filters:
    exclude:
      - "^chore"
      - "^bump"
      - "^docs:"
      - "^test:"

nfpms:
  - id: default
    package_name: evcc
    file_name_template: "{{ .ProjectName }}_{{ .Version }}_{{ .Os }}-{{ .Arch }}{{ if .Arm }}hf{{ end }}"

    homepage: https://evcc.io
    description: EV Charge Controller
    maintainer: andig <cpuidle@gmx.de>
    license: MIT
    vendor: evcc.io

    formats:
      - deb

    dependencies:
      - adduser

    contents:
      - src: ./packaging/init/evcc.service
        dst: /lib/systemd/system/evcc.service

    scripts:
      preinstall: ./packaging/scripts/preinstall.sh
      postinstall: ./packaging/scripts/postinstall.sh
      preremove: ./packaging/scripts/preremove.sh
      postremove: ./packaging/scripts/postremove.sh<|MERGE_RESOLUTION|>--- conflicted
+++ resolved
@@ -33,17 +33,6 @@
         flags:
           - -trimpath
           - -tags=release,timetzdata
-<<<<<<< HEAD
-=======
-      - goos: darwin
-        goarch: arm64
-        ldflags:
-          - -X github.com/evcc-io/evcc/server.Version={{ .Tag }} -X github.com/evcc-io/evcc/server.Commit={{ .ShortCommit }} -s -w -B gobuildid
-      - goos: darwin
-        goarch: amd64
-        ldflags:
-          - -X github.com/evcc-io/evcc/server.Version={{ .Tag }} -X github.com/evcc-io/evcc/server.Commit={{ .ShortCommit }} -s -w -B gobuildid
->>>>>>> 864c2cf5
 
 archives:
   - builds:
