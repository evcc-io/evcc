name: Default

on:
  push:
    branches:
      - master
  pull_request:
  workflow_call:

jobs:
  clean:
    name: Clean
    runs-on: depot-ubuntu-24.04-arm

    permissions:
      contents: read

    steps:
      - uses: actions/checkout@v6
        with:
          persist-credentials: false

      - uses: actions/setup-go@v6
        with:
          go-version-file: go.mod
          cache: false # avoid cache thrashing
        id: go

      - uses: actions/cache@v4
        with:
          path: |
            ~/.cache/go-build
            ~/go/pkg/mod
          key: ${{ runner.os }}-go-clean-${{ hashFiles('**/go.sum') }}
          restore-keys: |
            ${{ runner.os }}-go-clean-
            ${{ runner.os }}-go-

      - name: Install tools
        run: make install

      - name: Assets
        run: make assets

      - name: Docs
        run: make docs

      - name: Porcelain
        run: make porcelain

  build:
    name: Build
    runs-on: depot-ubuntu-24.04-arm

    permissions:
      contents: read

    steps:
      - uses: actions/checkout@v6
        with:
          persist-credentials: false

      - uses: actions/setup-go@v6
        with:
          go-version-file: go.mod
          cache: false
        id: go

      - uses: actions/cache@v4
        with:
          path: |
            ~/.cache/go-build
            ~/go/pkg/mod
          key: ${{ runner.os }}-go-build-${{ hashFiles('**/go.sum') }}
          restore-keys: |
            ${{ runner.os }}-go-build-
            ${{ runner.os }}-go-

      - uses: actions/setup-node@v6
        with:
          node-version: "22"
          cache: "npm"

      - run: mkdir dist && touch dist/empty

      - name: Build
        run: make build

  test:
    name: Test
    runs-on: depot-ubuntu-24.04-arm

    permissions:
      contents: read

    steps:
      - uses: actions/checkout@v6
        with:
          persist-credentials: false

      - uses: actions/setup-go@v6
        with:
          go-version-file: go.mod
          cache: false
        id: go

      - uses: actions/cache@v4
        with:
          path: |
            ~/.cache/go-build
            ~/go/pkg/mod
          key: ${{ runner.os }}-go-test-${{ hashFiles('**/go.sum') }}
          restore-keys: |
            ${{ runner.os }}-go-test-
            ${{ runner.os }}-go-

      - name: Test
        run: mkdir dist && touch dist/empty && make test

  lint:
    name: Lint
    runs-on: depot-ubuntu-24.04-arm

    permissions:
      contents: read

    steps:
      - uses: actions/checkout@v6
        with:
          persist-credentials: false

      - uses: actions/setup-go@v6
        with:
          go-version-file: go.mod
          cache: false # avoid cache thrashing
        id: go

      - uses: actions/cache@v4
        with:
          path: |
            ~/.cache/go-build
            ~/go/pkg/mod
          key: ${{ runner.os }}-go-lint-${{ hashFiles('**/go.sum') }}
          restore-keys: |
            ${{ runner.os }}-go-lint-
            ${{ runner.os }}-go-

      - run: mkdir dist && touch dist/empty

      - name: Lint
<<<<<<< HEAD
        uses: golangci/golangci-lint-action@v8
        env:
          GOEXPERIMENT: jsonv2
=======
        uses: golangci/golangci-lint-action@v9
>>>>>>> 1bdc6a6f
        with:
          version: latest
          args: --timeout 5m

      - name: License
        run: make license

  ui:
    name: UI
    permissions:
      contents: read
      actions: write
    runs-on: depot-ubuntu-24.04-arm

    steps:
      - uses: actions/checkout@v6
        with:
          persist-credentials: false

      - uses: actions/setup-node@v6
        with:
          node-version: "22"
          cache: "npm"

      - name: Install
        run: make install-ui

      - name: Lint
        run: make lint-ui

      - name: Test
        run: make test-ui

      - name: License
        run: make license-ui

      - name: Build UI
        run: make ui

      - name: Cache dist
        # avoid cache thrashing by nightly
        if: github.event_name == 'push' || github.event_name == 'pull_request'
        uses: actions/cache/save@v4
        id: cache-dist
        with:
          path: dist
          key: ${{ runner.os }}-${{ github.sha }}-dist

      - name: Porcelain
        run: |
          test -z "$(git status --porcelain)" || (git status; git diff; false)

  integration:
    name: Integration
    runs-on: depot-ubuntu-24.04-arm-16

    permissions:
      contents: read
      actions: write

    steps:
      - uses: actions/checkout@v6
        with:
          persist-credentials: false

      - uses: actions/setup-go@v6
        with:
          go-version-file: go.mod
          cache: false
        id: go

      - uses: actions/cache@v4
        with:
          path: |
            ~/.cache/go-build
            ~/go/pkg/mod
          key: ${{ runner.os }}-go-integration-${{ hashFiles('**/go.sum') }}
          restore-keys: |
            ${{ runner.os }}-go-integration-
            ${{ runner.os }}-go-

      - uses: actions/setup-node@v6
        with:
          node-version: "22"
          cache: "npm"

      - name: Build UI
        run: make install-ui ui

      - name: Build Go
        run: make build

      - name: Get Playwright version
        id: playwright-version
        run: echo "PLAYWRIGHT_VERSION=$(node -e "console.log(require('./package-lock.json').packages['node_modules/@playwright/test'].version)")" >> $GITHUB_ENV

      - name: Cache Playwright browsers
        uses: actions/cache@v4
        id: playwright-cache
        with:
          path: ~/.cache/ms-playwright
          key: ${{ runner.os }}-playwright-${{ env.PLAYWRIGHT_VERSION }}

      - name: Install Playwright (browsers + deps)
        if: steps.playwright-cache.outputs.cache-hit != 'true'
        run: npx playwright install --with-deps chromium

      - name: Install Playwright (deps only)
        if: steps.playwright-cache.outputs.cache-hit == 'true'
        run: npx playwright install-deps chromium

      - name: Run tests
        run: npx playwright test
        timeout-minutes: 20
        env:
          TZ: Europe/Berlin

      - uses: actions/upload-artifact@v5
        if: ${{ !cancelled() }}
        with:
          name: playwright-report
          path: playwright-report/
          retention-days: 14<|MERGE_RESOLUTION|>--- conflicted
+++ resolved
@@ -148,13 +148,9 @@
       - run: mkdir dist && touch dist/empty
 
       - name: Lint
-<<<<<<< HEAD
-        uses: golangci/golangci-lint-action@v8
+        uses: golangci/golangci-lint-action@v9
         env:
           GOEXPERIMENT: jsonv2
-=======
-        uses: golangci/golangci-lint-action@v9
->>>>>>> 1bdc6a6f
         with:
           version: latest
           args: --timeout 5m
