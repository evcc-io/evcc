package meter

import (
	"context"
	"encoding/json"
	"fmt"
	"net/http"
	"runtime/debug"
	"strings"
	"time"

	"github.com/evcc-io/evcc/api"
	"github.com/evcc-io/evcc/meter/tibber"
	"github.com/evcc-io/evcc/util"
	"github.com/evcc-io/evcc/util/request"
	"github.com/evcc-io/evcc/util/transport"
	"github.com/hasura/go-graphql-client"
)

func init() {
	registry.AddCtx("tibber-pulse", NewTibberFromConfig)
}

func getUserAgent() string {
	graphqlClientVersion := "unknown"

	if info, ok := debug.ReadBuildInfo(); ok {
		for _, dep := range info.Deps {
			if dep.Path == "github.com/hasura/go-graphql-client" {
				graphqlClientVersion = baseVersion(dep.Version)
			}
		}
	}

	return fmt.Sprintf("evcc/%s hasura/go-graphql-client/%s", util.FormattedVersion(), graphqlClientVersion)
}

func baseVersion(v string) string {
	if i := strings.IndexAny(v, "-+"); i != -1 {
		return v[:i]
	}
	return v
}

type Tibber struct {
	data *util.Monitor[tibber.LiveMeasurement]
}

func NewTibberFromConfig(ctx context.Context, other map[string]interface{}) (api.Meter, error) {
	cc := struct {
		Token   string
		HomeID  string
		Timeout time.Duration
	}{
		Timeout: 2 * time.Minute,
	}

	if err := util.DecodeOther(other, &cc); err != nil {
		return nil, err
	}

	if cc.Token == "" {
		return nil, api.ErrMissingToken
	}

	log := util.NewLogger("pulse").Redact(cc.Token, cc.HomeID)

	// query client
	qclient := tibber.NewClient(log, cc.Token)

	if cc.HomeID == "" {
		home, err := qclient.DefaultHome("")
		if err != nil {
			return nil, err
		}
		cc.HomeID = home.ID
	}

	var res struct {
		Viewer struct {
			WebsocketSubscriptionUrl string
		}
	}

	ctx2, cancel := context.WithTimeout(ctx, request.Timeout)
	defer cancel()

	if err := qclient.Query(ctx2, &res, nil); err != nil {
		return nil, err
	}

	t := &Tibber{
		data: util.NewMonitor[tibber.LiveMeasurement](cc.Timeout),
	}

	// subscription client
	client := graphql.NewSubscriptionClient(res.Viewer.WebsocketSubscriptionUrl).
		WithProtocol(graphql.GraphQLWS).
		WithWebSocketOptions(graphql.WebsocketOptions{
			HTTPClient: &http.Client{
				Transport: &transport.Decorator{
					Base: http.DefaultTransport,
					Decorator: transport.DecorateHeaders(map[string]string{
						"User-Agent": getUserAgent(),
					}),
				},
			},
		}).
		WithConnectionParams(map[string]any{
			"token": cc.Token,
		}).
		WithRetryTimeout(15 * time.Second). // Retry 15 seconds (3 tries), then exit to outer retry loop that has backoff
		WithRetryDelay(5 * time.Second).
		WithWriteTimeout(request.Timeout).
		WithReadTimeout(90 * time.Second).
		WithLog(log.TRACE.Println).
		OnConnected(func() {
			log.INFO.Println("Tibber pulse: websocket connected")
		}).
		OnDisconnected(func() {
			log.WARN.Println("Tibber pulse: websocket disconnected")
		}).
		OnSubscriptionComplete(func(_ graphql.Subscription) {
			log.INFO.Println("Tibber pulse: websocket subscription completed by server")
		}).
		OnError(func(sc *graphql.SubscriptionClient, err error) error {
			// Don't let Hasura go graphql client reconnect when authorization fails
			if sc.IsUnauthorized(err) {
				log.ERROR.Printf("Tibber pulse: Unauthorized: %v", err)
				return err
			}
			// Don't let Hasura	go graphql client reconnect when too many initialisation requests
			// Reconnection will be attempted in the loop later
			if sc.IsTooManyInitialisationRequests(err) {
				log.ERROR.Printf("Tibber pulse: Too many initialisation requests: %v", err)
				return err
			}

			log.ERROR.Printf("Tibber pulse: error occurred: %v", err)
			return nil
		})

	done := make(chan error, 1)
	go func(done chan error) {
		done <- t.subscribe(client, cc.HomeID, log)
	}(done)

	select {
	case err := <-done:
		if err != nil {
			return nil, err
		}
	case <-time.After(cc.Timeout):
		return nil, api.ErrTimeout
	}

	go func() {
		<-ctx.Done()
		log.INFO.Println("context canceled, closing Tibber Pulse client")
		if err := client.Close(); err != nil {
			log.ERROR.Printf("error closing Tibber Pulse client: %v", err)
		}
	}()

	reconnectCount := 0
	go func() {
		// The pulse sometimes declines valid(!) subscription requests, and asks the client to disconnect.
		// Therefore we need to restart the client when exiting gracefully upon server request
		// https://github.com/evcc-io/evcc/issues/17925#issuecomment-2621458890

		// Note that there are several reconnection strategies in play:
		// 1. Mechanism built into Hasura go graphql client
		// 2. This loop, which is triggered server when Hasura exits on error or gracefully
		// 3. evcc itself restarts if the client exits with an error

		// Exponential backoff parameters
		baseDelay := 5 * time.Second
		maxDelay := 5 * time.Hour
		delay := baseDelay

		for {
			reconnectCount++
			log.INFO.Printf("Tibber pulse: Hasura go graphql client connection attempt #%d", reconnectCount)

			startTime := time.Now()
			err := client.Run()
			duration := time.Since(startTime).Round(time.Second)
			if err != nil {
				log.ERROR.Printf("Tibber pulse: Hasura go graphql client exited with error at %s: %v", duration, err)
				// Do not retry if unauthorized
				if client.IsUnauthorized(err) {
					log.ERROR.Println("Tibber pulse: Not retrying due to unauthorized error.")
					return
				}
				// Exponential backoff: double the delay, up to maxDelay
				delay *= 2
				if delay > maxDelay {
					delay = maxDelay
				}
			} else {
				log.INFO.Printf("Tibber pulse: Hasura go graphql client exited gracefully at %s", duration)
				// Reset delay after successful connection
				delay = baseDelay
			}

			select {
			case <-time.After(delay):
				log.INFO.Printf("Tibber pulse: Reconnection timer triggered after %s, attempting reconnect", delay)
			case <-ctx.Done():
				log.INFO.Println("Tibber pulse: Context canceled, exit reconnection loop")
				return
			}
		}
	}()

<<<<<<< HEAD
	log.INFO.Printf("Tibber pulse: User-Agent set to %s", getUserAgent())
=======
	log.INFO.Printf("!! User-Agent set to %s", getUserAgent())
>>>>>>> 3de3dcb1

	return t, nil
}

func (t *Tibber) subscribe(client *graphql.SubscriptionClient, homeID string, log *util.Logger) error {
	var query struct {
		tibber.LiveMeasurement `graphql:"liveMeasurement(homeId: $homeId)"`
	}

	_, err := client.Subscribe(&query, map[string]any{
		"homeId": graphql.ID(homeID),
	}, func(data []byte, err error) error {
		if err != nil {
			log.ERROR.Printf("Tibber pulse: Error during subscription: %v", err)
			return err
		}

		var res struct {
			LiveMeasurement tibber.LiveMeasurement
		}

		if err := json.Unmarshal(data, &res); err != nil {
			log.ERROR.Printf("Tibber pulse: Error unmarshaling data: %v", err)
			return err
		}

		t.data.Set(res.LiveMeasurement)

		return nil
	})

	return err
}

func (t *Tibber) CurrentPower() (float64, error) {
	res, err := t.data.Get()
	if err != nil {
		return 0, err
	}

	return res.Power - res.PowerProduction, nil
}

var _ api.PhaseCurrents = (*Tibber)(nil)

// Currents implements the api.PhaseCurrents interface
func (t *Tibber) Currents() (float64, float64, float64, error) {
	res, err := t.data.Get()
	if err != nil {
		return 0, 0, 0, err
	}

	return res.CurrentL1, res.CurrentL2, res.CurrentL3, nil
}<|MERGE_RESOLUTION|>--- conflicted
+++ resolved
@@ -213,11 +213,7 @@
 		}
 	}()
 
-<<<<<<< HEAD
-	log.INFO.Printf("Tibber pulse: User-Agent set to %s", getUserAgent())
-=======
 	log.INFO.Printf("!! User-Agent set to %s", getUserAgent())
->>>>>>> 3de3dcb1
 
 	return t, nil
 }
