package meter

import (
	"context"
	"testing"

	"github.com/evcc-io/evcc/api"
	"github.com/evcc-io/evcc/util/templates"
	"github.com/evcc-io/evcc/util/test"
)

var acceptable = []string{
	api.ErrMissingCredentials.Error(),
	api.ErrMissingToken.Error(),
	"invalid plugin source: ...",
	"missing mqtt broker configuration",
	"mqtt not configured",
	"not a SunSpec device",
	"connect: connection refused", // sockets
	"power: timeout",              // sockets
	"missing password",            // Powerwall
	"connect: no route to host",
	"connect: connection refused",
	"connect: network is unreachable",
	"i/o timeout",
	"timeout",                      // RCT
	"'sma': missing uri or serial", // SMA
	"[1ESY1161052714 1ESY1161229249 1EMH0008842285 1ESY1161978584 1EMH0004864048 1ESY1161979033 7ELS8135823805]", // Discovergy
	"can only have either uri or device",                                   // modbus
	"connection already registered with different protocol: localhost:502", // modbus
	"(Client.Timeout exceeded while awaiting headers)",                     // http
	"context deadline exceeded",                                            // LG ESS
	"no ping response for 192.0.2.2",                                       // SMA
	"no Speedwire ping response for 127.0.0.1",                             // SMA
	"no such network interface",                                            // SMA
	"missing config values: username, password, key",                       // E3DC
<<<<<<< HEAD
	"eebus not configured",                                                 // EEBus
=======
	"missing token", // HomeAssistant
>>>>>>> b8a614ef
}

func TestTemplates(t *testing.T) {
	templates.TestClass(t, templates.Meter, func(t *testing.T, values map[string]any) {
		t.Helper()

		if _, err := NewFromConfig(context.TODO(), "template", values); err != nil && !test.Acceptable(err, acceptable) {
			t.Log(values)
			t.Error(err)
		}
	})
}<|MERGE_RESOLUTION|>--- conflicted
+++ resolved
@@ -34,11 +34,8 @@
 	"no Speedwire ping response for 127.0.0.1",                             // SMA
 	"no such network interface",                                            // SMA
 	"missing config values: username, password, key",                       // E3DC
-<<<<<<< HEAD
 	"eebus not configured",                                                 // EEBus
-=======
-	"missing token", // HomeAssistant
->>>>>>> b8a614ef
+	"missing token",                                                        // HomeAssistant
 }
 
 func TestTemplates(t *testing.T) {
