package meter

import (
	"testing"

	"github.com/evcc-io/evcc/templates"
	"github.com/evcc-io/evcc/util/test"
	"github.com/thoas/go-funk"
)

var acceptable = []string{
	"invalid plugin type: ...",
	"missing mqtt broker configuration",
	"mqtt not configured",
	"not a SunSpec device",
	"missing password", // Powerwall
	"connect: no route to host",
	"connect: connection refused",
	"i/o timeout",
	"no ping response for 192.0.2.2", // SMA
	"network is unreachable",
	"unexpected status: 401", // Discovergy
	"[1ESY1161052714 1ESY1161229249 1EMH0008842285 1ESY1161978584 1EMH0004864048 1ESY1161979033 7ELS8135823805]", // Discovergy
	"can only have either uri or device",                                          // modbus
	"(Client.Timeout exceeded while awaiting headers)",                            // http
	"login failed: Put \"https://192.0.2.2/v1/login\": context deadline exceeded", // LG ESS
}

<<<<<<< HEAD
func TestConfigMeters(t *testing.T) {
	test.SkipCI(t)
=======
	acceptable := []string{
		"invalid plugin type: ...",
		"missing mqtt broker configuration",
		"mqtt not configured",
		"not a SunSpec device",
		"missing password", // Powerwall
		"connect: no route to host",
		"connect: connection refused",
		"i/o timeout",
		"connect: network is unreachable",
		"no ping response for 192.0.2.2", // SMA
		"network is unreachable",
		"[1ESY1161052714 1ESY1161229249 1EMH0008842285 1ESY1161978584 1EMH0004864048 1ESY1161979033 7ELS8135823805]", // Discovergy
		"can only have either uri or device",               // modbus
		"(Client.Timeout exceeded while awaiting headers)", // http
	}
>>>>>>> 4c5020a2

	for _, tmpl := range test.ConfigTemplates("meter") {
		tmpl := tmpl

		t.Run(tmpl.Name, func(t *testing.T) {
			t.Parallel()

			_, err := NewFromConfig(tmpl.Type, tmpl.Config)
			if err != nil && !test.Acceptable(err, acceptable) {
				t.Logf("%s: %+v", tmpl.Name, tmpl.Config)
				t.Error(err)
			}
		})
	}
}

func TestProxyMeters(t *testing.T) {
	test.SkipCI(t)

	for _, tmpl := range templates.ByClass(templates.Meter) {
		tmpl := tmpl

		values := tmpl.Defaults(true)

		// Modbus default test values
		if values["modbus"] != nil {
			modbusChoices := tmpl.ModbusChoices()
			if funk.ContainsString(modbusChoices, "tcpip") {
				values["modbustcpip"] = true
			} else {
				values["modbusrs485tcpip"] = true
			}
		}

		usages := tmpl.Usages()

		if len(usages) == 0 {
			runTest(t, tmpl, values)
		}

		// test all usages
		for _, usage := range usages {
			if usage != "" {
				values["usage"] = usage
			}

			runTest(t, tmpl, values)
		}
	}
}

func runTest(t *testing.T, tmpl templates.Template, values map[string]interface{}) {
	t.Run(tmpl.Type, func(t *testing.T) {
		t.Parallel()

		b, err := tmpl.RenderResult(false, values)
		if err != nil {
			t.Logf("%s: %s", tmpl.Type, b)
			t.Error(err)
		}

		if _, err := NewFromConfig(tmpl.Type, values); err != nil && !test.Acceptable(err, acceptable) {
			t.Logf("%s", tmpl.Type)
			t.Error(err)
		}
	})
}<|MERGE_RESOLUTION|>--- conflicted
+++ resolved
@@ -8,7 +8,7 @@
 	"github.com/thoas/go-funk"
 )
 
-var acceptable = []string{
+acceptable := []string{
 	"invalid plugin type: ...",
 	"missing mqtt broker configuration",
 	"mqtt not configured",
@@ -17,36 +17,16 @@
 	"connect: no route to host",
 	"connect: connection refused",
 	"i/o timeout",
+	"connect: network is unreachable",
 	"no ping response for 192.0.2.2", // SMA
 	"network is unreachable",
-	"unexpected status: 401", // Discovergy
 	"[1ESY1161052714 1ESY1161229249 1EMH0008842285 1ESY1161978584 1EMH0004864048 1ESY1161979033 7ELS8135823805]", // Discovergy
-	"can only have either uri or device",                                          // modbus
-	"(Client.Timeout exceeded while awaiting headers)",                            // http
-	"login failed: Put \"https://192.0.2.2/v1/login\": context deadline exceeded", // LG ESS
+	"can only have either uri or device",               // modbus
+	"(Client.Timeout exceeded while awaiting headers)", // http
 }
 
-<<<<<<< HEAD
 func TestConfigMeters(t *testing.T) {
 	test.SkipCI(t)
-=======
-	acceptable := []string{
-		"invalid plugin type: ...",
-		"missing mqtt broker configuration",
-		"mqtt not configured",
-		"not a SunSpec device",
-		"missing password", // Powerwall
-		"connect: no route to host",
-		"connect: connection refused",
-		"i/o timeout",
-		"connect: network is unreachable",
-		"no ping response for 192.0.2.2", // SMA
-		"network is unreachable",
-		"[1ESY1161052714 1ESY1161229249 1EMH0008842285 1ESY1161978584 1EMH0004864048 1ESY1161979033 7ELS8135823805]", // Discovergy
-		"can only have either uri or device",               // modbus
-		"(Client.Timeout exceeded while awaiting headers)", // http
-	}
->>>>>>> 4c5020a2
 
 	for _, tmpl := range test.ConfigTemplates("meter") {
 		tmpl := tmpl
