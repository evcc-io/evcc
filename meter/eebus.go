package meter

import (
	"context"
	"errors"
	"slices"
	"sync"
	"time"

	eebusapi "github.com/enbility/eebus-go/api"
	ucapi "github.com/enbility/eebus-go/usecases/api"
	"github.com/enbility/eebus-go/usecases/eg/lpc"
	"github.com/enbility/eebus-go/usecases/ma/mgcp"
	"github.com/enbility/eebus-go/usecases/ma/mpc"
	spineapi "github.com/enbility/spine-go/api"
	"github.com/enbility/spine-go/model"
	"github.com/evcc-io/evcc/api"
	"github.com/evcc-io/evcc/server/eebus"
	"github.com/evcc-io/evcc/util"
	"github.com/evcc-io/evcc/util/templates"
)

// EEBus is an EEBus meter implementation supporting MGCP, MPC, and LPC use cases
// Uses MGCP (Monitoring of Grid Connection Point) only when usage="grid"
// Uses MPC (Monitoring & Power Consumption) for all other cases (default)
// Additionally supports LPC (Limitation of Power Consumption)
type EEBus struct {
	log *util.Logger

	*eebus.Connector
<<<<<<< HEAD
	ma  *eebus.UseCasesMA
	eg  *eebus.UseCasesEG
	api maAPI
=======
	ma *eebus.MonitoringAppliance
	mm measurements
>>>>>>> 7f681243

	power    *util.Value[float64]
	energy   *util.Value[float64]
	currents *util.Value[[]float64]
	voltages *util.Value[[]float64]

	// TODO use util.Value
	mu               sync.Mutex
	consumptionLimit *ucapi.LoadLimit
	egLpcEntity      spineapi.EntityRemoteInterface
	// failsafeLimit    float64
	// failsafeDuration time.Duration
}

<<<<<<< HEAD
// maAPI provides a unified interface for monitoring appliance MGCP and MPC use cases
type maAPI struct {
	measurements
	powerEvent   eebusapi.EventType
	energyEvent  eebusapi.EventType
	currentEvent eebusapi.EventType
	voltageEvent eebusapi.EventType
}

=======
>>>>>>> 7f681243
type measurements interface {
	Power(entity spineapi.EntityRemoteInterface) (float64, error)
	EnergyConsumed(entity spineapi.EntityRemoteInterface) (float64, error)
	CurrentPerPhase(entity spineapi.EntityRemoteInterface) ([]float64, error)
	VoltagePerPhase(entity spineapi.EntityRemoteInterface) ([]float64, error)
}

func init() {
	registry.AddCtx("eebus", NewEEBusFromConfig)
}

// NewEEBusFromConfig creates an EEBus meter from generic config
func NewEEBusFromConfig(ctx context.Context, other map[string]interface{}) (api.Meter, error) {
	cc := struct {
		Ski     string
		Ip      string
		Usage   *templates.Usage
		Timeout time.Duration
	}{
		Timeout: 10 * time.Second,
	}

	if err := util.DecodeOther(other, &cc); err != nil {
		return nil, err
	}

	return NewEEBus(ctx, cc.Ski, cc.Ip, cc.Usage, cc.Timeout)
}

// NewEEBus creates an EEBus meter
// Uses MGCP only when usage="grid", otherwise uses MPC (default)
func NewEEBus(ctx context.Context, ski, ip string, usage *templates.Usage, timeout time.Duration) (api.Meter, error) {
	if eebus.Instance == nil {
		return nil, errors.New("eebus not configured")
	}

	ma := eebus.Instance.MonitoringAppliance()

	// Use MGCP only for explicit grid usage, MPC for everything else (default)
	useCase := "mpc"
<<<<<<< HEAD
	api := maAPI{
		measurements: ma.MPC,
		powerEvent:   mpc.DataUpdatePower,
		energyEvent:  mpc.DataUpdateEnergyConsumed,
		currentEvent: mpc.DataUpdateCurrentsPerPhase,
		voltageEvent: mpc.DataUpdateVoltagePerPhase,
	}

	if usage != nil && *usage == templates.UsageGrid {
		useCase = "mgcp"
		api = maAPI{
			measurements: ma.MGCP,
			powerEvent:   mgcp.DataUpdatePower,
			energyEvent:  mgcp.DataUpdateEnergyConsumed,
			currentEvent: mgcp.DataUpdateCurrentPerPhase,
			voltageEvent: mgcp.DataUpdateVoltagePerPhase,
		}
=======
	mm := measurements(ma.MaMPCInterface)

	if usage != nil && *usage == templates.UsageGrid {
		useCase = "mgcp"
		mm = ma.MaMGCPInterface
>>>>>>> 7f681243
	}

	c := &EEBus{
		log:       util.NewLogger("eebus-" + useCase),
		ma:        ma,
<<<<<<< HEAD
		eg:        eebus.Instance.EnergyGuard(),
		api:       api,
=======
		mm:        mm,
>>>>>>> 7f681243
		Connector: eebus.NewConnector(),
		power:     util.NewValue[float64](timeout),
		energy:    util.NewValue[float64](timeout),
		currents:  util.NewValue[[]float64](timeout),
		voltages:  util.NewValue[[]float64](timeout),
	}

	if err := eebus.Instance.RegisterDevice(ski, ip, c); err != nil {
		return nil, err
	}

	if err := c.Wait(ctx); err != nil {
		eebus.Instance.UnregisterDevice(ski, c)
		return nil, err
	}

	return c, nil
}

var _ eebus.Device = (*EEBus)(nil)

// UseCaseEvent implements the eebus.Device interface
func (c *EEBus) UseCaseEvent(_ spineapi.DeviceRemoteInterface, entity spineapi.EntityRemoteInterface, event eebusapi.EventType) {
	c.log.TRACE.Printf("recv: %s", event)

	switch event {
<<<<<<< HEAD
	// Monitoring Appliance
	case c.api.powerEvent:
		c.maDataUpdatePower(entity)
	case c.api.energyEvent:
		c.maDataUpdateEnergyConsumed(entity)
	case c.api.currentEvent:
		c.maDataUpdateCurrentPerPhase(entity)
	case c.api.voltageEvent:
		c.maDataUpdateVoltagePerPhase(entity)

	// Energy Guard
	case lpc.UseCaseSupportUpdate:
		c.egLpcUseCaseSupportUpdate(entity)
	case lpc.DataUpdateLimit:
		c.egLpcDataUpdateLimit(entity)
	}
}

//
// Monitoring Appliance
//

func (c *EEBus) maDataUpdatePower(entity spineapi.EntityRemoteInterface) {
	data, err := c.api.Power(entity)
=======
	case mpc.DataUpdatePower, mgcp.DataUpdatePower:
		c.dataUpdatePower(entity)
	case mpc.DataUpdateEnergyConsumed, mgcp.DataUpdateEnergyConsumed:
		c.dataUpdateEnergyConsumed(entity)
	case mpc.DataUpdateCurrentsPerPhase, mgcp.DataUpdateCurrentPerPhase:
		c.dataUpdateCurrentPerPhase(entity)
	case mpc.DataUpdateVoltagePerPhase, mgcp.DataUpdateVoltagePerPhase:
		c.dataUpdateVoltagePerPhase(entity)
	}
}

func (c *EEBus) dataUpdatePower(entity spineapi.EntityRemoteInterface) {
	data, err := c.mm.Power(entity)
>>>>>>> 7f681243
	if err != nil {
		c.log.ERROR.Println("Power:", err)
		return
	}
	c.log.TRACE.Printf("Power: %.0fW", data)
	c.power.Set(data)
}

<<<<<<< HEAD
func (c *EEBus) maDataUpdateEnergyConsumed(entity spineapi.EntityRemoteInterface) {
	data, err := c.api.EnergyConsumed(entity)
=======
func (c *EEBus) dataUpdateEnergyConsumed(entity spineapi.EntityRemoteInterface) {
	data, err := c.mm.EnergyConsumed(entity)
>>>>>>> 7f681243
	if err != nil {
		c.log.ERROR.Println("EnergyConsumed:", err)
		return
	}
	c.log.TRACE.Printf("EnergyConsumed: %.1fkWh", data/1000)
	// Convert Wh to kWh
	c.energy.Set(data / 1000)
}

<<<<<<< HEAD
func (c *EEBus) maDataUpdateCurrentPerPhase(entity spineapi.EntityRemoteInterface) {
	data, err := c.api.CurrentPerPhase(entity)
=======
func (c *EEBus) dataUpdateCurrentPerPhase(entity spineapi.EntityRemoteInterface) {
	data, err := c.mm.CurrentPerPhase(entity)
>>>>>>> 7f681243
	if err != nil {
		c.log.ERROR.Println("CurrentPerPhase:", err)
		return
	}
	c.currents.Set(data)
}

<<<<<<< HEAD
func (c *EEBus) maDataUpdateVoltagePerPhase(entity spineapi.EntityRemoteInterface) {
	data, err := c.api.VoltagePerPhase(entity)
=======
func (c *EEBus) dataUpdateVoltagePerPhase(entity spineapi.EntityRemoteInterface) {
	data, err := c.mm.VoltagePerPhase(entity)
>>>>>>> 7f681243
	if err != nil {
		c.log.ERROR.Println("VoltagePerPhase:", err)
		return
	}
	c.voltages.Set(data)
}

var _ api.Meter = (*EEBus)(nil)

func (c *EEBus) CurrentPower() (float64, error) {
	return c.power.Get()
}

var _ api.MeterEnergy = (*EEBus)(nil)

func (c *EEBus) TotalEnergy() (float64, error) {
	res, err := c.energy.Get()
	if err != nil {
		return 0, api.ErrNotAvailable
	}

	return res, nil
}

var _ api.PhaseCurrents = (*EEBus)(nil)

func (c *EEBus) Currents() (float64, float64, float64, error) {
	res, err := c.currents.Get()
	if err != nil {
		return 0, 0, 0, api.ErrNotAvailable
	}
	if len(res) != 3 {
		return 0, 0, 0, errors.New("invalid phase currents")
	}
	return res[0], res[1], res[2], nil
}

var _ api.PhaseVoltages = (*EEBus)(nil)

func (c *EEBus) Voltages() (float64, float64, float64, error) {
	res, err := c.voltages.Get()
	if err != nil {
		return 0, 0, 0, api.ErrNotAvailable
	}
	if len(res) != 3 {
		return 0, 0, 0, errors.New("invalid phase voltages")
	}
	return res[0], res[1], res[2], nil
}

//
// Energy Guard
//

func (c *EEBus) egLpcUseCaseSupportUpdate(entity spineapi.EntityRemoteInterface) {
	c.mu.Lock()
	defer c.mu.Unlock()

	c.egLpcEntity = entity
}

func (c *EEBus) egLpcDataUpdateLimit(entity spineapi.EntityRemoteInterface) {
	limit, err := c.eg.LPC.ConsumptionLimit(entity)
	if err != nil {
		c.log.ERROR.Println("EG LPC ConsumptionLimit:", err)
		return
	}

	c.mu.Lock()
	defer c.mu.Unlock()

	c.consumptionLimit = &limit
}

var _ api.Dimmer = (*EEBus)(nil)

// Dimmed implements the api.Dimmer interface
func (c *EEBus) Dimmed() (bool, error) {
	c.mu.Lock()
	defer c.mu.Unlock()

	// Check if limit is active and has a valid power value
	return c.consumptionLimit != nil && c.consumptionLimit.IsActive && c.consumptionLimit.Value > 0, nil
}

// Dim implements the api.Dimmer interface
func (c *EEBus) Dim(dim bool) error {
	// Sets or removes the consumption power limit

	// TODO: change api.Dimmer to make limit configurable
	// For now, we use a fixed safe limit of 0W
	limit := 0.0

	var value float64
	if dim {
		value = limit
	}

	c.mu.Lock()
	defer c.mu.Unlock()

	if c.egLpcEntity == nil {
		return errors.New("not connected")
	}

	if !slices.Contains(c.eg.LPC.AvailableScenariosForEntity(c.egLpcEntity), 1) {
		return errors.New("scenario 1 not supported")
	}

	_, err := c.eg.LPC.WriteConsumptionLimit(c.egLpcEntity, ucapi.LoadLimit{
		Value:    value,
		IsActive: dim,
	}, func(result model.ResultDataType) {
		if result.ErrorNumber != nil {
			c.log.ERROR.Println("ErrorNumber", *result.ErrorNumber)
		}
		if result.Description != nil {
			c.log.ERROR.Println("Description", *result.Description)
		}
	})

	return err
}<|MERGE_RESOLUTION|>--- conflicted
+++ resolved
@@ -28,14 +28,9 @@
 	log *util.Logger
 
 	*eebus.Connector
-<<<<<<< HEAD
-	ma  *eebus.UseCasesMA
-	eg  *eebus.UseCasesEG
-	api maAPI
-=======
 	ma *eebus.MonitoringAppliance
+	eg *eebus.EnergyGuard
 	mm measurements
->>>>>>> 7f681243
 
 	power    *util.Value[float64]
 	energy   *util.Value[float64]
@@ -50,18 +45,6 @@
 	// failsafeDuration time.Duration
 }
 
-<<<<<<< HEAD
-// maAPI provides a unified interface for monitoring appliance MGCP and MPC use cases
-type maAPI struct {
-	measurements
-	powerEvent   eebusapi.EventType
-	energyEvent  eebusapi.EventType
-	currentEvent eebusapi.EventType
-	voltageEvent eebusapi.EventType
-}
-
-=======
->>>>>>> 7f681243
 type measurements interface {
 	Power(entity spineapi.EntityRemoteInterface) (float64, error)
 	EnergyConsumed(entity spineapi.EntityRemoteInterface) (float64, error)
@@ -102,42 +85,18 @@
 
 	// Use MGCP only for explicit grid usage, MPC for everything else (default)
 	useCase := "mpc"
-<<<<<<< HEAD
-	api := maAPI{
-		measurements: ma.MPC,
-		powerEvent:   mpc.DataUpdatePower,
-		energyEvent:  mpc.DataUpdateEnergyConsumed,
-		currentEvent: mpc.DataUpdateCurrentsPerPhase,
-		voltageEvent: mpc.DataUpdateVoltagePerPhase,
-	}
-
-	if usage != nil && *usage == templates.UsageGrid {
-		useCase = "mgcp"
-		api = maAPI{
-			measurements: ma.MGCP,
-			powerEvent:   mgcp.DataUpdatePower,
-			energyEvent:  mgcp.DataUpdateEnergyConsumed,
-			currentEvent: mgcp.DataUpdateCurrentPerPhase,
-			voltageEvent: mgcp.DataUpdateVoltagePerPhase,
-		}
-=======
 	mm := measurements(ma.MaMPCInterface)
 
 	if usage != nil && *usage == templates.UsageGrid {
 		useCase = "mgcp"
 		mm = ma.MaMGCPInterface
->>>>>>> 7f681243
 	}
 
 	c := &EEBus{
 		log:       util.NewLogger("eebus-" + useCase),
 		ma:        ma,
-<<<<<<< HEAD
 		eg:        eebus.Instance.EnergyGuard(),
-		api:       api,
-=======
 		mm:        mm,
->>>>>>> 7f681243
 		Connector: eebus.NewConnector(),
 		power:     util.NewValue[float64](timeout),
 		energy:    util.NewValue[float64](timeout),
@@ -164,15 +123,14 @@
 	c.log.TRACE.Printf("recv: %s", event)
 
 	switch event {
-<<<<<<< HEAD
 	// Monitoring Appliance
-	case c.api.powerEvent:
+	case mpc.DataUpdatePower, mgcp.DataUpdatePower:
 		c.maDataUpdatePower(entity)
-	case c.api.energyEvent:
+	case mpc.DataUpdateEnergyConsumed, mgcp.DataUpdateEnergyConsumed:
 		c.maDataUpdateEnergyConsumed(entity)
-	case c.api.currentEvent:
+	case mpc.DataUpdateCurrentsPerPhase, mgcp.DataUpdateCurrentPerPhase:
 		c.maDataUpdateCurrentPerPhase(entity)
-	case c.api.voltageEvent:
+	case mpc.DataUpdateVoltagePerPhase, mgcp.DataUpdateVoltagePerPhase:
 		c.maDataUpdateVoltagePerPhase(entity)
 
 	// Energy Guard
@@ -183,27 +141,8 @@
 	}
 }
 
-//
-// Monitoring Appliance
-//
-
 func (c *EEBus) maDataUpdatePower(entity spineapi.EntityRemoteInterface) {
-	data, err := c.api.Power(entity)
-=======
-	case mpc.DataUpdatePower, mgcp.DataUpdatePower:
-		c.dataUpdatePower(entity)
-	case mpc.DataUpdateEnergyConsumed, mgcp.DataUpdateEnergyConsumed:
-		c.dataUpdateEnergyConsumed(entity)
-	case mpc.DataUpdateCurrentsPerPhase, mgcp.DataUpdateCurrentPerPhase:
-		c.dataUpdateCurrentPerPhase(entity)
-	case mpc.DataUpdateVoltagePerPhase, mgcp.DataUpdateVoltagePerPhase:
-		c.dataUpdateVoltagePerPhase(entity)
-	}
-}
-
-func (c *EEBus) dataUpdatePower(entity spineapi.EntityRemoteInterface) {
 	data, err := c.mm.Power(entity)
->>>>>>> 7f681243
 	if err != nil {
 		c.log.ERROR.Println("Power:", err)
 		return
@@ -212,13 +151,8 @@
 	c.power.Set(data)
 }
 
-<<<<<<< HEAD
 func (c *EEBus) maDataUpdateEnergyConsumed(entity spineapi.EntityRemoteInterface) {
-	data, err := c.api.EnergyConsumed(entity)
-=======
-func (c *EEBus) dataUpdateEnergyConsumed(entity spineapi.EntityRemoteInterface) {
 	data, err := c.mm.EnergyConsumed(entity)
->>>>>>> 7f681243
 	if err != nil {
 		c.log.ERROR.Println("EnergyConsumed:", err)
 		return
@@ -228,13 +162,8 @@
 	c.energy.Set(data / 1000)
 }
 
-<<<<<<< HEAD
 func (c *EEBus) maDataUpdateCurrentPerPhase(entity spineapi.EntityRemoteInterface) {
-	data, err := c.api.CurrentPerPhase(entity)
-=======
-func (c *EEBus) dataUpdateCurrentPerPhase(entity spineapi.EntityRemoteInterface) {
 	data, err := c.mm.CurrentPerPhase(entity)
->>>>>>> 7f681243
 	if err != nil {
 		c.log.ERROR.Println("CurrentPerPhase:", err)
 		return
@@ -242,13 +171,8 @@
 	c.currents.Set(data)
 }
 
-<<<<<<< HEAD
 func (c *EEBus) maDataUpdateVoltagePerPhase(entity spineapi.EntityRemoteInterface) {
-	data, err := c.api.VoltagePerPhase(entity)
-=======
-func (c *EEBus) dataUpdateVoltagePerPhase(entity spineapi.EntityRemoteInterface) {
 	data, err := c.mm.VoltagePerPhase(entity)
->>>>>>> 7f681243
 	if err != nil {
 		c.log.ERROR.Println("VoltagePerPhase:", err)
 		return
@@ -311,7 +235,7 @@
 }
 
 func (c *EEBus) egLpcDataUpdateLimit(entity spineapi.EntityRemoteInterface) {
-	limit, err := c.eg.LPC.ConsumptionLimit(entity)
+	limit, err := c.eg.EgLPCInterface.ConsumptionLimit(entity)
 	if err != nil {
 		c.log.ERROR.Println("EG LPC ConsumptionLimit:", err)
 		return
@@ -354,11 +278,11 @@
 		return errors.New("not connected")
 	}
 
-	if !slices.Contains(c.eg.LPC.AvailableScenariosForEntity(c.egLpcEntity), 1) {
+	if !slices.Contains(c.eg.EgLPCInterface.AvailableScenariosForEntity(c.egLpcEntity), 1) {
 		return errors.New("scenario 1 not supported")
 	}
 
-	_, err := c.eg.LPC.WriteConsumptionLimit(c.egLpcEntity, ucapi.LoadLimit{
+	_, err := c.eg.EgLPCInterface.WriteConsumptionLimit(c.egLpcEntity, ucapi.LoadLimit{
 		Value:    value,
 		IsActive: dim,
 	}, func(result model.ResultDataType) {
