package meter

import (
	"context"
	"errors"
	"slices"
	"sync"
	"time"

	eebusapi "github.com/enbility/eebus-go/api"
	ucapi "github.com/enbility/eebus-go/usecases/api"
	"github.com/enbility/eebus-go/usecases/eg/lpc"
	"github.com/enbility/eebus-go/usecases/eg/lpp"
	"github.com/enbility/eebus-go/usecases/ma/mgcp"
	"github.com/enbility/eebus-go/usecases/ma/mpc"
	spineapi "github.com/enbility/spine-go/api"
	"github.com/enbility/spine-go/model"
	"github.com/evcc-io/evcc/api"
	"github.com/evcc-io/evcc/server/eebus"
	"github.com/evcc-io/evcc/util"
	"github.com/evcc-io/evcc/util/templates"
)

// EEBus is an EEBus meter implementation supporting MGCP, MPC, LPC and LPP use cases
// Uses MGCP (Monitoring of Grid Connection Point) only when usage="grid"
// Uses MPC (Monitoring & Power Consumption) for all other cases (default)
// Additionally supports LPC (Limitation of Power Consumption) and LPP (Limitation of Power Production)
type EEBus struct {
	log *util.Logger

	*eebus.Connector
	ma *eebus.MonitoringAppliance
	eg *eebus.EnergyGuard
	mm measurements

	power    *util.Value[float64]
	energy   *util.Value[float64]
	currents *util.Value[[]float64]
	voltages *util.Value[[]float64]

	mu               sync.Mutex
	consumptionLimit ucapi.LoadLimit
	productionLimit  ucapi.LoadLimit
	egLpcEntity      spineapi.EntityRemoteInterface
	egLppEntity      spineapi.EntityRemoteInterface
}

type measurements interface {
	Power(entity spineapi.EntityRemoteInterface) (float64, error)
	EnergyConsumed(entity spineapi.EntityRemoteInterface) (float64, error)
	CurrentPerPhase(entity spineapi.EntityRemoteInterface) ([]float64, error)
	VoltagePerPhase(entity spineapi.EntityRemoteInterface) ([]float64, error)
}

func init() {
	registry.AddCtx("eebus", NewEEBusFromConfig)
}

// NewEEBusFromConfig creates an EEBus meter from generic config
func NewEEBusFromConfig(ctx context.Context, other map[string]any) (api.Meter, error) {
	cc := struct {
		Ski     string
		Ip      string
		Usage   *templates.Usage
		Timeout time.Duration
	}{
		Timeout: 10 * time.Second,
	}

	if err := util.DecodeOther(other, &cc); err != nil {
		return nil, err
	}

	return NewEEBus(ctx, cc.Ski, cc.Ip, cc.Usage, cc.Timeout)
}

// NewEEBus creates an EEBus meter
// Uses MGCP only when usage="grid", otherwise uses MPC (default)
func NewEEBus(ctx context.Context, ski, ip string, usage *templates.Usage, timeout time.Duration) (api.Meter, error) {
	if eebus.Instance == nil {
		return nil, errors.New("eebus not configured")
	}

	ma := eebus.Instance.MonitoringAppliance()

	// Use MGCP only for explicit grid usage, MPC for everything else (default)
	useCase := "mpc"
	mm := measurements(ma.MaMPCInterface)

	if usage != nil && *usage == templates.UsageGrid {
		useCase = "mgcp"
		mm = ma.MaMGCPInterface
	}

	c := &EEBus{
		log:       util.NewLogger("eebus-" + useCase),
		ma:        ma,
		eg:        eebus.Instance.EnergyGuard(),
		mm:        mm,
		Connector: eebus.NewConnector(),
		power:     util.NewValue[float64](timeout),
		energy:    util.NewValue[float64](timeout),
		currents:  util.NewValue[[]float64](timeout),
		voltages:  util.NewValue[[]float64](timeout),
	}

	if err := eebus.Instance.RegisterDevice(ski, ip, c); err != nil {
		return nil, err
	}

	if err := c.Wait(ctx); err != nil {
		eebus.Instance.UnregisterDevice(ski, c)
		return nil, err
	}

	// monitoring appliance
	for _, s := range c.ma.MaMPCInterface.RemoteEntitiesScenarios() {
		c.log.DEBUG.Printf("ski %s MA MPC scenarios: %v", s.Entity.Device().Ski(), s.Scenarios)
	}
	for _, s := range c.ma.MaMGCPInterface.RemoteEntitiesScenarios() {
		c.log.DEBUG.Printf("ski %s MA MGCP scenarios: %v", s.Entity.Device().Ski(), s.Scenarios)
	}

	// energy guard
	for _, s := range c.eg.EgLPCInterface.RemoteEntitiesScenarios() {
		c.log.DEBUG.Printf("ski %s EG LPC scenarios: %v", s.Entity.Device().Ski(), s.Scenarios)
	}
<<<<<<< HEAD
	for _, s := range c.eg.EgLPPInterface.RemoteEntitiesScenarios() {
		c.log.DEBUG.Printf("ski %s EG LPP scenarios: %v", s.Entity.Device().Ski(), s.Scenarios)
	}
=======
>>>>>>> 5f47a552

	return c, nil
}

var _ eebus.Device = (*EEBus)(nil)

// UseCaseEvent implements the eebus.Device interface
func (c *EEBus) UseCaseEvent(_ spineapi.DeviceRemoteInterface, entity spineapi.EntityRemoteInterface, event eebusapi.EventType) {
	switch event {
	// Monitoring Appliance
	case mpc.DataUpdatePower, mgcp.DataUpdatePower:
		c.maDataUpdatePower(entity)
	case mpc.DataUpdateEnergyConsumed, mgcp.DataUpdateEnergyConsumed:
		c.maDataUpdateEnergyConsumed(entity)
	case mpc.DataUpdateCurrentsPerPhase, mgcp.DataUpdateCurrentPerPhase:
		c.maDataUpdateCurrentPerPhase(entity)
	case mpc.DataUpdateVoltagePerPhase, mgcp.DataUpdateVoltagePerPhase:
		c.maDataUpdateVoltagePerPhase(entity)

	// Energy Guard - LPC
	case lpc.UseCaseSupportUpdate:
		c.egLpcUseCaseSupportUpdate(entity)
	case lpc.DataUpdateLimit:
		c.egLpcDataUpdateLimit(entity)

	// Energy Guard - LPP
	case lpp.UseCaseSupportUpdate:
		c.egLppUseCaseSupportUpdate(entity)
	case lpp.DataUpdateLimit:
		c.egLppDataUpdateLimit(entity)
	}
}

func (c *EEBus) maDataUpdatePower(entity spineapi.EntityRemoteInterface) {
	data, err := c.mm.Power(entity)
	if err != nil {
		c.log.ERROR.Println("Power:", err)
		return
	}
	c.log.TRACE.Printf("Power: %.0fW", data)
	c.power.Set(data)
}

func (c *EEBus) maDataUpdateEnergyConsumed(entity spineapi.EntityRemoteInterface) {
	data, err := c.mm.EnergyConsumed(entity)
	if err != nil {
		c.log.ERROR.Println("EnergyConsumed:", err)
		return
	}
	c.log.TRACE.Printf("EnergyConsumed: %.1fkWh", data/1000)
	// Convert Wh to kWh
	c.energy.Set(data / 1000)
}

func (c *EEBus) maDataUpdateCurrentPerPhase(entity spineapi.EntityRemoteInterface) {
	data, err := c.mm.CurrentPerPhase(entity)
	if err != nil {
		c.log.ERROR.Println("CurrentPerPhase:", err)
		return
	}
	c.currents.Set(data)
}

func (c *EEBus) maDataUpdateVoltagePerPhase(entity spineapi.EntityRemoteInterface) {
	data, err := c.mm.VoltagePerPhase(entity)
	if err != nil {
		c.log.ERROR.Println("VoltagePerPhase:", err)
		return
	}
	c.voltages.Set(data)
}

var _ api.Meter = (*EEBus)(nil)

func (c *EEBus) CurrentPower() (float64, error) {
	return c.power.Get()
}

var _ api.MeterEnergy = (*EEBus)(nil)

func (c *EEBus) TotalEnergy() (float64, error) {
	res, err := c.energy.Get()
	if err != nil {
		return 0, api.ErrNotAvailable
	}

	return res, nil
}

var _ api.PhaseCurrents = (*EEBus)(nil)

func (c *EEBus) Currents() (float64, float64, float64, error) {
	res, err := c.currents.Get()
	if err != nil {
		return 0, 0, 0, api.ErrNotAvailable
	}
	if len(res) != 3 {
		return 0, 0, 0, errors.New("invalid phase currents")
	}
	return res[0], res[1], res[2], nil
}

var _ api.PhaseVoltages = (*EEBus)(nil)

func (c *EEBus) Voltages() (float64, float64, float64, error) {
	res, err := c.voltages.Get()
	if err != nil {
		return 0, 0, 0, api.ErrNotAvailable
	}
	if len(res) != 3 {
		return 0, 0, 0, errors.New("invalid phase voltages")
	}
	return res[0], res[1], res[2], nil
}

//
// Energy Guard - LPC
//

func (c *EEBus) egLpcUseCaseSupportUpdate(entity spineapi.EntityRemoteInterface) {
	c.mu.Lock()
	defer c.mu.Unlock()

	c.egLpcEntity = entity
}

func (c *EEBus) egLpcDataUpdateLimit(entity spineapi.EntityRemoteInterface) {
	limit, err := c.eg.EgLPCInterface.ConsumptionLimit(entity)
	if err != nil {
		c.log.ERROR.Println("EG LPC ConsumptionLimit:", err)
		return
	}

	c.mu.Lock()
	defer c.mu.Unlock()

	c.consumptionLimit = limit
}

var _ api.Dimmer = (*EEBus)(nil)

// Dimmed implements the api.Dimmer interface
func (c *EEBus) Dimmed() (bool, error) {
	c.mu.Lock()
	defer c.mu.Unlock()

	// Check if limit is active and has a valid power value
	return c.consumptionLimit.IsActive && c.consumptionLimit.Value > 0, nil
}

// Dim implements the api.Dimmer interface
func (c *EEBus) Dim(dim bool) error {
	// Sets or removes the consumption power limit

	// TODO: change api.Dimmer to make limit configurable
	// For now, we use a fixed safe limit of 0W
	limit := 0.0

	var value float64
	if dim {
		value = limit
	}

	c.mu.Lock()
	defer c.mu.Unlock()

	if c.egLpcEntity == nil {
		return api.ErrNotAvailable
	}

	if !slices.Contains(c.eg.EgLPCInterface.AvailableScenariosForEntity(c.egLpcEntity), 1) {
		return errors.New("scenario 1 not supported")
	}

	_, err := c.eg.EgLPCInterface.WriteConsumptionLimit(c.egLpcEntity, ucapi.LoadLimit{
		Value:    value,
		IsActive: dim,
	}, func(result model.ResultDataType) {
		if result.ErrorNumber != nil {
			c.log.ERROR.Println("ErrorNumber", *result.ErrorNumber)
		}
		if result.Description != nil {
			c.log.ERROR.Println("Description", *result.Description)
		}
	})

	return err
}

//
// Energy Guard - LPP
//

func (c *EEBus) egLppUseCaseSupportUpdate(entity spineapi.EntityRemoteInterface) {
	c.mu.Lock()
	defer c.mu.Unlock()

	c.egLppEntity = entity
}

func (c *EEBus) egLppDataUpdateLimit(entity spineapi.EntityRemoteInterface) {
	limit, err := c.eg.EgLPPInterface.ProductionLimit(entity)
	if err != nil {
		c.log.ERROR.Println("EG LPP ProductionLimit:", err)
		return
	}

	c.mu.Lock()
	defer c.mu.Unlock()

	c.productionLimit = limit
}

var _ api.Curtailer = (*EEBus)(nil)

// Curtailed implements the api.Curtailer interface
func (c *EEBus) Curtailed() (bool, error) {
	c.mu.Lock()
	defer c.mu.Unlock()

	// Check if limit is active and has a valid power value
	return c.productionLimit.IsActive && c.productionLimit.Value > 0, nil
}

// Curtail implements the api.Curtailer interface
func (c *EEBus) Curtail(curtail bool) error {
	// Sets or removes the production power limit

	// TODO: change api.Curtailer to make limit configurable
	// For now, we use a fixed safe limit of 0W
	limit := 0.0

	var value float64
	if curtail {
		value = limit
	}

	c.mu.Lock()
	defer c.mu.Unlock()

	if c.egLppEntity == nil {
		return api.ErrNotAvailable
	}

	if !slices.Contains(c.eg.EgLPPInterface.AvailableScenariosForEntity(c.egLppEntity), 1) {
		return errors.New("scenario 1 not supported")
	}

	_, err := c.eg.EgLPPInterface.WriteProductionLimit(c.egLppEntity, ucapi.LoadLimit{
		Value:    value,
		IsActive: curtail,
	}, func(result model.ResultDataType) {
		if result.ErrorNumber != nil {
			c.log.ERROR.Println("ErrorNumber", *result.ErrorNumber)
		}
		if result.Description != nil {
			c.log.ERROR.Println("Description", *result.Description)
		}
	})

	return err
}<|MERGE_RESOLUTION|>--- conflicted
+++ resolved
@@ -125,12 +125,9 @@
 	for _, s := range c.eg.EgLPCInterface.RemoteEntitiesScenarios() {
 		c.log.DEBUG.Printf("ski %s EG LPC scenarios: %v", s.Entity.Device().Ski(), s.Scenarios)
 	}
-<<<<<<< HEAD
 	for _, s := range c.eg.EgLPPInterface.RemoteEntitiesScenarios() {
 		c.log.DEBUG.Printf("ski %s EG LPP scenarios: %v", s.Entity.Device().Ski(), s.Scenarios)
 	}
-=======
->>>>>>> 5f47a552
 
 	return c, nil
 }
