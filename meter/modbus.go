--- conflicted
+++ resolved
@@ -23,17 +23,10 @@
 }
 
 type modbusConfig = struct {
-<<<<<<< HEAD
-	Model           string `ui:"de=Zählertyp oder SunSpec Modell ID"`
-	modbus.Settings `mapstructure:",squash"`
-	Power           string `validate:"required" ui:"de=Meßwert Leistung"`
-	Energy          string `ui:"de=Meßwert Zählerstand (nur Netzzähler)"`
-=======
 	Model           string `ui:"de=Zählertyp"`
 	modbus.Settings `mapstructure:",squash"`
 	Power           string `validate:"required" ui:"de=Meßwert Leistung"`
 	Energy          string `ui:"de=Meßwert Zählerstand (nur Ladezähler)"`
->>>>>>> 950b8394
 	SoC             string `ui:"de=Meßwert Ladezustand (nur Batterien)"`
 }
 
@@ -54,18 +47,11 @@
 		ID     uint8  `ui:"de=ModBus Slave ID"`
 		RTU    *bool  `ui:"de=ModBus RTU Gerät"`
 		Power  string `validate:"required" ui:"de=Meßwert Leistung"`
-<<<<<<< HEAD
-		Energy string `ui:"de=Meßwert Zählerstand (nur Netzzähler)"`
-		SoC    string `ui:"de=Meßwert Ladezustand (nur Batterien)"`
-	}{
-		Power: "Power",
-=======
 		Energy string `ui:"de=Meßwert Zählerstand (nur Ladezähler)"`
 		SoC    string `ui:"de=Meßwert Ladezustand (nur Batterien)"`
 	}{
 		Power: "Power",
 		ID:    1,
->>>>>>> 950b8394
 	})
 
 	// Serial
@@ -74,17 +60,6 @@
 		Model    string `validate:"oneof=ABB DZG IEM3000 INEPRO JANITZA MPM ORNO1P ORNO1P504 ORNO3P SBC SDM SDM220 SDM230 SDM72" ui:"de=Zählertyp"`
 		Device   string `validate:"required" ui:"de=Serielle Schnittstelle"`
 		Comset   string `validate:"required,oneof=8E1 8N1" ui:"de=Kommunikationseinstellungen"`
-<<<<<<< HEAD
-		Baudrate int    `validate:"required" ui:"de=Baudrate"`
-		ID       uint8  `ui:"de=ModBus Slave ID"`
-		RTU      *bool  `ui:",hide"`
-		Power    string `validate:"required" ui:"de=Meßwert Leistung"`
-		Energy   string `ui:"de=Meßwert Zählerstand (nur Netzzähler)"`
-		SoC      string `ui:"de=Meßwert Ladezustand (nur Batterien)"`
-	}{
-		Power: "Power",
-		RTU:   &isTrue,
-=======
 		Baudrate int    `validate:"required,oneof=2400 9600 19200" ui:"de=Baudrate"`
 		ID       uint8  `ui:"de=ModBus Slave ID"`
 		RTU      *bool  `ui:",hide"`
@@ -98,7 +73,6 @@
 		Power:    "Power",
 		ID:       1,
 		RTU:      &isTrue,
->>>>>>> 950b8394
 	})
 }
 
