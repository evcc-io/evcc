package meter

import (
	"errors"
	"fmt"
	"strings"
	"time"

	"github.com/andig/evcc/api"
	"github.com/andig/evcc/charger/openwb"
	"github.com/andig/evcc/provider"
	"github.com/andig/evcc/provider/mqtt"
	"github.com/andig/evcc/util"
)

type openwbConfig struct {
	mqtt.Config `mapstructure:",squash"`
<<<<<<< HEAD
	Usage       string        `validate:"required,oneof=grid pv battery" ui:"Zählerverwendung"`
=======
	Usage       string        `validate:"required,oneof=grid pv battery" ui:"de=Zählerverwendung,hide"`
>>>>>>> 8cab3ac9
	Topic       string        `structs:"-"`
	Timeout     time.Duration `structs:"-"`
}

func openwbDefaults() openwbConfig {
	return openwbConfig{
		Topic:   openwb.RootTopic,
		Timeout: openwb.Timeout,
	}
}

func init() {
	registry.Add("openwb", "openWB", NewOpenWBFromConfig, openwbDefaults())
}

// NewOpenWBFromConfig creates a new configurable meter
func NewOpenWBFromConfig(other map[string]interface{}) (api.Meter, error) {
	cc := openwbDefaults()

	if err := util.DecodeOther(other, &cc); err != nil {
		return nil, err
	}

	log := util.NewLogger("openwb")

	client, err := mqtt.RegisteredClientOrDefault(log, cc.Config)
	if err != nil {
		return nil, err
	}

	// timeout handler
	timer := provider.NewMqtt(log, client,
		fmt.Sprintf("%s/system/%s", cc.Topic, openwb.TimestampTopic), "", 1, cc.Timeout,
	).IntGetter()

	// getters
	boolG := func(topic string) func() (bool, error) {
		g := provider.NewMqtt(log, client, topic, "", 1, 0).BoolGetter()
		return func() (val bool, err error) {
			if val, err = g(); err == nil {
				_, err = timer()
			}
			return val, err
		}
	}

	floatG := func(topic string) func() (float64, error) {
		g := provider.NewMqtt(log, client, topic, "", 1, 0).FloatGetter()
		return func() (val float64, err error) {
			if val, err = g(); err == nil {
				_, err = timer()
			}
			return val, err
		}
	}

	var power func() (float64, error)
	var soc func() (float64, error)
	var currents []func() (float64, error)

	switch strings.ToLower(cc.Usage) {
	case "grid":
		power = floatG(fmt.Sprintf("%s/evu/%s", cc.Topic, openwb.PowerTopic))

		for i := 1; i <= 3; i++ {
			current := floatG(fmt.Sprintf("%s/evu/%s%d", cc.Topic, openwb.CurrentTopic, i))
			currents = append(currents, current)
		}

	case "pv":
		configuredG := boolG(fmt.Sprintf("%s/pv/%s", cc.Topic, openwb.PvConfigured))
		configured, err := configuredG()
		if err != nil {
			return nil, err
		}

		if !configured {
			return nil, errors.New("pv not available")
		}

		power = floatG(fmt.Sprintf("%s/pv/%s", cc.Topic, openwb.PowerTopic))

	case "battery":
		configuredG := boolG(fmt.Sprintf("%s/housebattery/%s", cc.Topic, openwb.BatteryConfigured))
		configured, err := configuredG()
		if err != nil {
			return nil, err
		}

		if !configured {
			return nil, errors.New("battery not available")
		}

		power = floatG(fmt.Sprintf("%s/housebattery/%s", cc.Topic, openwb.PowerTopic))
		soc = floatG(fmt.Sprintf("%s/housebattery/%s", cc.Topic, openwb.SoCTopic))

	default:
		return nil, fmt.Errorf("invalid usage: %s", cc.Usage)
	}

	m, err := NewConfigurable(power)
	if err != nil {
		return nil, err
	}

	res := m.Decorate(nil, currents, soc)

	return res, nil
}<|MERGE_RESOLUTION|>--- conflicted
+++ resolved
@@ -15,11 +15,7 @@
 
 type openwbConfig struct {
 	mqtt.Config `mapstructure:",squash"`
-<<<<<<< HEAD
-	Usage       string        `validate:"required,oneof=grid pv battery" ui:"Zählerverwendung"`
-=======
 	Usage       string        `validate:"required,oneof=grid pv battery" ui:"de=Zählerverwendung,hide"`
->>>>>>> 8cab3ac9
 	Topic       string        `structs:"-"`
 	Timeout     time.Duration `structs:"-"`
 }
