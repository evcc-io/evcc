package meter

import (
	"errors"
	"fmt"
	"time"

	"github.com/andig/evcc/api"
	"github.com/andig/evcc/meter/sma"
	"github.com/andig/evcc/util"
)

const udpTimeout = 10 * time.Second

// values bundles SMA readings
type values struct {
	power     float64
	energy    float64
	currentL1 float64
	currentL2 float64
	currentL3 float64
}

// SMA supporting SMA Home Manager 2.0 and SMA Energy Meter 30
type SMA struct {
	log     *util.Logger
	mux     *util.Waiter
	uri     string
	serial  string
	values  values
	powerO  sma.Obis
	energyO sma.Obis
	recv    chan sma.Telegram
}

type smaConfig struct {
	URI    string `structs:"-"`
	Serial string `validate:"required"`
<<<<<<< HEAD
	Power  string `ui:"OBIS Kennziffer für Leistung"`
	Energy string `ui:"OBIS Kennziffer für Zählerstand"`
=======
	Power  string `ui:"de=OBIS Kennziffer für Leistung"`
	Energy string `ui:"de=OBIS Kennziffer für Zählerstand"`
>>>>>>> 8cab3ac9
}

func init() {
	registry.Add("sma", "SMA (Home Manager/Energy Meter)", NewSMAFromConfig, smaConfig{})
}

//go:generate go run ../cmd/tools/decorate.go -p meter -f decorateSMA -b api.Meter -o sma_decorators -t "api.MeterEnergy,TotalEnergy,func() (float64, error)"

// NewSMAFromConfig creates a SMA Meter from generic config
func NewSMAFromConfig(other map[string]interface{}) (api.Meter, error) {
	var cc smaConfig

	if err := util.DecodeOther(other, &cc); err != nil {
		return nil, err
	}

	return NewSMA(cc.URI, cc.Serial, cc.Power, cc.Energy)
}

// NewSMA creates a SMA Meter
func NewSMA(uri, serial, power, energy string) (api.Meter, error) {
	log := util.NewLogger("sma")

	sm := &SMA{
		mux:     util.NewWaiter(udpTimeout, func() { log.TRACE.Println("wait for initial value") }),
		log:     log,
		uri:     uri,
		serial:  serial,
		powerO:  sma.Obis(power),
		energyO: sma.Obis(energy),
		recv:    make(chan sma.Telegram),
	}

	if sma.Instance == nil {
		instance, err := sma.New(log)
		if err != nil {
			return nil, err
		}
		sma.Instance = instance
	}

	// we only need to subscribe to one of the two possible identifiers
	if uri != "" {
		sma.Instance.Subscribe(uri, sm.recv)
	} else if serial != "" {
		sma.Instance.Subscribe(serial, sm.recv)
	} else {
		return nil, errors.New("missing uri or serial")
	}

	// decorate api.MeterEnergy
	var totalEnergy func() (float64, error)
	if energy != "" {
		totalEnergy = sm.totalEnergy
	}

	go sm.receive()

	return decorateSMA(sm, totalEnergy), nil
}

// update the actual meter data
func (sm *SMA) updateMeterValues(msg sma.Telegram) {
	sm.mux.Lock()
	defer sm.mux.Unlock()

	if sm.powerO != "" {
		// use user-defined obis
		if power, ok := msg.Values[sm.powerO]; ok {
			sm.values.power = power
			sm.mux.Update()
		}
	} else {
		sm.values.power = msg.Values[sma.ImportPower] - msg.Values[sma.ExportPower]
		sm.mux.Update()
	}

	if sm.energyO != "" {
		if energy, ok := msg.Values[sm.energyO]; ok {
			sm.values.energy = energy
			sm.mux.Update()
		} else {
			sm.log.WARN.Println("missing obis for energy")
		}
	}

	if currentL1, ok := msg.Values[sma.CurrentL1]; ok {
		sm.values.currentL1 = currentL1
		sm.mux.Update()
	} else {
		sm.log.WARN.Println("missing obis for currentL1")
	}

	if currentL2, ok := msg.Values[sma.CurrentL2]; ok {
		sm.values.currentL2 = currentL2
		sm.mux.Update()
	} else {
		sm.log.WARN.Println("missing obis for currentL2")
	}

	if currentL3, ok := msg.Values[sma.CurrentL3]; ok {
		sm.values.currentL3 = currentL3
		sm.mux.Update()
	} else {
		sm.log.WARN.Println("missing obis for currentL3")
	}
}

// receive processes the channel message containing the multicast data
func (sm *SMA) receive() {
	for msg := range sm.recv {
		if msg.Values == nil {
			continue
		}

		sm.updateMeterValues(msg)
	}
}

func (sm *SMA) hasValue() (values, error) {
	elapsed := sm.mux.LockWithTimeout()
	defer sm.mux.Unlock()

	if elapsed > 0 {
		return values{}, fmt.Errorf("recv timeout: %v", elapsed.Truncate(time.Second))
	}

	return sm.values, nil
}

// CurrentPower implements the Meter.CurrentPower interface
func (sm *SMA) CurrentPower() (float64, error) {
	values, err := sm.hasValue()
	return values.power, err
}

// Currents implements the MeterCurrent interface
func (sm *SMA) Currents() (float64, float64, float64, error) {
	values, err := sm.hasValue()
	return values.currentL1, sm.values.currentL2, sm.values.currentL3, err
}

// totalEnergy implements the api.MeterEnergy interface
func (sm *SMA) totalEnergy() (float64, error) {
	values, err := sm.hasValue()
	return values.energy, err
}<|MERGE_RESOLUTION|>--- conflicted
+++ resolved
@@ -36,13 +36,8 @@
 type smaConfig struct {
 	URI    string `structs:"-"`
 	Serial string `validate:"required"`
-<<<<<<< HEAD
-	Power  string `ui:"OBIS Kennziffer für Leistung"`
-	Energy string `ui:"OBIS Kennziffer für Zählerstand"`
-=======
 	Power  string `ui:"de=OBIS Kennziffer für Leistung"`
 	Energy string `ui:"de=OBIS Kennziffer für Zählerstand"`
->>>>>>> 8cab3ac9
 }
 
 func init() {
