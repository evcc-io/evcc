--- conflicted
+++ resolved
@@ -28,17 +28,16 @@
 	return f, err
 }
 
-<<<<<<< HEAD
 // jsonDecoder returns a json decoder with disallowed unknown fields
 func jsonDecoder(r io.Reader) *json.Decoder {
 	dec := json.NewDecoder(r)
 	dec.DisallowUnknownFields()
 	return dec
-=======
+}
+
 // omitEmpty returns true if struct field is omitempty
 func omitEmpty(f reflect.StructField) bool {
 	tag := f.Tag.Get("json")
 	values := strings.Split(tag, ",")
 	return slices.Contains(values, "omitempty")
->>>>>>> 10b9f318
 }