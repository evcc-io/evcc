package server

import (
	"encoding/json/v2"
	"errors"
	"fmt"
	"io"
	"io/fs"
	"net/http"
	"os"
	"strconv"
	"strings"
	"text/template"
	"time"

	"github.com/evcc-io/evcc/api"
	"github.com/evcc-io/evcc/core/loadpoint"
	"github.com/evcc-io/evcc/core/site"
	"github.com/evcc-io/evcc/server/assets"
	"github.com/evcc-io/evcc/server/db"
	"github.com/evcc-io/evcc/server/db/settings"
	"github.com/evcc-io/evcc/util"
	"github.com/evcc-io/evcc/util/auth"
	"github.com/evcc-io/evcc/util/encode"
	"github.com/evcc-io/evcc/util/jq"
	"github.com/evcc-io/evcc/util/logstash"
	"github.com/gorilla/mux"
	"github.com/itchyny/gojq"
	"golang.org/x/text/language"
)

var ignoreState = []string{"releaseNotes"} // excessive size

// getPreferredLanguage returns the preferred language as two letter code
func getPreferredLanguage(header string) string {
	languages, _, err := language.ParseAcceptLanguage(header)
	if err != nil || len(languages) == 0 {
		return "en"
	}

	base, _ := languages[0].Base()
	return base.String()
}

func indexHandler(customCss bool) http.HandlerFunc {
	return func(w http.ResponseWriter, r *http.Request) {
		w.Header().Set("Content-Type", "text/html; charset=UTF-8")

		indexTemplate, err := fs.ReadFile(assets.Web, "index.html")
		if err != nil {
			log.FATAL.Print("httpd: failed to load embedded template:", err.Error())
			log.FATAL.Print("Make sure templates are included using the `release` build tag or use `make build`")
			w.WriteHeader(http.StatusNotFound)
			return
		}

		t, err := template.New("evcc").Delims("[[", "]]").Parse(string(indexTemplate))
		if err != nil {
			log.FATAL.Fatal("httpd: failed to create main page template:", err.Error())
		}

		defaultLang := getPreferredLanguage(r.Header.Get("Accept-Language"))

		if err := t.Execute(w, map[string]any{
			"Version":     util.Version,
			"Commit":      util.Commit,
			"DefaultLang": defaultLang,
			"CustomCss":   customCss,
		}); err != nil {
			log.ERROR.Println("httpd: failed to render main page:", err.Error())
		}
	}
}

// jsonHandler is a middleware that decorates responses with JSON and CORS headers
func jsonHandler(h http.Handler) http.Handler {
	return http.HandlerFunc(func(w http.ResponseWriter, r *http.Request) {
		w.Header().Set("Content-Type", "application/json; charset=UTF-8")
		h.ServeHTTP(w, r)
	})
}

func jsonMarshalers() *json.Marshalers {
	return json.JoinMarshalers(
		json.MarshalFunc(func(d time.Duration) ([]byte, error) {
			return fmt.Append(nil, int(d.Seconds())), nil
		}),
		json.MarshalFunc(func(ts time.Time) ([]byte, error) {
			if ts.IsZero() {
				return []byte("null"), nil
			}
			return json.Marshal(ts)
		}),
	)
}

func jsonWrite(w http.ResponseWriter, data any) {
<<<<<<< HEAD
	if err := json.MarshalWrite(w, data, json.WithMarshalers(jsonMarshalers())); err != nil {
		log.ERROR.Printf("httpd: failed to encode JSON: %v", err)
	}
=======
	json.NewEncoder(w).Encode(data)
>>>>>>> 2adedc86
}

func jsonError(w http.ResponseWriter, status int, err error) {
	w.WriteHeader(status)
	jsonWrite(w, util.ErrorAsJson(err))
}

func handler[T any](conv func(string) (T, error), set func(T) error, get func() T) http.HandlerFunc {
	return func(w http.ResponseWriter, r *http.Request) {
		vars := mux.Vars(r)

		val, err := conv(vars["value"])
		if err == nil {
			err = set(val)
		}

		if err != nil {
			jsonError(w, http.StatusBadRequest, err)
			return
		}

		jsonWrite(w, get())
	}
}

// ptrHandler updates pointer api
func ptrHandler[T any](conv func(string) (T, error), set func(*T) error, get func() *T) http.HandlerFunc {
	return handler(func(s string) (*T, error) {
		var val *T
		v, err := conv(s)
		if err == nil {
			val = &v
		} else if s == "" {
			err = nil
		}
		return val, err
	}, set, get)
}

// floatHandler updates float-param api
func floatHandler(set func(float64) error, get func() float64) http.HandlerFunc {
	return handler(parseFloat, set, get)
}

// floatPtrHandler updates float-pointer api
func floatPtrHandler(set func(*float64) error, get func() *float64) http.HandlerFunc {
	return ptrHandler(parseFloat, set, get)
}

// intHandler updates int-param api
func intHandler(set func(int) error, get func() int) http.HandlerFunc {
	return handler(strconv.Atoi, set, get)
}

// boolHandler updates bool-param api
func boolHandler(set func(bool) error, get func() bool) http.HandlerFunc {
	return handler(strconv.ParseBool, set, get)
}

// durationHandler updates duration-param api
func durationHandler(set func(time.Duration) error, get func() time.Duration) http.HandlerFunc {
	return handler(util.ParseDuration, set, get)
}

// getHandler returns api results
func getHandler[T any](get func() T) http.HandlerFunc {
	return func(w http.ResponseWriter, r *http.Request) {
		jsonWrite(w, get())
	}
}

// updateSmartCostLimit sets the smart cost limit globally
func updateSmartCostLimit(site site.API, setLimit func(loadpoint.API, *float64)) http.HandlerFunc {
	return func(w http.ResponseWriter, r *http.Request) {
		vars := mux.Vars(r)
		var val *float64

		if r.Method != http.MethodDelete {
			f, err := parseFloat(vars["value"])
			if err != nil {
				jsonError(w, http.StatusBadRequest, err)
				return
			}

			val = &f
		}

		for _, lp := range site.Loadpoints() {
			setLimit(lp, val)
		}

		jsonWrite(w, val)
	}
}

// updateBatteryMode sets the external battery mode
func updateBatteryMode(site site.API) http.HandlerFunc {
	return func(w http.ResponseWriter, r *http.Request) {
		vars := mux.Vars(r)
		var val api.BatteryMode

		if r.Method != http.MethodDelete {
			s, err := api.BatteryModeString(vars["value"])
			if err != nil {
				jsonError(w, http.StatusBadRequest, err)
				return
			}

			val = s
		}

		site.SetBatteryModeExternal(val)

		jsonWrite(w, site.GetBatteryModeExternal())
	}
}

// stateHandler returns the combined state
func stateHandler(cache *util.ParamCache) http.HandlerFunc {
	return func(w http.ResponseWriter, r *http.Request) {
		res := cache.State(encode.NewEncoder(encode.WithDuration()))
		for _, k := range ignoreState {
			delete(res, k)
		}

		if q := r.URL.Query().Get("jq"); q != "" {
			q = strings.TrimPrefix(q, ".result")

			query, err := gojq.Parse(q)
			if err != nil {
				jsonError(w, http.StatusBadRequest, err)
				return
			}

			b, err := json.Marshal(res)
			if err != nil {
				jsonError(w, http.StatusBadRequest, err)
				return
			}

			res, err := jq.Query(query, b)
			if err != nil {
				jsonError(w, http.StatusBadRequest, err)
				return
			}

			jsonWrite(w, res)
			return
		}

		jsonWrite(w, res)
	}
}

// healthHandler returns current charge mode
func healthHandler(site site.API) http.HandlerFunc {
	return func(w http.ResponseWriter, r *http.Request) {
		if site == nil || !site.Healthy() {
			w.WriteHeader(http.StatusInternalServerError)
			return
		}

		w.Header().Set("Content-Type", "text/plain")
		w.WriteHeader(http.StatusOK)
		fmt.Fprintln(w, "OK")
	}
}

// tariffHandler returns the configured tariff
func tariffHandler(site site.API) http.HandlerFunc {
	return func(w http.ResponseWriter, r *http.Request) {
		vars := mux.Vars(r)
		val := vars["tariff"]

		tariff, err := api.TariffUsageString(val)
		if err != nil {
			jsonError(w, http.StatusNotFound, err)
			return
		}

		t := site.GetTariff(tariff)
		if t == nil {
			jsonError(w, http.StatusNotFound, errors.New("tariff not available"))
			return
		}

		rates, err := t.Rates()
		if err != nil {
			jsonError(w, http.StatusNotFound, err)
			return
		}

		res := struct {
			Rates api.Rates `json:"rates"`
		}{
			Rates: rates,
		}

		jsonWrite(w, res)
	}
}

// socketHandler attaches websocket handler to uri
func socketHandler(hub *SocketHub) http.HandlerFunc {
	return func(w http.ResponseWriter, r *http.Request) {
		hub.ServeWebsocket(w, r)
	}
}

func logAreasHandler(w http.ResponseWriter, r *http.Request) {
	jsonWrite(w, logstash.Areas())
}

func clearCacheHandler(w http.ResponseWriter, r *http.Request) {
	util.ResetCached()
	jsonWrite(w, "OK")
}

func logHandler(w http.ResponseWriter, r *http.Request) {
	a := r.URL.Query()["area"]
	l := logstash.LogLevelToThreshold(r.URL.Query().Get("level"))

	var count int
	if v := r.URL.Query().Get("count"); v != "" {
		count, _ = strconv.Atoi(v)
	}

	log := logstash.All(a, l, count)

	if r.URL.Query().Get("format") == "txt" {
		filename := "evcc-" + time.Now().Format("20060102-150405") + `-` + strings.ToLower(l.String()) + ".log"
		w.Header().Set("Content-Type", "text/plain")
		w.Header().Set("Content-Disposition", `attachment; filename="`+filename+`"`)

		for _, s := range log {
			if _, err := w.Write([]byte(s)); err != nil {
				return
			}
		}

		return
	}

	jsonWrite(w, log)
}

// adminPasswordValid validates the admin password and returns true if valid
func adminPasswordValid(authObject auth.Auth, password string) bool {
	return authObject.GetAuthMode() == auth.Disabled || authObject.IsAdminPasswordValid(password)
}

func getBackup(authObject auth.Auth) http.HandlerFunc {
	return func(w http.ResponseWriter, r *http.Request) {
		var req loginRequest
		if err := json.UnmarshalRead(r.Body, &req); err != nil {
			http.Error(w, err.Error(), http.StatusBadRequest)
			return
		}

		if !adminPasswordValid(authObject, req.Password) {
			http.Error(w, "Invalid password", http.StatusUnauthorized)
			return
		}

		if err := settings.Persist(); err != nil {
			http.Error(w, "Synching DB failed", http.StatusInternalServerError)
			return
		}

		f, err := os.Open(db.FilePath)
		if err != nil {
			http.Error(w, "Could not open DB file: "+err.Error(), http.StatusInternalServerError)
			return
		}
		defer f.Close()

		filename := "evcc-backup-" + time.Now().Format("2006-01-02--15-04") + ".db"

		fi, err := f.Stat()
		if err != nil {
			http.Error(w, "Could not stat DB file: "+err.Error(), http.StatusInternalServerError)
			return
		}

		w.Header().Set("Content-Length", strconv.FormatInt(fi.Size(), 10))
		w.Header().Set("Content-Type", "application/octet-stream")
		w.Header().Set("Content-Disposition", `attachment; filename="`+filename+`"`)

		if _, err := io.Copy(w, f); err != nil {
			http.Error(w, "Error streaming DB file: "+err.Error(), http.StatusInternalServerError)
			return
		}
	}
}

// createLocalDatabaseBackup creates a local backup in case of catastrophic error in reset or restore
func createLocalDatabaseBackup() error {
	backupPath := db.FilePath + ".bak"

	src, err := os.Open(db.FilePath)
	if err != nil {
		return fmt.Errorf("failed to open database file: %w", err)
	}
	defer src.Close()

	dst, err := os.Create(backupPath)
	if err != nil {
		return fmt.Errorf("failed to create backup file: %w", err)
	}
	defer dst.Close()

	if _, err := io.Copy(dst, src); err != nil {
		// clean up partial backup on error
		os.Remove(backupPath)
		return fmt.Errorf("failed to copy database: %w", err)
	}

	return nil
}

func restoreDatabase(authObject auth.Auth, shutdown func()) http.HandlerFunc {
	return func(w http.ResponseWriter, r *http.Request) {
		// Parse multipart form
		err := r.ParseMultipartForm(32 << 20) // 32MB max memory
		if err != nil {
			http.Error(w, "Failed to parse form: "+err.Error(), http.StatusBadRequest)
			return
		}

		if !adminPasswordValid(authObject, r.FormValue("password")) {
			http.Error(w, "Invalid password", http.StatusUnauthorized)
			return
		}

		file, _, err := r.FormFile("file")
		if err != nil {
			http.Error(w, "Failed to get uploaded file: "+err.Error(), http.StatusBadRequest)
			return
		}
		defer file.Close()

		settings.Persist()

		// close db connection to avoid corruption
		if err := db.Close(); err != nil {
			jsonError(w, http.StatusInternalServerError, err)
			return
		}

		// create local backup before overwriting
		if err := createLocalDatabaseBackup(); err != nil {
			http.Error(w, "Failed to create local backup: "+err.Error(), http.StatusInternalServerError)
			return
		}

		// overwrite DB file
		f, err := os.Create(db.FilePath)
		if err != nil {
			http.Error(w, "Could not open DB file for writing: "+err.Error(), http.StatusInternalServerError)
			return
		}
		defer f.Close()

		if _, err := io.Copy(f, file); err != nil {
			http.Error(w, "Failed to write DB file: "+err.Error(), http.StatusInternalServerError)
			return
		}

		shutdown()
		w.WriteHeader(http.StatusNoContent)
	}
}

func resetDatabase(authObject auth.Auth, shutdown func()) http.HandlerFunc {
	return func(w http.ResponseWriter, r *http.Request) {
		var req struct {
			Password string `json:"password"`
			Sessions bool   `json:"sessions"`
			Settings bool   `json:"settings"`
		}

		if err := json.UnmarshalRead(r.Body, &req); err != nil {
			jsonError(w, http.StatusBadRequest, err)
			return
		}

		if !adminPasswordValid(authObject, req.Password) {
			http.Error(w, "Invalid password", http.StatusUnauthorized)
			return
		}

		settings.Persist()

		if err := createLocalDatabaseBackup(); err != nil {
			jsonError(w, http.StatusInternalServerError, err)
			return
		}

		if req.Sessions {
			query := db.Instance.Exec("DELETE FROM sessions")
			if query.Error != nil {
				jsonError(w, http.StatusInternalServerError, query.Error)
				return
			}
		}

		if req.Settings {
			tables := []string{"settings", "configs", "caches", "meters"}

			for _, table := range tables {
				if err := db.Instance.Exec("DELETE FROM " + table).Error; err != nil {
					jsonError(w, http.StatusInternalServerError, err)
					return
				}
			}
		}

		// close db connection to avoid on-shutdown writes
		if err := db.Close(); err != nil {
			jsonError(w, http.StatusInternalServerError, err)
			return
		}

		shutdown()
		w.WriteHeader(http.StatusNoContent)
	}
}<|MERGE_RESOLUTION|>--- conflicted
+++ resolved
@@ -95,13 +95,7 @@
 }
 
 func jsonWrite(w http.ResponseWriter, data any) {
-<<<<<<< HEAD
-	if err := json.MarshalWrite(w, data, json.WithMarshalers(jsonMarshalers())); err != nil {
-		log.ERROR.Printf("httpd: failed to encode JSON: %v", err)
-	}
-=======
-	json.NewEncoder(w).Encode(data)
->>>>>>> 2adedc86
+	json.MarshalWrite(w, data, json.WithMarshalers(jsonMarshalers())); err != nil {
 }
 
 func jsonError(w http.ResponseWriter, status int, err error) {
