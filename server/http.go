--- conflicted
+++ resolved
@@ -127,25 +127,8 @@
 
 	// TODO clarify location of site config
 	configRoutes := map[string]route{
-<<<<<<< HEAD
-		"templates":    {"GET", "/templates/{class:[a-z]+}", templatesHandler},
-		"products":     {"GET", "/products/{class:[a-z]+}", productsHandler},
-		"devices":      {"GET", "/devices/{class:[a-z]+}", devicesHandler},
-		"device":       {"GET", "/devices/{class:[a-z]+}/{id:[0-9.]+}", deviceConfigHandler},
-		"devicestatus": {"GET", "/devices/{class:[a-z]+}/{name:[a-zA-Z0-9_.:-]+}/status", deviceStatusHandler},
-		"loadpoints":   {"GET", "/config/loadpoints", loadpointsConfigHandler(site)},
-		"site":         {"GET", "/site", siteHandler(site)},
-		"dirty":        {"GET", "/dirty", boolGetHandler(ConfigDirty)},
-		"updatesite":   {"PUT", "/site", updateSiteHandler(site)},
-		"newdevice":    {"POST", "/devices/{class:[a-z]+}", newDeviceHandler},
-		"updatedevice": {"PUT", "/devices/{class:[a-z]+}/{id:[0-9.]+}", updateDeviceHandler},
-		"deletedevice": {"DELETE", "/devices/{class:[a-z]+}/{id:[0-9.]+}", deleteDeviceHandler},
-		"testconfig":   {"POST", "/test/{class:[a-z]+}", testConfigHandler},
-		"testmerged":   {"POST", "/test/{class:[a-z]+}/merge/{id:[0-9.]+}", testConfigHandler},
-=======
 		"site":       {"GET", "/site", siteHandler(site)},
 		"updatesite": {"PUT", "/site", updateSiteHandler(site)},
->>>>>>> 554ce1db
 	}
 
 	for _, r := range configRoutes {
