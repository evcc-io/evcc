package server

import (
	"encoding/json"
	"fmt"
	"html/template"
	"net/http"
	"os"
	"strconv"
	"time"

	"github.com/andig/evcc/api"
	"github.com/andig/evcc/core"
	"github.com/andig/evcc/server/config"
	"github.com/andig/evcc/util"
	"github.com/gorilla/handlers"
	"github.com/gorilla/mux"
)

type chargeModeJSON struct {
	Mode api.ChargeMode `json:"mode"`
}

type targetSoCJSON struct {
	TargetSoC int `json:"targetSoC"`
}

type minSoCJSON struct {
	MinSoC int `json:"minSoC"`
}

type route struct {
	Methods     []string
	Pattern     string
	HandlerFunc http.HandlerFunc
}

// routeLogger traces matched routes including their executing time
func routeLogger(inner http.Handler) http.HandlerFunc {
	return func(w http.ResponseWriter, r *http.Request) {
		start := time.Now()
		inner.ServeHTTP(w, r)
		log.TRACE.Printf(
			"%s\t%s\t%s",
			r.Method,
			r.RequestURI,
			time.Since(start),
		)
	}
}

func indexHandler(site core.SiteAPI, useLocal bool) http.HandlerFunc {
	return http.HandlerFunc(func(w http.ResponseWriter, r *http.Request) {
		w.Header().Set("Content-Type", "text/html; charset=UTF-8")

		indexTemplate, err := FSString(useLocal, "/dist/index.html")
		if err != nil {
			log.FATAL.Print("httpd: failed to load embedded template:", err.Error())
			log.FATAL.Fatal("Make sure templates are included using the `release` build tag or use `make build`")
		}

		t, err := template.New("evcc").Delims("[[", "]]").Parse(indexTemplate)
		if err != nil {
			log.FATAL.Fatal("httpd: failed to create main page template:", err.Error())
		}

		if err := t.Execute(w, map[string]interface{}{
			"Version":    Version,
			"Commit":     Commit,
			"Configured": len(site.LoadPoints()),
		}); err != nil {
			log.ERROR.Println("httpd: failed to render main page:", err.Error())
		}
	})
}

// jsonHandler is a middleware that decorates responses with JSON and CORS headers
func jsonHandler(h http.Handler) http.Handler {
	return http.HandlerFunc(func(w http.ResponseWriter, r *http.Request) {
		w.Header().Set("Content-Type", "application/json; charset=UTF-8")
		h.ServeHTTP(w, r)
	})
}

func jsonResponse(w http.ResponseWriter, r *http.Request, content interface{}) {
	w.WriteHeader(http.StatusOK)
	if err := json.NewEncoder(w).Encode(content); err != nil {
		log.ERROR.Printf("httpd: failed to encode JSON: %v", err)
		http.Error(w, err.Error(), http.StatusInternalServerError)
	}
}

// HealthHandler returns current charge mode
func HealthHandler(site core.SiteAPI) http.HandlerFunc {
	return func(w http.ResponseWriter, r *http.Request) {
		if !site.Healthy() {
			w.WriteHeader(http.StatusInternalServerError)
			return
		}

		w.WriteHeader(http.StatusOK)
		fmt.Fprintln(w, "OK")
	}
}

// TemplatesHandler returns a list of configuration templates per class
func TemplatesHandler() http.HandlerFunc {
	return func(w http.ResponseWriter, r *http.Request) {
		vars := mux.Vars(r)
		class, ok := vars["class"]
		if !ok {
			http.Error(w, "class required", http.StatusBadRequest)
			return
		}

		jsonResponse(w, r, config.Templates(class))
	}
}

// TypesHandler returns a list of configuration types per class
func TypesHandler() http.HandlerFunc {
	return func(w http.ResponseWriter, r *http.Request) {
		vars := mux.Vars(r)
		class, ok := vars["class"]
		if !ok {
			http.Error(w, "class required", http.StatusBadRequest)
			return
		}

		jsonResponse(w, r, config.Types(class))
	}
}

// TestHandler rests the given configuration
func TestHandler() http.HandlerFunc {
	return func(w http.ResponseWriter, r *http.Request) {
		vars := mux.Vars(r)
		class, ok := vars["class"]
		if !ok {
			http.Error(w, "class required", http.StatusBadRequest)
			return
		}

		res, err := config.Test(class, r.Body)
		if err != nil {
			http.Error(w, fmt.Errorf("test failed: %w", err).Error(), http.StatusBadRequest)
			return
		}

		jsonResponse(w, r, res)
	}
}

// StateHandler returns the current globally cached state
func StateHandler(cache *util.Cache) http.HandlerFunc {
	return func(w http.ResponseWriter, r *http.Request) {
		res := cache.State()
		for _, k := range []string{"availableVersion", "releaseNotes"} {
			delete(res, k)
		}
		jsonResponse(w, r, res)
	}
}

// CurrentChargeModeHandler returns current charge mode
func CurrentChargeModeHandler(loadpoint core.LoadPointAPI) http.HandlerFunc {
	return func(w http.ResponseWriter, r *http.Request) {
		res := chargeModeJSON{Mode: loadpoint.GetMode()}
		jsonResponse(w, r, res)
	}
}

// ChargeModeHandler updates charge mode
func ChargeModeHandler(loadpoint core.LoadPointAPI) http.HandlerFunc {
	return func(w http.ResponseWriter, r *http.Request) {
		vars := mux.Vars(r)

		modeS, ok := vars["mode"]
		mode := api.ChargeModeString(modeS)
		if mode == "" || string(mode) != modeS || !ok {
			w.WriteHeader(http.StatusBadRequest)
			return
		}

		loadpoint.SetMode(mode)

		res := chargeModeJSON{Mode: loadpoint.GetMode()}
		jsonResponse(w, r, res)
	}
}

// CurrentTargetSoCHandler returns current target soc
func CurrentTargetSoCHandler(loadpoint core.LoadPointAPI) http.HandlerFunc {
	return func(w http.ResponseWriter, r *http.Request) {
		res := targetSoCJSON{TargetSoC: loadpoint.GetTargetSoC()}
		jsonResponse(w, r, res)
	}
}

// TargetSoCHandler updates target soc
func TargetSoCHandler(loadpoint core.LoadPointAPI) http.HandlerFunc {
	return func(w http.ResponseWriter, r *http.Request) {
		vars := mux.Vars(r)

		socS, ok := vars["soc"]
		soc, err := strconv.ParseInt(socS, 10, 32)

		if ok && err == nil {
			err = loadpoint.SetTargetSoC(int(soc))
		}

		if !ok || err != nil {
			w.WriteHeader(http.StatusBadRequest)
			return
		}

		res := targetSoCJSON{TargetSoC: loadpoint.GetTargetSoC()}
		jsonResponse(w, r, res)
	}
}

// CurrentMinSoCHandler returns current minimum soc
func CurrentMinSoCHandler(loadpoint core.LoadPointAPI) http.HandlerFunc {
	return func(w http.ResponseWriter, r *http.Request) {
		res := minSoCJSON{MinSoC: loadpoint.GetMinSoC()}
		jsonResponse(w, r, res)
	}
}

// MinSoCHandler updates minimum soc
func MinSoCHandler(loadpoint core.LoadPointAPI) http.HandlerFunc {
	return func(w http.ResponseWriter, r *http.Request) {
		vars := mux.Vars(r)

		socS, ok := vars["soc"]
		soc, err := strconv.ParseInt(socS, 10, 32)

		if ok && err == nil {
			err = loadpoint.SetMinSoC(int(soc))
		}

		if !ok || err != nil {
			log.DEBUG.Printf("parse soc: %v", err)
			w.WriteHeader(http.StatusBadRequest)
			return
		}

		res := minSoCJSON{MinSoC: loadpoint.GetMinSoC()}
		jsonResponse(w, r, res)
	}
}

// RemoteDemandHandler updates minimum soc
func RemoteDemandHandler(loadpoint core.LoadPointAPI) http.HandlerFunc {
	return func(w http.ResponseWriter, r *http.Request) {
		vars := mux.Vars(r)

		demandS, ok := vars["demand"]

		var source string
		if ok {
			source, ok = vars["source"]
		}

		demand, err := core.RemoteDemandString(demandS)

		if !ok || err != nil {
			w.WriteHeader(http.StatusBadRequest)
			return
		}

		loadpoint.RemoteControl(source, demand)

		res := struct {
			Demand core.RemoteDemand `json:"demand"`
			Source string            `json:"source"`
		}{
			Source: source,
			Demand: demand,
		}

		jsonResponse(w, r, res)
	}
}

func timezone() *time.Location {
	tz := os.Getenv("TZ")
	if tz == "" {
		tz = "Local"
	}

	loc, _ := time.LoadLocation(tz)
	return loc
}

// TargetChargeHandler updates target soc
func TargetChargeHandler(loadpoint core.LoadPointAPI) http.HandlerFunc {
	return func(w http.ResponseWriter, r *http.Request) {
		vars := mux.Vars(r)

		socS, ok := vars["soc"]
		socV, err := strconv.ParseInt(socS, 10, 32)

		if !ok || err != nil {
			w.WriteHeader(http.StatusBadRequest)
			return
		}

		timeS, ok := vars["time"]
		timeV, err := time.ParseInLocation("2006-01-02T15:04:05", timeS, timezone())

		if !ok || err != nil || timeV.Before(time.Now()) {
			log.DEBUG.Printf("parse time: %v", err)
			w.WriteHeader(http.StatusBadRequest)
			return
		}

		loadpoint.SetTargetCharge(timeV, int(socV))

		res := struct {
			SoC  int64     `json:"soc"`
			Time time.Time `json:"time"`
		}{
			SoC:  socV,
			Time: timeV,
		}

		jsonResponse(w, r, res)
	}
}

// SocketHandler attaches websocket handler to uri
func SocketHandler(hub *SocketHub) http.HandlerFunc {
	return func(w http.ResponseWriter, r *http.Request) {
		ServeWebsocket(hub, w, r)
	}
}

// HTTPd wraps an http.Server and adds the root router
type HTTPd struct {
	*http.Server
	api *mux.Router
}

// NewHTTPd creates HTTP server with configured routes for loadpoint
func NewHTTPd(url string, site core.SiteAPI, hub *SocketHub, cache *util.Cache) *HTTPd {
	routes := map[string]route{
		"health":    {[]string{"GET"}, "/health", HealthHandler(site)},
		"state":     {[]string{"GET"}, "/state", StateHandler(cache)},
		"templates": {[]string{"GET"}, "/config/templates/{class:[a-z]+}", TemplatesHandler()},
		"types":     {[]string{"GET"}, "/config/types/{class:[a-z]+}", TypesHandler()},
		"test":      {[]string{"POST"}, "/config/test/{class:[a-z]+}", TestHandler()},
	}

	router := mux.NewRouter().StrictSlash(true)

	// websocket
	router.HandleFunc("/ws", SocketHandler(hub))

	// static - individual handlers per root and folders
	static := router.PathPrefix("/").Subrouter()
	static.Use(handlers.CompressHandler)

	static.HandleFunc("/", indexHandler(site, useLocalAssets))
	var distDir = Dir(false, "/dist/")
	if useLocalAssets {
		distDir = http.Dir("./dist")
	}
	for _, public := range []string{"css", "js", "ico"} {
		static.PathPrefix(fmt.Sprintf("/%s/", public)).Handler(
			http.Handler(http.FileServer(distDir)),
		)
	}

	// api
	api := router.PathPrefix("/api").Subrouter()
	api.Use(jsonHandler)
	api.Use(handlers.CompressHandler)
	api.Use(handlers.CORS(
		handlers.AllowedHeaders([]string{
			"Accept", "Accept-Language", "Content-Language", "Content-Type", "Origin",
		}),
	))

	// site api
	for _, r := range routes {
		api.Methods(r.Methods...).Path(r.Pattern).Handler(r.HandlerFunc)
	}

	// loadpoint api
	for id, lp := range site.LoadPoints() {
		lpAPI := api.PathPrefix(fmt.Sprintf("/loadpoints/%d", id)).Subrouter()

		routes := map[string]route{
			"getmode":         {[]string{"GET"}, "/mode", CurrentChargeModeHandler(lp)},
			"setmode":         {[]string{"POST", "OPTIONS"}, "/mode/{mode:[a-z]+}", ChargeModeHandler(lp)},
			"gettargetsoc":    {[]string{"GET"}, "/targetsoc", CurrentTargetSoCHandler(lp)},
			"settargetsoc":    {[]string{"POST", "OPTIONS"}, "/targetsoc/{soc:[0-9]+}", TargetSoCHandler(lp)},
			"getminsoc":       {[]string{"GET"}, "/minsoc", CurrentMinSoCHandler(lp)},
			"setminsoc":       {[]string{"POST", "OPTIONS"}, "/minsoc/{soc:[0-9]+}", MinSoCHandler(lp)},
			"settargetcharge": {[]string{"POST", "OPTIONS"}, "/targetcharge/{soc:[0-9]+}/{time:[0-9TZ:-]+}", TargetChargeHandler(lp)},
			"remotedemand":    {[]string{"POST", "OPTIONS"}, "/remotedemand/{demand:[a-z]+}/{source}", RemoteDemandHandler(lp)},
		}

		for _, r := range routes {
			lpAPI.Methods(r.Methods...).Path(r.Pattern).Handler(r.HandlerFunc)
		}
	}

	srv := &HTTPd{
		Server: &http.Server{
			Addr:         url,
			Handler:      router,
			ReadTimeout:  5 * time.Second,
			WriteTimeout: 10 * time.Second,
			IdleTimeout:  120 * time.Second,
			ErrorLog:     log.ERROR,
		},
		api: api,
	}
	srv.SetKeepAlivesEnabled(true)

	return srv
}

<<<<<<< HEAD
// Router exports the servers root router for attaching additional APIs
=======
// Router returns the main router
>>>>>>> 950b8394
func (s *HTTPd) Router() *mux.Router {
	return s.Handler.(*mux.Router)
}

// API exports the servers API router for attaching additional APIs
func (s *HTTPd) API() *mux.Router {
	return s.api
}<|MERGE_RESOLUTION|>--- conflicted
+++ resolved
@@ -423,11 +423,7 @@
 	return srv
 }
 
-<<<<<<< HEAD
-// Router exports the servers root router for attaching additional APIs
-=======
 // Router returns the main router
->>>>>>> 950b8394
 func (s *HTTPd) Router() *mux.Router {
 	return s.Handler.(*mux.Router)
 }
