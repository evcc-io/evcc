--- conflicted
+++ resolved
@@ -102,13 +102,8 @@
 		"residualpower": {[]string{"POST", "OPTIONS"}, "/residualpower/{value:[-0-9.]+}", floatHandler(site.SetResidualPower, site.GetResidualPower)},
 		"tariff":        {[]string{"GET"}, "/tariff/{tariff:[a-z]+}", tariffHandler(site)},
 		"sessions":      {[]string{"GET"}, "/sessions", sessionHandler},
-<<<<<<< HEAD
-		"sessions1":     {[]string{"PUT"}, "/sessions", updateSessionHandler},
-		"sessions2":     {[]string{"DELETE"}, "/sessions/{id:[0-9]+}", deleteSessionHandler},
-=======
 		"session1":      {[]string{"PUT"}, "/session/{id:[0-9]+}", updateSessionHandler},
 		"session2":      {[]string{"DELETE"}, "/session/{id:[0-9]+}", deleteSessionHandler},
->>>>>>> cd8a4856
 		"telemetry":     {[]string{"GET"}, "/settings/telemetry", boolGetHandler(telemetry.Enabled)},
 		"telemetry2":    {[]string{"POST", "OPTIONS"}, "/settings/telemetry/{value:[a-z]+}", boolHandler(telemetry.Enable, telemetry.Enabled)},
 	}
