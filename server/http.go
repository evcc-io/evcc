--- conflicted
+++ resolved
@@ -84,7 +84,7 @@
 }
 
 // RegisterSiteHandlers connects the http handlers to the site
-func (s *HTTPd) RegisterSiteHandlers(site site.API, cache *util.Cache) {
+func (s *HTTPd) RegisterSiteHandlers(site site.API, cache *util.Cache, auth auth.Auth) {
 	router := s.Server.Handler.(*mux.Router)
 
 	// api
@@ -95,27 +95,10 @@
 		handlers.AllowedHeaders([]string{"Content-Type"}),
 	))
 
-	auth := auth.New()
-
 	// site api
 	routes := map[string]route{
 		"health":                  {"GET", "/health", healthHandler(site)},
 		"state":                   {"GET", "/state", stateHandler(cache)},
-<<<<<<< HEAD
-		"config":                  {"GET", "/config/templates/{class:[a-z]+}", templatesHandler},
-		"products":                {"GET", "/config/products/{class:[a-z]+}", productsHandler},
-		"devices":                 {"GET", "/config/devices/{class:[a-z]+}", devicesHandler},
-		"device":                  {"GET", "/config/devices/{class:[a-z]+}/{id:[0-9.]+}", deviceConfigHandler},
-		"devicestatus":            {"GET", "/config/devices/{class:[a-z]+}/{name:[a-zA-Z0-9_.:-]+}/status", deviceStatusHandler},
-		"site":                    {"GET", "/config/site", siteHandler(site)},
-		"updatesite":              {"PUT", "/config/site", updateSiteHandler(site)},
-		"newdevice":               {"POST", "/config/devices/{class:[a-z]+}", newDeviceHandler},
-		"updatedevice":            {"PUT", "/config/devices/{class:[a-z]+}/{id:[0-9.]+}", updateDeviceHandler},
-		"deletedevice":            {"DELETE", "/config/devices/{class:[a-z]+}/{id:[0-9.]+}", deleteDeviceHandler},
-		"testconfig":              {"POST", "/config/test/{class:[a-z]+}", testConfigHandler},
-		"testmerged":              {"POST", "/config/test/{class:[a-z]+}/merge/{id:[0-9.]+}", testConfigHandler},
-=======
->>>>>>> c00a5b14
 		"buffersoc":               {"POST", "/buffersoc/{value:[0-9.]+}", floatHandler(site.SetBufferSoc, site.GetBufferSoc)},
 		"bufferstartsoc":          {"POST", "/bufferstartsoc/{value:[0-9.]+}", floatHandler(site.SetBufferStartSoc, site.GetBufferStartSoc)},
 		"batterydischargecontrol": {"POST", "/batterydischargecontrol/{value:[a-z]+}", boolHandler(site.SetBatteryDischargeControl, site.GetBatteryDischargeControl)},
@@ -149,7 +132,6 @@
 		"device":       {"GET", "/devices/{class:[a-z]+}/{id:[0-9.]+}", deviceConfigHandler},
 		"devicestatus": {"GET", "/devices/{class:[a-z]+}/{name:[a-zA-Z0-9_.:-]+}/status", deviceStatusHandler},
 		"site":         {"GET", "/site", siteHandler(site)},
-		"dirty":        {"GET", "/dirty", boolGetHandler(ConfigDirty)},
 		"updatesite":   {"PUT", "/site", updateSiteHandler(site)},
 		"newdevice":    {"POST", "/devices/{class:[a-z]+}", newDeviceHandler},
 		"updatedevice": {"PUT", "/devices/{class:[a-z]+}/{id:[0-9.]+}", updateDeviceHandler},
@@ -212,18 +194,16 @@
 }
 
 // RegisterBasicHandlers connects the http handlers to the site
-func (s *HTTPd) RegisterBasicHandlers(configFile string, shutdownCallback func()) {
+func (s *HTTPd) RegisterBasicHandlers(configFile string, auth auth.Auth, shutdownCallback func()) {
 	router := s.Server.Handler.(*mux.Router)
 
 	// api
 	api := router.PathPrefix("/api").Subrouter()
 	api.Use(jsonHandler)
 	api.Use(handlers.CompressHandler)
-	api.Use(handlers.CORS(
-		handlers.AllowedHeaders([]string{"Content-Type"}),
-	))
-
-	// site api
+	api.Use(handlers.CORS(handlers.AllowedHeaders([]string{"Content-Type"})))
+	api.Use(ensureAuthHandler(auth))
+
 	routes := map[string]route{
 		"shutdown": {"POST", "/shutdown", func(w http.ResponseWriter, r *http.Request) {
 			shutdownCallback()
