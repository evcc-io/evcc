package server

import (
	"errors"
	"fmt"
	"net/http"
	"strconv"
	"strings"
	"time"

	"github.com/evcc-io/evcc/api"
	"github.com/evcc-io/evcc/core/loadpoint"
	"github.com/evcc-io/evcc/core/site"
	"github.com/evcc-io/evcc/util"
	"github.com/gorilla/mux"
)

type PlanResponse struct {
	PlanId       int       `json:"planId"`
	PlanTime     time.Time `json:"planTime"`
	Duration     int64     `json:"duration"`
	Precondition int64     `json:"precondition"`
	Plan         api.Rates `json:"plan"`
	Power        float64   `json:"power"`
}
<<<<<<< HEAD

type PlanPreviewResponse struct {
	PlanTime     time.Time `json:"planTime"`
	Duration     int64     `json:"duration"`
	Precondition int64     `json:"precondition"`
	Plan         api.Rates `json:"plan"`
	Power        float64   `json:"power"`
}

// remoteDemandHandler updates minimum soc
func remoteDemandHandler(lp loadpoint.API) http.HandlerFunc {
	return func(w http.ResponseWriter, r *http.Request) {
		vars := mux.Vars(r)

		source := vars["source"]
		demand, err := loadpoint.RemoteDemandString(vars["demand"])
		if err != nil {
			jsonError(w, http.StatusBadRequest, err)
			return
		}

		lp.RemoteControl(source, demand)

		res := struct {
			Demand loadpoint.RemoteDemand `json:"demand"`
			Source string                 `json:"source"`
		}{
			Source: source,
			Demand: demand,
		}
=======
>>>>>>> 018221c1

type PlanPreviewResponse struct {
	PlanTime     time.Time `json:"planTime"`
	Duration     int64     `json:"duration"`
	Precondition int64     `json:"precondition"`
	Plan         api.Rates `json:"plan"`
	Power        float64   `json:"power"`
}

// planHandler returns the current plan
func planHandler(lp loadpoint.API) http.HandlerFunc {
	return func(w http.ResponseWriter, r *http.Request) {
		maxPower := lp.EffectiveMaxPower()
		planTime := lp.EffectivePlanTime()
		id := lp.EffectivePlanId()

		goal, _ := lp.GetPlanGoal()
		precondition := lp.GetPlanPreCondDuration()
		requiredDuration := lp.GetPlanRequiredDuration(goal, maxPower)
		plan := lp.GetPlan(planTime, requiredDuration, precondition)

		res := PlanResponse{
			PlanId:       id,
			PlanTime:     planTime,
			Duration:     int64(requiredDuration.Seconds()),
			Precondition: int64(precondition.Seconds()),
			Plan:         plan,
			Power:        maxPower,
		}

		jsonWrite(w, res)
	}
}

// staticPlanPreviewHandler returns a plan preview for given parameters
func staticPlanPreviewHandler(lp loadpoint.API) http.HandlerFunc {
	return func(w http.ResponseWriter, r *http.Request) {
		vars := mux.Vars(r)
		query := r.URL.Query()

		planTime, err := time.ParseInLocation(time.RFC3339, vars["time"], nil)
		if err != nil {
			jsonError(w, http.StatusBadRequest, err)
			return
		}

		goal, err := strconv.ParseFloat(vars["value"], 64)
		if err != nil {
			jsonError(w, http.StatusBadRequest, err)
			return
		}

		precondition, err := parseDuration(query.Get("precondition"))
		if err != nil {
			jsonError(w, http.StatusBadRequest, err)
			return
		}

		switch typ := vars["type"]; typ {
		case "soc":
			if !lp.SocBasedPlanning() {
				jsonError(w, http.StatusBadRequest, errors.New("soc planning only available for vehicles with known soc and capacity"))
				return
			}
		case "energy":
			if lp.SocBasedPlanning() {
				jsonError(w, http.StatusBadRequest, errors.New("energy planning not available for vehicles with known soc and capacity"))
				return
			}
		default:
			jsonError(w, http.StatusBadRequest, fmt.Errorf("invalid plan type: %s", typ))
			return
		}

		maxPower := lp.EffectiveMaxPower()
		requiredDuration := lp.GetPlanRequiredDuration(goal, maxPower)
		plan := lp.GetPlan(planTime, requiredDuration, precondition)

		res := PlanPreviewResponse{
			PlanTime:     planTime,
			Duration:     int64(requiredDuration.Seconds()),
			Precondition: int64(precondition.Seconds()),
			Plan:         plan,
			Power:        maxPower,
		}

		jsonWrite(w, res)
	}
}

func repeatingPlanPreviewHandler(lp loadpoint.API) http.HandlerFunc {
	return func(w http.ResponseWriter, r *http.Request) {
		vars := mux.Vars(r)
		query := r.URL.Query()

		hourMinute := vars["time"]
		tz := vars["tz"]

		var weekdays []int
		for _, weekdayStr := range strings.Split(vars["weekdays"], ",") {
			weekday, err := strconv.Atoi(weekdayStr)
			if err != nil {
				jsonError(w, http.StatusBadRequest, fmt.Errorf("invalid weekdays format"))
				return
			}
			weekdays = append(weekdays, weekday)
		}

		soc, err := strconv.ParseFloat(vars["soc"], 64)
		if err != nil {
			jsonError(w, http.StatusBadRequest, err)
			return
		}

		planTime, err := util.GetNextOccurrence(weekdays, hourMinute, tz)
		if err != nil {
			jsonError(w, http.StatusBadRequest, err)
			return
		}

		precondition, err := parseDuration(query.Get("precondition"))
		if err != nil {
			jsonError(w, http.StatusBadRequest, err)
			return
		}

		maxPower := lp.EffectiveMaxPower()
		requiredDuration := lp.GetPlanRequiredDuration(soc, maxPower)
		plan := lp.GetPlan(planTime, requiredDuration, precondition)

		res := PlanPreviewResponse{
			PlanTime:     planTime,
			Duration:     int64(requiredDuration.Seconds()),
			Precondition: int64(precondition.Seconds()),
			Plan:         plan,
			Power:        maxPower,
		}

		jsonWrite(w, res)
	}
}

// planEnergyHandler updates plan energy and time
func planEnergyHandler(lp loadpoint.API) http.HandlerFunc {
	return func(w http.ResponseWriter, r *http.Request) {
		vars := mux.Vars(r)
		query := r.URL.Query()

		ts, err := time.ParseInLocation(time.RFC3339, vars["time"], nil)
		if err != nil {
			jsonError(w, http.StatusBadRequest, err)
			return
		}

		val, err := strconv.ParseFloat(vars["value"], 64)
		if err != nil {
			jsonError(w, http.StatusBadRequest, err)
			return
		}

		precondition, err := parseDuration(query.Get("precondition"))
		if err != nil {
			jsonError(w, http.StatusBadRequest, err)
			return
		}

		if err := lp.SetPlanEnergy(ts, precondition, val); err != nil {
			jsonError(w, http.StatusBadRequest, err)
			return
		}

		ts, precondition, energy := lp.GetPlanEnergy()

		res := struct {
			Energy       float64   `json:"energy"`
			Precondition int64     `json:"precondition"`
			Time         time.Time `json:"time"`
		}{
			Energy:       energy,
			Precondition: int64(precondition.Seconds()),
			Time:         ts,
		}

		jsonWrite(w, res)
	}
}

// planRemoveHandler removes plan time
func planRemoveHandler(lp loadpoint.API) http.HandlerFunc {
	return func(w http.ResponseWriter, r *http.Request) {
		if err := lp.SetPlanEnergy(time.Time{}, 0, 0); err != nil {
			jsonError(w, http.StatusBadRequest, err)
			return
		}

		res := struct{}{}
		jsonWrite(w, res)
	}
}

// vehicleSelectHandler sets active vehicle
func vehicleSelectHandler(site site.API, lp loadpoint.API) http.HandlerFunc {
	return func(w http.ResponseWriter, r *http.Request) {
		vars := mux.Vars(r)

		vv, err := site.Vehicles().ByName(vars["name"])
		if err != nil {
			jsonError(w, http.StatusBadRequest, err)
			return
		}

		v := vv.Instance()
		lp.SetVehicle(v)

		res := struct {
			Vehicle string `json:"vehicle"`
		}{
			Vehicle: v.GetTitle(),
		}

		jsonWrite(w, res)
	}
}

// vehicleRemoveHandler removes vehicle
func vehicleRemoveHandler(lp loadpoint.API) http.HandlerFunc {
	return func(w http.ResponseWriter, r *http.Request) {
		lp.SetVehicle(nil)
		res := struct{}{}
		jsonWrite(w, res)
	}
}

// vehicleDetectHandler starts vehicle detection
func vehicleDetectHandler(lp loadpoint.API) http.HandlerFunc {
	return func(w http.ResponseWriter, r *http.Request) {
		lp.StartVehicleDetection()
		res := struct{}{}
		jsonWrite(w, res)
	}
}<|MERGE_RESOLUTION|>--- conflicted
+++ resolved
@@ -23,39 +23,6 @@
 	Plan         api.Rates `json:"plan"`
 	Power        float64   `json:"power"`
 }
-<<<<<<< HEAD
-
-type PlanPreviewResponse struct {
-	PlanTime     time.Time `json:"planTime"`
-	Duration     int64     `json:"duration"`
-	Precondition int64     `json:"precondition"`
-	Plan         api.Rates `json:"plan"`
-	Power        float64   `json:"power"`
-}
-
-// remoteDemandHandler updates minimum soc
-func remoteDemandHandler(lp loadpoint.API) http.HandlerFunc {
-	return func(w http.ResponseWriter, r *http.Request) {
-		vars := mux.Vars(r)
-
-		source := vars["source"]
-		demand, err := loadpoint.RemoteDemandString(vars["demand"])
-		if err != nil {
-			jsonError(w, http.StatusBadRequest, err)
-			return
-		}
-
-		lp.RemoteControl(source, demand)
-
-		res := struct {
-			Demand loadpoint.RemoteDemand `json:"demand"`
-			Source string                 `json:"source"`
-		}{
-			Source: source,
-			Demand: demand,
-		}
-=======
->>>>>>> 018221c1
 
 type PlanPreviewResponse struct {
 	PlanTime     time.Time `json:"planTime"`
