--- conflicted
+++ resolved
@@ -32,24 +32,16 @@
 }
 
 // NewMQTT creates MQTT server
-<<<<<<< HEAD
 func NewMQTT(root string, site site.API) (*MQTT, error) {
-=======
-func NewMQTT(root string) *MQTT {
->>>>>>> 66143c2c
 	m := &MQTT{
 		log:     util.NewLogger("mqtt"),
 		Handler: mqtt.Instance,
 		root:    root,
 	}
-<<<<<<< HEAD
+	m.publisher = m.publishString
 
 	err := m.Listen(site)
 	return m, err
-=======
-	m.publisher = m.publishString
-	return m
->>>>>>> 66143c2c
 }
 
 func (m *MQTT) encode(v interface{}) string {
