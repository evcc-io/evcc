package server

import (
	"fmt"
	"strconv"
	"time"

	"github.com/mark-sch/evcc/api"
	"github.com/mark-sch/evcc/core"
	"github.com/mark-sch/evcc/provider"
	"github.com/mark-sch/evcc/util"
)

// MQTT is the MQTT server. It uses the MQTT client for publishing.
type MQTT struct {
	Handler *provider.MqttClient
	root    string
}

// NewMQTT creates MQTT server
func NewMQTT(root string) *MQTT {
	if root == "" {
		root = "evcc"
	}

	return &MQTT{
		Handler: provider.MQTT,
		root:    root,
	}
}

func (m *MQTT) encode(v interface{}) string {
	var s string
	switch val := v.(type) {
	case time.Time:
		s = strconv.FormatInt(val.Unix(), 10)
	case time.Duration:
		// must be before stringer to convert to seconds instead of string
		s = fmt.Sprintf("%d", int64(val.Seconds()))
	case fmt.Stringer, string:
		s = fmt.Sprintf("%s", val)
	case float64:
		s = fmt.Sprintf("%.5g", val)
	default:
		s = fmt.Sprintf("%v", val)
	}
	return s
}

func (m *MQTT) publishSingleValue(topic string, retained bool, payload interface{}) {
	token := m.Handler.Client.Publish(topic, m.Handler.Qos, retained, m.encode(payload))
	go m.Handler.WaitForToken(token)
}

func (m *MQTT) publish(topic string, retained bool, payload interface{}) {
	if slice, ok := payload.([]float64); ok && len(slice) == 3 {
		// publish phase values
		var total float64
		for i, v := range slice {
			total += v
			m.publishSingleValue(fmt.Sprintf("%s/l%d", topic, i+1), retained, v)
		}

		// publish sum value
		payload = total
	}

	m.publishSingleValue(topic, retained, payload)
}

func (m *MQTT) listenSetters(topic string, apiHandler core.LoadPointSettingsAPI) {
	m.publishSingleValue(topic+"/mode/set", false, "ok")
	m.Handler.Listen(topic+"/mode/set", func(payload string) {
		if payload != "ok" { 
			apiHandler.SetMode(api.ChargeMode(payload))
			//confirm /set change
			m.publishSingleValue(topic+"/mode/set", true, "ok") 
		}
	})
<<<<<<< HEAD
	m.publishSingleValue(topic+"/targetsoc/set", false, "ok")
=======
	m.Handler.Listen(topic+"/minsoc/set", func(payload string) {
		soc, err := strconv.Atoi(payload)
		if err == nil {
			_ = apiHandler.SetMinSoC(soc)
		}
	})
>>>>>>> 75b678c3
	m.Handler.Listen(topic+"/targetsoc/set", func(payload string) {
		if payload != "ok" { 
			soc, err := strconv.Atoi(payload)
			if err == nil {
				_ = apiHandler.SetTargetSoC(soc)
				//confirm /set change
				m.publishSingleValue(topic+"/mode/set", true, "ok") 
			}
		}
	})
}

// Run starts the MQTT publisher for the MQTT API
func (m *MQTT) Run(site core.SiteAPI, in <-chan util.Param) {
	topic := fmt.Sprintf("%s/site", m.root)
	m.listenSetters(topic, site)

	// number of loadpoints
	topic = fmt.Sprintf("%s/loadpoints", m.root)
	m.publish(topic, true, len(site.LoadPoints()))

	for id, lp := range site.LoadPoints() {
		topic := fmt.Sprintf("%s/loadpoints/%d", m.root, id+1)
		m.listenSetters(topic, lp)
	}

	// alive indicator
	updated := time.Now().Unix()
	m.publish(fmt.Sprintf("%s/updated", m.root), true, updated)

	for p := range in {
		topic := fmt.Sprintf("%s/site", m.root)
		if p.LoadPoint != nil {
			id := *p.LoadPoint + 1
			topic = fmt.Sprintf("%s/loadpoints/%d", m.root, id)
		}

		// alive indicator
		if now := time.Now().Unix(); now != updated {
			updated = now
			m.publish(fmt.Sprintf("%s/updated", m.root), true, updated)
		}

		// value
		topic += "/" + p.Key
		m.publish(topic, false, p.Val)
	}
}<|MERGE_RESOLUTION|>--- conflicted
+++ resolved
@@ -77,23 +77,27 @@
 			m.publishSingleValue(topic+"/mode/set", true, "ok") 
 		}
 	})
-<<<<<<< HEAD
-	m.publishSingleValue(topic+"/targetsoc/set", false, "ok")
-=======
+	
+	m.publishSingleValue(topic+"/minsoc/set", false, "ok")
 	m.Handler.Listen(topic+"/minsoc/set", func(payload string) {
-		soc, err := strconv.Atoi(payload)
-		if err == nil {
-			_ = apiHandler.SetMinSoC(soc)
+		if payload != "ok" { 
+			soc, err := strconv.Atoi(payload)
+			if err == nil {
+				_ = apiHandler.SetMinSoC(soc)
+				//confirm /set change
+				m.publishSingleValue(topic+"/minsoc/set", true, "ok") 
+			}
 		}
 	})
->>>>>>> 75b678c3
+	
+	m.publishSingleValue(topic+"/targetsoc/set", false, "ok")
 	m.Handler.Listen(topic+"/targetsoc/set", func(payload string) {
 		if payload != "ok" { 
 			soc, err := strconv.Atoi(payload)
 			if err == nil {
 				_ = apiHandler.SetTargetSoC(soc)
 				//confirm /set change
-				m.publishSingleValue(topic+"/mode/set", true, "ok") 
+				m.publishSingleValue(topic+"/targetsoc/set", true, "ok") 
 			}
 		}
 	})
