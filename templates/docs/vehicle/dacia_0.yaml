--- conflicted
+++ resolved
@@ -1,32 +1,6 @@
 product:
   brand: Dacia
 render:
-<<<<<<< HEAD
-- default: |
-    type: template
-    template: dacia
-    title: # Wird in der Benutzeroberfläche angezeigt  # Optional 
-    user: # Benutzername um auf das Gerät zuzugreifen 
-    password: # Passwort des Benutzerkontos 
-    vin: W...  # Erforderlich, wenn mehrere Fahrzeuge des Herstellers vorhanden sind  # Optional 
-    capacity: 27.4  # Akku-Kapazität in kWh  # Optional 
-  advanced: |
-    type: template
-    template: dacia
-    title: # Wird in der Benutzeroberfläche angezeigt  # Optional 
-    user: # Benutzername um auf das Gerät zuzugreifen 
-    password: # Passwort des Benutzerkontos 
-    vin: W...  # Erforderlich, wenn mehrere Fahrzeuge des Herstellers vorhanden sind  # Optional 
-    capacity: 27.4  # Akku-Kapazität in kWh  # Optional 
-    phases: 3  # Die maximale Anzahl der Phasen welche genutzt werden können  # Optional 
-    mode: # Möglich sind Off, Now, MinPV und PV, oder leer wenn keiner definiert werden soll  # Optional 
-    minSoC: 25  # Lade sofort mit maximaler Geschwindigkeit bis zu dem angegeben Ladestand, wenn der Lademodus nicht auf 'Aus' steht  # Optional 
-    targetSoC: 80  # Bis zu welchem Ladestand (SoC) soll das Fahrzeug geladen werden  # Optional 
-    minCurrent: 6  # Definiert die minimale Stromstärke pro angeschlossener Phase mit welcher das Fahrzeug geladen werden soll  # Optional 
-    maxCurrent: 16  # Definiert die maximale Stromstärke pro angeschlossener Phase mit welcher das Fahrzeug geladen werden soll  # Optional 
-    identifiers: # Kann meist erst später eingetragen werden, siehe: https://docs.evcc.io/docs/guides/vehicles/#erkennung-des-fahrzeugs-an-der-wallbox  # Optional 
-    cloud: # Anstatt auf die Online API des Fahrzeugherstellers von der lokalen Installation zuzugreifen,...  # Optional
-=======
   - default: |
       type: template
       template: dacia
@@ -35,7 +9,6 @@
       password: # Passwort des Benutzerkontos
       vin: W... # Erforderlich, wenn mehrere Fahrzeuge des Herstellers vorhanden sind # Optional
       capacity: 27.4 # Akku-Kapazität in kWh # Optional
-      cloud: # Anstatt auf die Online API des Fahrzeugherstellers von der lokalen Installation zuzugreifen,... # Optional
     advanced: |
       type: template
       template: dacia
@@ -51,5 +24,4 @@
       minCurrent: 6 # Definiert die minimale Stromstärke pro angeschlossener Phase mit welcher das Fahrzeug geladen werden soll # Optional
       maxCurrent: 16 # Definiert die maximale Stromstärke pro angeschlossener Phase mit welcher das Fahrzeug geladen werden soll # Optional
       identifiers: # Kann meist erst später eingetragen werden, siehe: https://docs.evcc.io/docs/guides/vehicles/#erkennung-des-fahrzeugs-an-der-wallbox # Optional
-      cloud: # Anstatt auf die Online API des Fahrzeugherstellers von der lokalen Installation zuzugreifen,... # Optional
->>>>>>> 8510ce41
+      cloud: # Anstatt auf die Online API des Fahrzeugherstellers von der lokalen Installation zuzugreifen,... # Optional