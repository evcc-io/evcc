product:
  brand: Alfen
  description: Eve
capabilities: ["1p3p"]
requirements: ["sponsorship"]
render:
<<<<<<< HEAD
- default: |
    type: template
    template: alfen
    id: 1
    # Modbus: TCPIP
    uri: 192.0.2.2:502 # IP-Adresse oder Hostname: Port
=======
  - default: |
      type: template
      template: alfen
      # Modbus Start
      id: 1
      # TCPIP
      uri: 192.0.2.2:502 # IP-Adresse oder Hostname: Port
      # Modbus End
>>>>>>> 8510ce41
<|MERGE_RESOLUTION|>--- conflicted
+++ resolved
@@ -4,20 +4,9 @@
 capabilities: ["1p3p"]
 requirements: ["sponsorship"]
 render:
-<<<<<<< HEAD
-- default: |
-    type: template
-    template: alfen
-    id: 1
-    # Modbus: TCPIP
-    uri: 192.0.2.2:502 # IP-Adresse oder Hostname: Port
-=======
   - default: |
       type: template
       template: alfen
-      # Modbus Start
       id: 1
-      # TCPIP
-      uri: 192.0.2.2:502 # IP-Adresse oder Hostname: Port
-      # Modbus End
->>>>>>> 8510ce41
+      # Modbus: TCPIP
+      uri: 192.0.2.2:502 # IP-Adresse oder Hostname: Port