--- conflicted
+++ resolved
@@ -3,20 +3,9 @@
   description: AMTRON XTRA
 requirements: ["sponsorship"]
 render:
-<<<<<<< HEAD
-- default: |
-    type: template
-    template: amtron
-    id: 255
-    # Modbus: TCPIP
-    uri: 192.0.2.2:502 # IP-Adresse oder Hostname: Port
-=======
   - default: |
       type: template
       template: amtron
-      # Modbus Start
       id: 255
-      # TCPIP
-      uri: 192.0.2.2:502 # IP-Adresse oder Hostname: Port
-      # Modbus End
->>>>>>> 8510ce41
+      # Modbus: TCPIP
+      uri: 192.0.2.2:502 # IP-Adresse oder Hostname: Port