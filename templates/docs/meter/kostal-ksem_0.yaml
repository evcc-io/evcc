--- conflicted
+++ resolved
@@ -2,24 +2,11 @@
   brand: Kostal
   description: Smart Energy Meter
 render:
-<<<<<<< HEAD
-- usage: grid
-  default: |
-    type: template
-    template: kostal-ksem
-    usage: grid
-    id: 71
-    # Modbus: TCPIP
-    uri: 192.0.2.2:502 # IP-Adresse oder Hostname: Port
-=======
   - usage: grid
     default: |
       type: template
       template: kostal-ksem
       usage: grid
-      # Modbus Start
       id: 71
-      # TCPIP
-      uri: 192.0.2.2:502 # IP-Adresse oder Hostname: Port
-      # Modbus End
->>>>>>> 8510ce41
+      # Modbus: TCPIP
+      uri: 192.0.2.2:502 # IP-Adresse oder Hostname: Port