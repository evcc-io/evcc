--- conflicted
+++ resolved
@@ -14,13 +14,7 @@
     allinone: true
   - name: host
   - name: schema
-<<<<<<< HEAD
-    default: https
   - preset: battery-params
-=======
-  - name: capacity
-    advanced: true
->>>>>>> 30b1e135
 render: |
   type: custom
   power:
