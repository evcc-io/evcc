template: sma-energy-meter
products:
  - brand: SMA
    description:
      generic: Energy Meter
params:
<<<<<<< HEAD
- name: usage
  choice: ["grid", "pv"]
- name: host
  example: 192.0.2.2
  required: true
=======
  - name: usage
    choice: ["grid", "pv", "battery"]
  - name: host
    example: 192.0.2.2
    required: true
>>>>>>> f8a47d76
render: |
  type: sma
  uri: {{ .host }}<|MERGE_RESOLUTION|>--- conflicted
+++ resolved
@@ -4,19 +4,11 @@
     description:
       generic: Energy Meter
 params:
-<<<<<<< HEAD
 - name: usage
   choice: ["grid", "pv"]
 - name: host
   example: 192.0.2.2
   required: true
-=======
-  - name: usage
-    choice: ["grid", "pv", "battery"]
-  - name: host
-    example: 192.0.2.2
-    required: true
->>>>>>> f8a47d76
 render: |
   type: sma
   uri: {{ .host }}