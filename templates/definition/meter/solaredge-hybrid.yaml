--- conflicted
+++ resolved
@@ -42,11 +42,7 @@
     - source: sunspec
       {{- include "modbus" . | indent 4 }}
       timeout: {{ .timeout }}
-<<<<<<< HEAD
-      value: 160:1:DCW
-=======
       value: 101|103:DCW
->>>>>>> 95172771
     - source: modbus
       {{- include "modbus" . | indent 4 }}
       timeout: {{ .timeout }}
