--- conflicted
+++ resolved
@@ -183,46 +183,4 @@
                 type: writemultiple
                 decode: uint32
   capacity: {{ .capacity }} # kWh
-  {{- end }}
-<<<<<<< HEAD
-=======
-  {{- if eq .usage "grid" }}
-  power:
-    source: modbus
-    {{- include "modbus" . | indent 2 }}
-    register:
-      address: 30865 # SMA Modbus Profile: Metering.GridMs.TotWIn
-      type: input
-      decode: int32nan
-  energy:
-    source: modbus
-    {{- include "modbus" . | indent 2 }}
-    register:
-      address: 30581 # SMA Modbus Profile: Metering.GridMs.TotWhIn
-      type: holding
-      decode: int32nan
-    scale: 0.001
-  currents:
-    - source: modbus
-      {{- include "modbus" . | indent 4 }}
-      register:
-        address: 31435 # SMA Modbus Profile: Metering.GridMs.A.phsA
-        type: input
-        decode: int32nan
-      scale: 0.001
-    - source: modbus
-      {{- include "modbus" . | indent 4 }}
-      register:
-        address: 31437 # SMA Modbus Profile: Metering.GridMs.A.phsB
-        type: input
-        decode: int32nan
-      scale: 0.001
-    - source: modbus
-      {{- include "modbus" . | indent 4 }}
-      register:
-        address: 31439 # SMA Modbus Profile: Metering.GridMs.A.phsC
-        type: input
-        decode: int32nan
-      scale: 0.001
->>>>>>> 2d60e679
   {{- end }}