template: sofarsolar-g3
products:
  - brand: SofarSolar
    description:
      generic: HYD 5…20K-3PH
  - brand: SofarSolar
    description:
      generic: HYD 3…6K-EP
  - brand: SofarSolar
    description:
      generic: SOFAR 80…136KTL
  - brand: SofarSolar
    description:
      generic: SOFAR 5…24KTL-G3
# capabilities: ["battery-control"]
requirements:
  description:
    de: Es wird dringend empfohlen die Verbindung über einen LSE-3 Logger Stick herzustellen. Andere Verbindungswege (z.B. LSW-3 oder via RS485) sind u.U. instabil und benötigen Verzögerungen (delay) > 0s.
    en: It is strongly recommended to connect via an LSE-3 logger stick. Other connection paths (e.g. LSW-3 or via RS485) may be unstable and require delays > 0s.
params:
  - name: usage
    choice: ["grid", "pv", "battery"]
  - name: modbus
    choice: ["tcpip", "rs485"]
    port: 8899
    id: 1
  - name: delay
    default: 0s
    advanced: true
  - name: capacity
    advanced: true
  # battery control
  - name: minsoc
    type: number
    advanced: true
  - name: maxsoc
    type: number
    advanced: true
render: |
  type: custom
  {{- if eq .usage "grid" }}
  power:
    source: modbus
    {{- include "modbus" . | indent 2 }}
    delay: {{ .delay }}
    register:
      address: 0x0488 # ActivePower_PCC_Total
      type: holding
      decode: int16
    scale: -10
  currents:
  - source: modbus
    {{- include "modbus" . | indent 2 }}
    delay: {{ .delay }}
    register:
      address: 0x0492 # Current_PCC_R
      type: holding
      decode: uint16
    scale: 0.01
  - source: modbus
    {{- include "modbus" . | indent 2 }}
    delay: {{ .delay }}
    register:
      address: 0x049D # Current_PCC_S
      type: holding
      decode: uint16
    scale: 0.01
  - source: modbus
    {{- include "modbus" . | indent 2 }}
    delay: {{ .delay }}
    register:
      address: 0x04A8 # Current_PCC_T
      type: holding
      decode: uint16
    scale: 0.01
  powers:
  - source: modbus
    {{- include "modbus" . | indent 2 }}
    delay: {{ .delay }}
    register:
      address: 0x0493 # ActivePower_PCC_R
      type: holding
      decode: int16
    scale: -10
  - source: modbus
    {{- include "modbus" . | indent 2 }}
    delay: {{ .delay }}
    register:
      address: 0x049E # ActivePower_PCC_S
      type: holding
      decode: int16
    scale: -10
  - source: modbus
    {{- include "modbus" . | indent 2 }}
    delay: {{ .delay }}
    register:
      address: 0x04A9 # ActivePower_PCC_T
      type: holding
      decode: int16
    scale: -10
  energy:
    source: modbus
    {{- include "modbus" . | indent 2 }}
    delay: {{ .delay }}
    register:
      address: 0x068E # Energy_Purchase_Total
      type: holding
      decode: uint32
    scale: 0.1
  {{- end }}
  {{- if eq .usage "pv" }}
  power:
    source: modbus
    {{- include "modbus" . | indent 2 }}
    delay: {{ .delay }}
    register:
      address: 0x05C4 # Power_PV_Total
      type: holding
      decode: uint16
    scale: 100
  energy:
    source: modbus
    {{- include "modbus" . | indent 2 }}
    delay: {{ .delay }}
    register:
      address: 0x0686 # PV_Generation_Total
      type: holding
      decode: uint32
    scale: 0.1
  {{- end }}
  {{- if eq .usage "battery" }}
  power:
    source: modbus
    {{- include "modbus" . | indent 2 }}
    delay: {{ .delay }}
    register:
      address: 0x0606 # Power_Bat1
      type: holding
      decode: int16
    scale: -10
  energy:
    source: modbus
    {{- include "modbus" . | indent 2 }}
    delay: {{ .delay }}
    register:
      address: 0x069A # Bat_Discharge_Total
      type: holding
      decode: uint32
    scale: 0.1
  soc:
    source: modbus
    {{- include "modbus" . | indent 2 }}
    delay: {{ .delay }}
    register:
      address: 0x0608 # SOC_Bat1
      type: holding
      decode: uint16
<<<<<<< HEAD
  # limitsoc:
  #   source: go
  #   script:
  #     return int(100-limitSoc)
  #   out:
  #   - name: dod
  #     type: int
  #     config:
  #       source: modbus
  #       {- include "modbus" . | indent 6 }
  #       delay: { .delay }
  #       register:
  #         address: 0x104D # BatConfig_Depth_of_Discharge
  #         type: writemultiple
  #         decode: uint16
=======
  limitsoc:
    source: go
    script:
      int(100-limitSoc)
    out:
    - name: dod
      type: int
      config:
        source: modbus
        {{- include "modbus" . | indent 6 }}
        delay: {{ .delay }}
        register:
          address: 0x104D # BatConfig_Depth_of_Discharge
          type: writemultiple
          decode: uint16
        scale: 100
>>>>>>> 5beb6442
  capacity: {{ .capacity }} # kWh
  # minsoc: {{ .minsoc }} # %
  # maxsoc: {{ .maxsoc }} # %
  {{- end }}<|MERGE_RESOLUTION|>--- conflicted
+++ resolved
@@ -155,11 +155,10 @@
       address: 0x0608 # SOC_Bat1
       type: holding
       decode: uint16
-<<<<<<< HEAD
   # limitsoc:
   #   source: go
   #   script:
-  #     return int(100-limitSoc)
+  #     int(100-limitSoc)
   #   out:
   #   - name: dod
   #     type: int
@@ -171,24 +170,6 @@
   #         address: 0x104D # BatConfig_Depth_of_Discharge
   #         type: writemultiple
   #         decode: uint16
-=======
-  limitsoc:
-    source: go
-    script:
-      int(100-limitSoc)
-    out:
-    - name: dod
-      type: int
-      config:
-        source: modbus
-        {{- include "modbus" . | indent 6 }}
-        delay: {{ .delay }}
-        register:
-          address: 0x104D # BatConfig_Depth_of_Discharge
-          type: writemultiple
-          decode: uint16
-        scale: 100
->>>>>>> 5beb6442
   capacity: {{ .capacity }} # kWh
   # minsoc: {{ .minsoc }} # %
   # maxsoc: {{ .maxsoc }} # %
