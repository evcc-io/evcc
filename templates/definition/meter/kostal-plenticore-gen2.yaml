template: kostal-plenticore-gen2
products:
  - brand: Kostal
    description:
      de: Plenticore Hybrid, inkl. Netzladung der Hausbatterie
      en: Plenticore Hybrid, incl. grid charging of the house battery
capabilities: ["battery-control"]
linked:
  - template: kostal-ksem-inverter
    usage: grid
  - template: kostal-ksem
    usage: grid
    excludetemplate: kostal-ksem-inverter
covers: ["kostal-plenticore-hw0200"]
requirements:
  description:
    de: |
      Nur ein System kann und darf auf den Wechselrichter zugreifen! Für die aktive Batteriesteuerung muss die Funktion externe Batteriesteuerung über Modbus mit dem Handwerkerzugang aktiviert sein. **_Ist grundsätzlich anwendbar für verschiedene Wechselrichter Generationen (G1/G2/G3)._**
      **Das Netzladen der Batterie steht mit dieser Vorlage zur Verfügung, ist aktuell jedoch inkompatibel mit wenigen älteren Wechselrichtern - _sorgfältig testen_!**
      _siehe auch https://github.com/evcc-io/evcc/wiki/Kostal-Plenticore_
    en: |
      Only a single system may access the inverter! For active battery control, the feature external battery control via modbus must be activated using installer access. **_Can basically be used for various inverter generations (G1/G2/G3)._**
      **The function for grid charging the battery is available using this template, but is currently incompatible with some older inverters - _test carefully_!**
      _see also https://github.com/evcc-io/evcc/wiki/Kostal-Plenticore_
params:
  - name: usage
    choice: ["pv", "battery"]
    allinone: true
  - name: modbus
    choice: ["tcpip"]
    id: 71
    port: 1502
  - name: endianness
    description:
      de: Byte-Reihenfolge (Little/Big)
      en: Endianness (Little/Big)
    type: choice
    choice: ["little", "big"]
    default: little
    advanced: true
  - name: maxacpower
  - preset: battery-params
  - name: maxchargerate
    deprecated: true
  - name: watchdog
    type: duration
    default: 60s
    advanced: true
render: |
  {{- if eq .usage "pv" }}
  type: custom
  power:
    source: calc
    add: # The add plugin sums up all string values
    - source: sunspec
      {{- include "modbus" . | indent 4 }}
      value: 160:1:DCW # string 1
    - source: sunspec
      {{- include "modbus" . | indent 4 }}
      value: 160:2:DCW # string 2
    - source: sunspec
      {{- include "modbus" . | indent 4 }}
      value: 160:3:DCW # string 3
  energy:
    source: sunspec
    {{- include "modbus" . | indent 2 }}
    value: 103:WH # total yield
    scale: 0.001
  maxacpower: {{ .maxacpower }} # W
  {{- end }}
  {{- if eq .usage "battery" }}
  type: custom
  power:
    source: sunspec
    {{- include "modbus" . | indent 2 }}
    value: 802:W # 802 battery control
  soc:
    source: sunspec
    {{- include "modbus" . | indent 2 }}
    value: 802:SoC # 802 battery control
  minsoc: {{ .minsoc }} # %
  maxsoc: {{ .maxsoc }} # %
  batterymode:
    source: watchdog
    timeout: {{ .watchdog }} # re-write at timeout/2
    reset: 1 # reset watchdog on normal
    set:
      source: switch
      switch:
      - case: 1 # normal
        set:
          source: const
          value: 0 # W (set once to reset from forced charge)
          set:
            source: modbus
            {{- include "modbus" . | indent 10 }}
            register:
              address: 1034 # Battery charge power (DC) setpoint, absolute [W]
              type: writemultiple
              encoding: {{ if (eq .endianness "big") }}float32{{ else }}float32s{{ end }}
      - case: 2 # hold
        set:
          source: const
          value: 0 # W
          set:
            source: modbus
            {{- include "modbus" . | indent 10 }}
            register:
              address: 1040 # Battery max. discharge power limit, absolute [W]
              type: writemultiple
              encoding: {{ if (eq .endianness "big") }}float32{{ else }}float32s{{ end }}
      - case: 3 # charge
        set:
          source: const
          value: {{ if .maxchargerate }}-{{ .maxchargerate }}{{ end }} # %
          set:
            source: modbus
            {{- include "modbus" . | indent 10 }}
            register:
              address: 1034 # Battery charge power (DC) setpoint, absolute [W]
              type: writemultiple
              encoding: {{ if (eq .endianness "big") }}float32{{ else }}float32s{{ end }}
<<<<<<< HEAD
          {{- else }}
          source: error
          error: ErrNotAvailable
          {{- end }}
  {{- include "battery-params" . }}
=======
  capacity: {{ .capacity }} # kWh
  maxchargepower: {{ .maxchargepower }} # W
  maxdischargepower: {{ .maxdischargepower }} # W
>>>>>>> 30b1e135
  {{- end }}<|MERGE_RESOLUTION|>--- conflicted
+++ resolved
@@ -120,15 +120,5 @@
               address: 1034 # Battery charge power (DC) setpoint, absolute [W]
               type: writemultiple
               encoding: {{ if (eq .endianness "big") }}float32{{ else }}float32s{{ end }}
-<<<<<<< HEAD
-          {{- else }}
-          source: error
-          error: ErrNotAvailable
-          {{- end }}
   {{- include "battery-params" . }}
-=======
-  capacity: {{ .capacity }} # kWh
-  maxchargepower: {{ .maxchargepower }} # W
-  maxdischargepower: {{ .maxdischargepower }} # W
->>>>>>> 30b1e135
   {{- end }}