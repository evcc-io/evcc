--- conflicted
+++ resolved
@@ -2,14 +2,13 @@
 products:
   - brand: Zaptec
     description:
-<<<<<<< HEAD
-      generic: Go, Go 2, Pro
-=======
       generic: Go
   - brand: Zaptec
     description:
+      generic: Go 2
+  - brand: Zaptec
+    description:
       generic: Pro
->>>>>>> ffb53c00
 capabilities: ["rfid"]
 requirements:
   evcc: ["sponsorship"]
