template: zaptec
protocol: localapi
products:
  - brand: Zaptec
    description:
<<<<<<< HEAD
      generic: Go
  - brand: Zaptec
    description:
      generic: Pro
=======
      generic: Go, Pro
capabilities: ["rfid"]
>>>>>>> af9f15f6
requirements:
  evcc: ["sponsorship"]
params:
  - name: id
    help:
      de: Wallbox ID
      en: Charger ID
  - name: user
  - name: password
render: |
  type: zaptec
  id: {{ .id }}
  user: {{ .user }}
  password: '{{ .password }}'<|MERGE_RESOLUTION|>--- conflicted
+++ resolved
@@ -3,15 +3,11 @@
 products:
   - brand: Zaptec
     description:
-<<<<<<< HEAD
       generic: Go
   - brand: Zaptec
     description:
       generic: Pro
-=======
-      generic: Go, Pro
 capabilities: ["rfid"]
->>>>>>> af9f15f6
 requirements:
   evcc: ["sponsorship"]
 params:
